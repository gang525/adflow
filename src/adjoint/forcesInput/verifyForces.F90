--- conflicted
+++ resolved
@@ -280,87 +280,6 @@
   if (myid == 0) then 
      print *,'------------ dfdw verification ----------'
   end if
-<<<<<<< HEAD
-  tol = 1e-5
-  h = 1e-8
-  call MatGetOwnershipRange(dFdw,rowStart,rowEnd,ierr)
-  call EChk(ierr,__FILE__,__LINE__)
-  do nn=1,ndom
-     max_rel_err = 0.0
-     rel_err     = 0.0
-     i_err = 2
-     j_err = 2
-     k_err = 2
-     l_err = 1
-     err_count = 0
-     ad_val = 0.0
-     fd_val = 0.0
-     call setPointersAdj(nn,1_intType,1_intType)!-| 
-     do l=1,nw                                  ! |
-        do k=2,kl                               ! |->Loop Over Columns
-           do j=2,jl                            ! | 
-              do i=2,il                         ! |
-               
-                 w(i,j,k,l) = w(i,j,k,l) + h
-
-                 call computePressureAdjFullBlock(w,p) ! Full block
-                                                    ! version
-                 call applyAllBC(.True.)
-                 call setPointersAdj(nn,1_intType,1_intType) 
-
-                 call getForces(forces,pts,npts)
-                 call setPointersAdj(nn,1_intType,1_intType) 
-                                                             
-                 deriv = 0.0
-                 deriv = (forces-forces0)/h
-                 
-                 ! Now check this deriv with the local COLUMN from dFdw
-
-                 icol = globalCell(i,j,k)*nw+l-1
-              
-                 do jpt =1,npts   ! ----> Loop over the Rows 
-                       do jdim =1,3  !
-                          irow = rowStart+(jpt-1)*3+jdim-1
-                          call MatGetValues(dFdw,1,irow,1,icol,vec_value,ierr)
-                          call EChk(ierr,__FILE__,__LINE__)
-                          diff = abs(vec_value-deriv(jdim,jpt))
-                          if (diff > 1e-16) then
-                             rel_err = diff/((vec_value+deriv(jdim,jpt)))
-                          else
-                             rel_err = 0.0_realType
-                          end if
-
-                          if (rel_err > tol) then
-                             err_count = err_count + 1
-                          end if
-
-                          if (rel_err > tol .and. rel_err > max_rel_err) then
-                             max_rel_err = rel_err
-                             max_err     = diff
-                             fd_val      = deriv(jdim,jpt)
-                             ad_val      = vec_value
-                             i_err = i
-                             j_err = j
-                             k_err = k
-                             l_err = l
-                          end if
-                       end do
-                    end do
-
-                 w(i,j,k,l) = w(i,j,k,l)-h
-                 ! Must call this to reset the pressures
-                 call computePressureAdjFullBlock(w,p)
-              end do ! state loop
-           end do !i loop
-        end do ! j loop
-     end do ! k loop
-
-     write(*,900)'P:',myid,' B:',nn,' Nerr:',err_count,' Max Rel:',max_rel_err,&
-          ' Max Err:',max_err,' AD:',ad_val,' FD:',fd_val,' Pos:',i_err,' ',j_err,' ',k_err,' ',l_err
-900  format (A,I2,A,I2,A,I5,A,G10.5,A,G10.5,A,G10.5,A,G10.5,A,I2,A,I2,A,I2,A,I2)
-
-  end do ! ndom loop
-=======
 !!$  tol = 1e-5
 !!$  h = 1e-8
 !!$  call MatGetOwnershipRange(dFdw,rowStart,rowEnd,ierr)
@@ -440,7 +359,6 @@
 !!$900  format (A,I2,A,I2,A,I5,A,G10.5,A,G10.5,A,G10.5,A,G10.5,A,I2,A,I2,A,I2,A,I2)
 !!$
 !!$  end do ! ndom loop
->>>>>>> 7e1785cd
 
 end subroutine verifyForces
 
