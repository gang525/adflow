--- conflicted
+++ resolved
@@ -77,13 +77,9 @@
 	       matrixInfo.o\
 	       verifyRAdj.o\
                adjoint_stencils.o\
-<<<<<<< HEAD
-               verifydRdwFile.o     
-=======
                verifydRdwFile.o\
                verifydRdxFile.o  \
                verifydRdExtraFile.o    
->>>>>>> afcd56eb
 #	       verifyResiduals.o\
 #	       verifydRdw.o             \
 #              verifydRdwFile.o         \
