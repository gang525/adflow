--- conflicted
+++ resolved
@@ -1,45 +1,16 @@
-
 subroutine statePreAllocation(onProc, offProc, wSize, stencil, N_stencil, &
-     level, transposed)
+     level)
 
   ! This is a generic function that determines the correct
-  ! pre-allocation for on and off processor parts of the TRANSPOSED
-  ! matrix. With overset, it is quite tricky to determine the
-  ! transpose sparsity structure exactly, so we use an alternative
-  ! approach. We proceed to determine the non-zeros of the untranposed
-  ! matrix, but instead of assigning a non-zero the row we're looping
-  ! over, we assign it to the column, which will become a row in the
-  ! tranposed matrix. Since this requires communication we use a petsc
-  ! vector for doing off processor values. This is not strictly
-  ! correct since we will be using the real values as floats, but
-  ! since the number of non-zeros per row is always going to be
-  ! bounded, we don't have to worry about the integer/floating point
-  ! conversions. 
+  ! pre-allocation for on and off processor parts. It take in a
+  ! "stencil" definition (look at modules/stencil.f90 for the
+  ! definitions) and uses this to determine on and off proc values. 
 
-
-<<<<<<< HEAD
-  use blockPointers
-  use communication   
-  use inputTimeSpectral 
-  use flowVarRefState 
-=======
   use constants
   use blockPointers, only : nDom, il, jl, kl, globalCell, flowDoms
   use inputTimeSpectral , only : nTimeIntervalsSpectral
->>>>>>> 76b833b9
 
   implicit none
-#define PETSC_AVOID_MPIF_H
-#include "include/petscversion.h"
-#if PETSC_VERSION_MINOR > 5
-#include "petsc/finclude/petscsys.h"
-#include "petsc/finclude/petscvec.h"
-#include "petsc/finclude/petscvec.h90"
-#else
-#include "include/finclude/petscsys.h"
-#include "include/finclude/petscvec.h"
-#include "include/finclude/petscvec.h90"
-#endif
 
   ! Subroutine Arguments
   integer(kind=intType), intent(in)  :: wSize
@@ -47,21 +18,11 @@
   integer(kind=intType), intent(in)  :: stencil(N_stencil, 3)
   integer(kind=intType), intent(out) :: onProc(wSize), offProc(wSize)
   integer(kind=intType), intent(in)  :: level
-  logical, intent(in) :: transposed
 
   ! Local Variables
-  integer(kind=intType) :: nn, i, j, k, sps, ii, jj, kk, iii, jjj, kkk, n, m, gc
-  integer(kind=intType) :: iRowStart, iRowEnd, ierr
-  integer(kind=intType), dimension((N_stencil-1)*8) :: cellBuffer, dummy
-  Vec offProcVec
-  logical :: overset
-  real(kind=realType), pointer :: tmpPointer(:)
-
+  integer(kind=intType) :: nn, i, j, k, sps, ii, jj, iii, jjj, kkk
+  integer(kind=intType) :: iRowStart, iRowEnd
   
-  call vecCreateMPI(sumb_comm_world, wSize, PETSC_DETERMINE, offProcVec, ierr)
-  call EChk(ierr, __FILE__, __LINE__)
-  
-
   ! Zero the cell movement counter
   ii = 0
   
@@ -69,156 +30,49 @@
   ! spectral instances. The "on" spectral instances are accounted for
   ! in the stencil  
   onProc(:) = nTimeIntervalsSpectral-1
-  offProc(:) = 0
+  offProc(:) = 0_intType 
+
   ! Determine the range of onProc in dRdwT
   iRowStart = flowDoms(1, 1, 1)%globalCell(2,2,2)
-  call setPointers(nDom, 1, nTimeIntervalsSpectral)
+  call SetPointers(nDom, 1, nTimeIntervalsSpectral)
   iRowEnd   = flowDoms(nDom, 1, nTimeIntervalsSpectral)%globalCell(il, jl, kl)
 
   do nn=1, nDom
      do sps=1, nTimeIntervalsSpectral
         call setPointers(nn, level, sps)
-        ! Loop over each real cell
+        ! Loop over each Cell
         do k=2, kl
            do j=2, jl
               do i=2, il 
 
-                 ! Increment the running ii counter ONLY for each each
-                 ! movement of center cell
+                 ! Increment ii ONLY for each each movement of center cell
                  ii = ii + 1
 
-                 ! Reset the running tally of the number of neighbours
-                 n = 0
-
-                 blankedTest: if (iblank(i, j, k) == 1) then 
+                 ! Loop over the cells in the provided stencil:
+                 do jj=1, N_stencil
                     
-                    ! Short-cut flag for cells without interpolated
-                    ! cells in it's stencil
-                    overset = .False.
-
-                    ! Loop over the cells in the provided stencil:
-                    do jj=1, N_stencil
+                    ! Determine the cell we are dealing with 
+                    iii = stencil(jj, 1)
+                    jjj = stencil(jj, 2)
+                    kkk = stencil(jj, 3)
                     
-                       ! Determine the cell we are dealing with 
-                       iii = stencil(jj, 1) + i
-                       jjj = stencil(jj, 2) + j 
-                       kkk = stencil(jj, 3) + k 
-                    
-                       ! Index of the cell we are dealing with. Make
-                       ! code easier to read
-                       gc = globalCell(iii, jjj, kkk)
-
-                       ! Check if the cell in question is a fringe or not:
-                       if (iblank(iii, jjj, kkk) == 1) then 
-                          ! regular cell, add to our list, if it is
-                          ! not a boundary
-                          if (gc >= 0) then 
-                             n = n + 1
-                             cellBuffer(n) = gc
-                          end if
-
-                       else if (iblank(iii, jjj, kkk) == -1) then 
-                          ! Fringe cell. What we do here is loop over
-                          ! the donors for this cell and add any
-                          ! entries that are real cells
-                          overset = .True.
-                          do kk=1,8
-                             gc = fringes(iii, jjj, kkk)%gInd(kk)
-                             if (gc >= 0) then 
-                                n = n + 1
-                                cellBuffer(n) = gc
-                             end if
-                          end do
+                    ! Check if it is onProc
+                    if (globalCell(i + iii, j + jjj, k + kkk) >= 0) then ! Real cell
+                       if (globalCell(i + iii, j + jjj, k+kkk) >= irowStart .and. &
+                            globalCell(i + iii, j + jjj, k+kkk) <= irowEnd) then
+                          
+                          ! Increase onProc
+                          onProc(ii) = onProc(ii) + 1
+                       else
+                          ! Increase offProc
+                          offProc(ii) = offProc(ii) + 1
                        end if
-                    end do
-
-                    ! We have now added 'n' cells to our buffer. For
-                    ! the overset interpolation case, it is possible
-                    ! (actually highly likely) that the same donor
-                    ! cells are used in multiple fringes. To avoid
-                    ! allocating more space than necessary, we
-                    ! unique-ify the values, producing 'm' unique
-                    ! values. If overset wasn't present, we can be
-                    ! sure that m=n and we simply don't do the unique
-                    ! operation. 
-                    
-                    if (overset) then 
-                       call unique(cellBuffer, n, m, dummy)
-                    else
-                       m = n
                     end if
-
-                    ! -------------------- Non-transposed code ----------------
-                    if (.not. transposed) then 
-                       ! Now we loop over the total number of
-                       ! (unique) neighbours we have and assign them
-                       ! to either an on-proc or an off-proc entry:
-                       do jj=1, m
-                          gc = cellBuffer(jj)
-                          
-                          if (gc >= irowStart .and. gc <= iRowEnd) then 
-                             onProc(ii) = onProc(ii) + 1
-                          else
-                             offProc(ii) = offProc(ii) + 1
-                          end if
-                       end do
-                    else
-                       ! -------------------- Ttransposed code ----------------
-
-                       ! Now we ALSO loop over the total number of
-                       ! (unique) neighbours. However, instead of
-                       ! adding to the non-zeros to the on/offproc for
-                       ! row 'ii', we add them to the column index
-                       ! which will be the row index for the
-                       ! transposed matrix.
-                       do jj=1, m
-                          gc = cellBuffer(jj)
-                          
-                          if (gc >= irowStart .and. gc <= iRowEnd) then 
-                             ! On processor values can be dealt with
-                             ! directly since the diagonal part is square. 
-                             onProc(gc-iRowStart + 1) = onProc(gc-iRowStart+1)  +1
-                          else
-                             ! The offproc values need to be sent to
-                             ! the other processors and summed.
-                             call VecSetValue(offProcVec, gc, real(1), ADD_VALUES, ierr)
-                             call EChk(ierr, __FILE__, __LINE__)
-                          end if
-                       end do
-                    end if
-                 else
-                    ! Blanked and interpolated cells only need a single
-                    ! non-zero per row for the identity on the diagonal.
-                    onProc(ii) = onProc(ii) + 1
-                 end if blankedTest
+                 end do ! Stencil Loop
               end do ! I loop
            end do ! J loop
         end do ! K loop
      end do ! sps loop
   end do ! Domain Loop
 
-  ! Assemble the offproc vector. This doesn't take any time for the
-  ! non-transposed operation.
-  call VecAssemblyBegin(offProcVec, ierr)
-  call EChk(ierr, __FILE__, __LINE__)
-
-  call VecAssemblyEnd(offProcVec, ierr)
-  call EChk(ierr, __FILE__, __LINE__)
-  
-  if (transposed) then 
-     ! Pull the local vector out and convert it back to integers. 
-     call VecGetArrayF90(offProcVec, tmpPointer, ierr)
-     call EChk(ierr,__FILE__,__LINE__)
-     do i=1,wSize
-        offProc(i) = int(tmpPointer(i) + half) ! Make sure, say 14.99999 is 15. 
-     end do
-
-     call VecRestoreArrayF90(offProcVec, tmpPointer, ierr)
-     call EChk(ierr,__FILE__,__LINE__)
-  end if
-
-  ! Done with the temporary offProcVec
-  call vecDestroy(offProcVec, ierr)
-  call EChk(ierr, __FILE__, __LINE__)
-
 end subroutine statePreAllocation
