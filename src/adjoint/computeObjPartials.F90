--- conflicted
+++ resolved
@@ -91,8 +91,6 @@
   real(kind=realType) :: dJdc(nTimeIntervalsSpectral)
   integer(kind=intType) :: row_start,row_end
 
-<<<<<<< HEAD
-=======
   !rotation matrix variables
   real(kind=realType),dimension(3):: RpXCorrection,RpYCorrection,RpZCorrection
   real(kind=realType)::rotpointxcorrection,rotpointycorrection,rotpointzcorrection
@@ -101,7 +99,6 @@
   real(kind=realType), dimension(3,3) :: rotationMatrix  
   real(kind=realType) :: t(nSections),dt(nSections)
   real(kind=realType) :: tOld,tNew
->>>>>>> 3c103072
 
   ! Copy over values we need for the computeforcenadmoment call:
   MachCoefAdj = MachCoef
@@ -365,19 +362,14 @@
                     ! DO NOT NEED INCREMENT ON LINE BELOW
                     ii = ii + 1
                     call VecSetValues(dJdx,3,&
-<<<<<<< HEAD
-                         (/row_start+3*ii-3,&
-                           row_start+3*ii-2,&
-                           row_start+3*ii-1/),&
-                           ptsb(:,ii,sps)*dJdc(sps),ADD_VALUES,PETScIerr)
-=======
+
                          (/row_start+3*ii-3,row_start+3*ii-2,row_start+3*ii-1/)+(sps-1)*npts*3,&
                          ptsb(:,ii,sps)*dJdc(sps),ADD_VALUES,PETScIerr)
                    
                     rotpointxcorrection = rotpointxcorrection+DOT_PRODUCT((ptsb(:,ii,sps)*dJdc(sps)),((/1,0,0/)+RpXCorrection))
                     rotpointycorrection = rotpointycorrection+DOT_PRODUCT((ptsb(:,ii,sps)*dJdc(sps)),((/0,1,0/)+RpYCorrection))
                     rotpointzcorrection = rotpointzcorrection+DOT_PRODUCT((ptsb(:,ii,sps)*dJdc(sps)),((/0,0,1/)+RpZCorrection))
->>>>>>> 3c103072
+
                     call EChk(PETScIerr,__file__,__line__)
                  end do
               end do
@@ -426,10 +418,6 @@
               endif
 
               if (nDesignLengthRef >=0) then
-<<<<<<< HEAD
-=======
-                
->>>>>>> 3c103072
                  dIda(nDesignLengthRef+1) = dIda(nDesignLengthRef+1) + lengthRefAdjb*dJdc(sps)
                  
               end if
