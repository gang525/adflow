!
!     ******************************************************************
!     *                                                                *
!     * File:          computeForceCouplingAdj.f90                     *
!     * Author:        Gaetan Kenway                                   *
!     * Starting date: 09-27-2010                                      *
!     * Last modified: 09-27-2010                                      *
!     *                                                                *
!     ******************************************************************
<<<<<<< HEAD
!
      subroutine computeForceCouplingAdj(xAdj,wAdj,pAdj, &
                       iiBeg,iiEnd,jjBeg,jjEnd,i2Beg,i2End,j2Beg,j2End, &
                       mm,yplusMax,refPoint,nSurfNodesLoc,forceLoc,  &
                       nn,level,sps,righthanded,secondhalo,&
                       alphaAdj,betaAdj,machAdj,machcoefAdj,prefAdj,&
                       rhorefAdj, pinfdimAdj, rhoinfdimAdj,&
                       rhoinfAdj, pinfAdj,murefAdj, timerefAdj,pInfCorrAdj,&
                       liftIndex,ii)
        !(xAdj, &
        !         iiBeg,iiEnd,jjBeg,jjEnd,i2Beg,i2End,j2Beg,j2End, &
        !         mm,cFxAdj,cFyAdj,cFzAdj, &
        !         cMxAdj,cMyAdj,cMzAdj,yplusMax,refPoint,CLAdj,CDAdj,  &
         !        nn,level,sps,cFpAdj,cMpAdj)
!
!     ******************************************************************
!     *                                                                *
!     * Computes the Force coefficients for the current configuration  *
!     * for the finest grid level and specified time instance using the*
!     * auxiliar routines modified for tapenade. This code calculates  *
!     * the result for a single boundary subface and requires an       *
!     * outside driver to loop over mm subfaces and nn domains to      *
!     * calculate the total forces and moments.                        *
!     *                                                                *
!     ******************************************************************
!
      use blockPointers,only:ie,je,ke,ib,jb,kb        ! ie,je,ke
      use communication        ! procHalo(currentLevel)%nProcSend, myID
      use inputPhysics         ! equations
      use inputTimeSpectral    ! nTimeIntervalsSpectral!nTimeInstancesMax
      use bcTypes              ! EulerWall, ...
      use flowvarrefstate      !nw

      implicit none

!
!     Subroutine arguments.
!
      integer(kind=intType), intent(in) :: mm,nn,level, sps
      integer(kind=intType), intent(in) :: iiBeg,iiEnd,jjBeg,jjEnd
      integer(kind=intType), intent(in) :: i2Beg,i2End,j2Beg,j2End
      
      integer(kind=intType)::liftIndex
      integer(kind=intType) :: nSurfNodesLoc,ii
      real(kind=realType), dimension(3,nSurfNodesLoc) :: forceLoc
      real(kind=realType), dimension(3) :: refPoint
      real(kind=realType) :: yplusMax
      real(kind=realType), dimension(0:ie,0:je,0:ke,3), intent(in) :: xAdj
      real(kind=realType), dimension(0:ib,0:jb,0:kb,nw), intent(in) :: wAdj
      real(kind=realType), dimension(0:ib,0:jb,0:kb), intent(in) :: pAdj
      ! notice the range of x dim is set 1:2 which corresponds to 1/il
      real(kind=realType), dimension(3) :: velDirFreestreamAdj
      real(kind=realType), dimension(3) :: liftDirectionAdj
      real(kind=realType), dimension(3) :: dragDirectionAdj
      real(kind=realType) :: MachAdj,MachCoefAdj,uInfAdj,pInfCorrAdj
      real(kind=realType), dimension(nw)::wInfAdj 
      REAL(KIND=REALTYPE) :: prefAdj, rhorefAdj
      REAL(KIND=REALTYPE) :: pinfdimAdj, rhoinfdimAdj
      REAL(KIND=REALTYPE) :: rhoinfAdj, pinfAdj
      REAL(KIND=REALTYPE) :: murefAdj, timerefAdj
      
      real(kind=realType) :: alphaAdj, betaAdj


!
!     Local variables.
!
      real(kind=realType), dimension(1:2,iiBeg:iiEnd,jjBeg:jjEnd,3) :: siAdj 
      ! notice the range of y dim is set 1:2 which corresponds to 1/jl
      real(kind=realType), dimension(iiBeg:iiEnd,1:2,jjBeg:jjEnd,3) :: sjAdj
      ! notice the range of z dim is set 1:2 which corresponds to 1/kl
      real(kind=realType), dimension(iiBeg:iiEnd,jjBeg:jjEnd,1:2,3) :: skAdj
      real(kind=realType), dimension(iiBeg:iiEnd,jjBeg:jjEnd,3) :: normAdj

      
      logical, intent(in)::righthanded,secondhalo

      integer(kind=intType):: i,j,k,l,kk
!
!     ******************************************************************
!     *                                                                *
!     * Begin execution.                                               *
!     *                                                                *
!     ******************************************************************
!
      
      !===============================================================
      ! Compute the forces.

!      call the initialization routines to calculate the effect of Mach and alpha
      call adjustInflowAngleForceCouplingAdj(alphaAdj,betaAdj,velDirFreestreamAdj,&
           liftDirectionAdj,dragDirectionAdj,liftIndex)
      
      call checkInputParamForceCouplingAdj(velDirFreestreamAdj,liftDirectionAdj,&
           dragDirectionAdj, Machadj, MachCoefAdj)
      
      call referenceStateForceCouplingAdj(Machadj, MachCoefAdj,uInfAdj,prefAdj,&
            rhorefAdj, pinfdimAdj, rhoinfdimAdj, rhoinfAdj, pinfAdj,&
            murefAdj, timerefAdj)
      !referenceStateAdj(velDirFreestreamAdj,liftDirectionAdj,&
      !      dragDirectionAdj, Machadj, MachCoefAdj,uInfAdj,prefAdj,&
      !      rhorefAdj, pinfdimAdj, rhoinfdimAdj, rhoinfAdj, pinfAdj,&
      !      murefAdj, timerefAdj)
      !(velDirFreestreamAdj,liftDirectionAdj,&
      !     dragDirectionAdj, Machadj, MachCoefAdj,uInfAdj)
      
      call setFlowInfinityStateForceCouplingAdj(velDirFreestreamAdj,liftDirectionAdj,&
           dragDirectionAdj, Machadj, MachCoefAdj,uInfAdj,wInfAdj,prefAdj,&
           rhorefAdj, pinfdimAdj, rhoinfdimAdj, rhoinfAdj, pinfAdj,&
           murefAdj, timerefAdj,pInfCorrAdj)

      
      ! Compute the surface normals (normAdj which is used only in 
      ! visous force computation) for the stencil
      ! Get siAdj,sjAdj,skAdj,normAdj

!      print *,'getting surface normals'
      call getSurfaceNormalsCouplingAdj(xAdj,siAdj,sjAdj,skAdj,normAdj, &
           iiBeg,iiEnd,jjBeg,jjEnd,mm,level,nn,sps,righthanded)
      
 !     print *,'computing pressures'
      call computeForceCouplingPressureAdj(wAdj, pAdj)
      
  !    print *,'applyingbcs'
      call applyAllBCForceCouplingAdj(wInfAdj,pInfCorrAdj,wAdj, pAdj, &
                              siAdj, sjAdj, skAdj, normAdj, &
                              iiBeg,iiEnd,jjBeg,jjEnd,i2Beg,i2End,j2Beg,j2End,&
                              secondHalo,mm)

   !   print *,'integrating forces'
      ! Integrate force components along the given subface
      call forcesCouplingAdj(yplusMax,refPoint,siAdj,sjAdj,skAdj,&
            normAdj,xAdj,pAdj,wAdj,iiBeg,iiEnd,jjBeg,jjEnd,i2Beg,i2End,&
            j2Beg,j2End,level,mm,nn,machCoefAdj,forceloc,nSurfNodesLoc,ii)      

      !end if invForce
         

!!$      
    end subroutine computeForceCouplingAdj
=======
subroutine computeForceCouplingAdj(force,pts,wAdj,fact,&
     iBeg,iEnd,jBeg,jEnd,iNode,jNode,righthanded)
  
  use constants
  use flowvarrefstate      !nw

  implicit none

  !     Subroutine arguments.

  real(kind=realType), intent(in) :: pts(3,3,3)
  real(kind=realType), intent(in) :: wAdj(2,2,2,nw)
  real(kind=realType), intent(in) :: fact
  integer(kind=intType),intent(in):: iBeg,iEnd,jBeg,jEnd,iNode,jNode
  logical , intent(in) :: righthanded
  real(kind=realType), intent(out) :: force(3)

  ! Local Variables
  integer(kind=intType):: i,j,k,l,kk
  real(kind=realType)  :: pAdj(3,2,2)
  real(kind=realType)  :: normAdj(3,2,2)

 ! Compute the pressure in the 2x2x2 block
  padj = 0.0
  call computeForceCouplingPressureAdj(wAdj,pAdj(2:3,:,:))
  call getSurfaceNormalsCouplingAdj(pts,normAdj,rightHanded)
  call bcEulerWallForceCouplingAdj(wAdj,pAdj)
  call forcesCouplingAdj(pAdj,pts,normAdj,force,fact,&
       iBeg,iEnd,jBeg,jEnd,iNode,jNode)

end subroutine computeForceCouplingAdj
>>>>>>> 043946e7
<|MERGE_RESOLUTION|>--- conflicted
+++ resolved
@@ -7,153 +7,13 @@
 !     * Last modified: 09-27-2010                                      *
 !     *                                                                *
 !     ******************************************************************
-<<<<<<< HEAD
-!
-      subroutine computeForceCouplingAdj(xAdj,wAdj,pAdj, &
-                       iiBeg,iiEnd,jjBeg,jjEnd,i2Beg,i2End,j2Beg,j2End, &
-                       mm,yplusMax,refPoint,nSurfNodesLoc,forceLoc,  &
-                       nn,level,sps,righthanded,secondhalo,&
-                       alphaAdj,betaAdj,machAdj,machcoefAdj,prefAdj,&
-                       rhorefAdj, pinfdimAdj, rhoinfdimAdj,&
-                       rhoinfAdj, pinfAdj,murefAdj, timerefAdj,pInfCorrAdj,&
-                       liftIndex,ii)
-        !(xAdj, &
-        !         iiBeg,iiEnd,jjBeg,jjEnd,i2Beg,i2End,j2Beg,j2End, &
-        !         mm,cFxAdj,cFyAdj,cFzAdj, &
-        !         cMxAdj,cMyAdj,cMzAdj,yplusMax,refPoint,CLAdj,CDAdj,  &
-         !        nn,level,sps,cFpAdj,cMpAdj)
-!
-!     ******************************************************************
-!     *                                                                *
-!     * Computes the Force coefficients for the current configuration  *
-!     * for the finest grid level and specified time instance using the*
-!     * auxiliar routines modified for tapenade. This code calculates  *
-!     * the result for a single boundary subface and requires an       *
-!     * outside driver to loop over mm subfaces and nn domains to      *
-!     * calculate the total forces and moments.                        *
-!     *                                                                *
-!     ******************************************************************
-!
-      use blockPointers,only:ie,je,ke,ib,jb,kb        ! ie,je,ke
-      use communication        ! procHalo(currentLevel)%nProcSend, myID
-      use inputPhysics         ! equations
-      use inputTimeSpectral    ! nTimeIntervalsSpectral!nTimeInstancesMax
-      use bcTypes              ! EulerWall, ...
-      use flowvarrefstate      !nw
 
-      implicit none
-
-!
-!     Subroutine arguments.
-!
-      integer(kind=intType), intent(in) :: mm,nn,level, sps
-      integer(kind=intType), intent(in) :: iiBeg,iiEnd,jjBeg,jjEnd
-      integer(kind=intType), intent(in) :: i2Beg,i2End,j2Beg,j2End
-      
-      integer(kind=intType)::liftIndex
-      integer(kind=intType) :: nSurfNodesLoc,ii
-      real(kind=realType), dimension(3,nSurfNodesLoc) :: forceLoc
-      real(kind=realType), dimension(3) :: refPoint
-      real(kind=realType) :: yplusMax
-      real(kind=realType), dimension(0:ie,0:je,0:ke,3), intent(in) :: xAdj
-      real(kind=realType), dimension(0:ib,0:jb,0:kb,nw), intent(in) :: wAdj
-      real(kind=realType), dimension(0:ib,0:jb,0:kb), intent(in) :: pAdj
-      ! notice the range of x dim is set 1:2 which corresponds to 1/il
-      real(kind=realType), dimension(3) :: velDirFreestreamAdj
-      real(kind=realType), dimension(3) :: liftDirectionAdj
-      real(kind=realType), dimension(3) :: dragDirectionAdj
-      real(kind=realType) :: MachAdj,MachCoefAdj,uInfAdj,pInfCorrAdj
-      real(kind=realType), dimension(nw)::wInfAdj 
-      REAL(KIND=REALTYPE) :: prefAdj, rhorefAdj
-      REAL(KIND=REALTYPE) :: pinfdimAdj, rhoinfdimAdj
-      REAL(KIND=REALTYPE) :: rhoinfAdj, pinfAdj
-      REAL(KIND=REALTYPE) :: murefAdj, timerefAdj
-      
-      real(kind=realType) :: alphaAdj, betaAdj
-
-
-!
-!     Local variables.
-!
-      real(kind=realType), dimension(1:2,iiBeg:iiEnd,jjBeg:jjEnd,3) :: siAdj 
-      ! notice the range of y dim is set 1:2 which corresponds to 1/jl
-      real(kind=realType), dimension(iiBeg:iiEnd,1:2,jjBeg:jjEnd,3) :: sjAdj
-      ! notice the range of z dim is set 1:2 which corresponds to 1/kl
-      real(kind=realType), dimension(iiBeg:iiEnd,jjBeg:jjEnd,1:2,3) :: skAdj
-      real(kind=realType), dimension(iiBeg:iiEnd,jjBeg:jjEnd,3) :: normAdj
-
-      
-      logical, intent(in)::righthanded,secondhalo
-
-      integer(kind=intType):: i,j,k,l,kk
-!
-!     ******************************************************************
-!     *                                                                *
-!     * Begin execution.                                               *
-!     *                                                                *
-!     ******************************************************************
-!
-      
-      !===============================================================
-      ! Compute the forces.
-
-!      call the initialization routines to calculate the effect of Mach and alpha
-      call adjustInflowAngleForceCouplingAdj(alphaAdj,betaAdj,velDirFreestreamAdj,&
-           liftDirectionAdj,dragDirectionAdj,liftIndex)
-      
-      call checkInputParamForceCouplingAdj(velDirFreestreamAdj,liftDirectionAdj,&
-           dragDirectionAdj, Machadj, MachCoefAdj)
-      
-      call referenceStateForceCouplingAdj(Machadj, MachCoefAdj,uInfAdj,prefAdj,&
-            rhorefAdj, pinfdimAdj, rhoinfdimAdj, rhoinfAdj, pinfAdj,&
-            murefAdj, timerefAdj)
-      !referenceStateAdj(velDirFreestreamAdj,liftDirectionAdj,&
-      !      dragDirectionAdj, Machadj, MachCoefAdj,uInfAdj,prefAdj,&
-      !      rhorefAdj, pinfdimAdj, rhoinfdimAdj, rhoinfAdj, pinfAdj,&
-      !      murefAdj, timerefAdj)
-      !(velDirFreestreamAdj,liftDirectionAdj,&
-      !     dragDirectionAdj, Machadj, MachCoefAdj,uInfAdj)
-      
-      call setFlowInfinityStateForceCouplingAdj(velDirFreestreamAdj,liftDirectionAdj,&
-           dragDirectionAdj, Machadj, MachCoefAdj,uInfAdj,wInfAdj,prefAdj,&
-           rhorefAdj, pinfdimAdj, rhoinfdimAdj, rhoinfAdj, pinfAdj,&
-           murefAdj, timerefAdj,pInfCorrAdj)
-
-      
-      ! Compute the surface normals (normAdj which is used only in 
-      ! visous force computation) for the stencil
-      ! Get siAdj,sjAdj,skAdj,normAdj
-
-!      print *,'getting surface normals'
-      call getSurfaceNormalsCouplingAdj(xAdj,siAdj,sjAdj,skAdj,normAdj, &
-           iiBeg,iiEnd,jjBeg,jjEnd,mm,level,nn,sps,righthanded)
-      
- !     print *,'computing pressures'
-      call computeForceCouplingPressureAdj(wAdj, pAdj)
-      
-  !    print *,'applyingbcs'
-      call applyAllBCForceCouplingAdj(wInfAdj,pInfCorrAdj,wAdj, pAdj, &
-                              siAdj, sjAdj, skAdj, normAdj, &
-                              iiBeg,iiEnd,jjBeg,jjEnd,i2Beg,i2End,j2Beg,j2End,&
-                              secondHalo,mm)
-
-   !   print *,'integrating forces'
-      ! Integrate force components along the given subface
-      call forcesCouplingAdj(yplusMax,refPoint,siAdj,sjAdj,skAdj,&
-            normAdj,xAdj,pAdj,wAdj,iiBeg,iiEnd,jjBeg,jjEnd,i2Beg,i2End,&
-            j2Beg,j2End,level,mm,nn,machCoefAdj,forceloc,nSurfNodesLoc,ii)      
-
-      !end if invForce
-         
-
-!!$      
-    end subroutine computeForceCouplingAdj
-=======
 subroutine computeForceCouplingAdj(force,pts,wAdj,fact,&
      iBeg,iEnd,jBeg,jEnd,iNode,jNode,righthanded)
   
   use constants
   use flowvarrefstate      !nw
+
 
   implicit none
 
@@ -179,5 +39,4 @@
   call forcesCouplingAdj(pAdj,pts,normAdj,force,fact,&
        iBeg,iEnd,jBeg,jEnd,iNode,jNode)
 
-end subroutine computeForceCouplingAdj
->>>>>>> 043946e7
+end subroutine computeForceCouplingAdj