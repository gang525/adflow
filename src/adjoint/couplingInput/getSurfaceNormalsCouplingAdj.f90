--- conflicted
+++ resolved
@@ -1,37 +1,4 @@
-<<<<<<< HEAD
-!
-!      ******************************************************************
-!      *                                                                *
-!      * File:          getSurfaceNormalsAdj.f90                        *
-!      * Author:        Edwin van der Weide                             *
-!      *                Seongim Choi                                    *
-!      * Starting date: 12-18-2007                                      *
-!      * Last modified: 12-18-2007                                      *
-!      *                                                                *
-!      ******************************************************************
-!
-       subroutine getSurfaceNormalsCouplingAdj(xAdj,siAdj,sjAdj,skAdj,normAdj, &
-           iiBeg,iiEnd,jjBeg,jjEnd,mm,level,nn,sps,righthanded)
-!
-!
-!      ******************************************************************
-!      *                                                                *
-!      * boundarySurfaceNormals computes the outward normals of the     *
-!      * boundary subfaces at the given time instance and the given     *
-!      * multi grid level.                                              *
-!      *                                                                *
-!      ******************************************************************
-!
-       use BCTypes
-       use blockpointers,only: ie,je,ke,il,jl,kl,zero,one,half,bcfaceid
-       use communication
-!       use section
-       implicit none
-!
-!      Subroutine arguments.
-!
-=======
->>>>>>> 043946e7
+
 
 subroutine getSurfaceNormalsCouplingAdj(pts,normAdj,rightHanded)
 
@@ -72,270 +39,5 @@
      end do
   end do
 
-<<<<<<< HEAD
-!!$                   v12(1) = x(i,j,n,1) - x(i,m,k,1)
-!!$                   v12(2) = x(i,j,n,2) - x(i,m,k,2)
-!!$                   v12(3) = x(i,j,n,3) - x(i,m,k,3)
-!!$                   
-!!$                   v22(1) = x(i,j,k,1) - x(i,m,n,1)
-!!$                   v22(2) = x(i,j,k,2) - x(i,m,n,2)
-!!$                   v22(3) = x(i,j,k,3) - x(i,m,n,3)
 
-                   
-                   ! The face normal, which is the cross product of the two
-                   ! diagonal vectors times fact; remember that fact is
-                   ! either -0.5 or 0.5.
-                   
-                   siAdj(ii,j,k,1) = fact*(v1(2)*v2(3) - v1(3)*v2(2))
-                   siAdj(ii,j,k,2) = fact*(v1(3)*v2(1) - v1(1)*v2(3))
-                   siAdj(ii,j,k,3) = fact*(v1(1)*v2(2) - v1(2)*v2(1))
-                   
-                   !if(myID==0.and.sps==1) write(*,'(a5,3i5,3e)')'hi ', ii,j,k,siAdj(ii,j,k,1)-si(i,j,k,1),siAdj(ii,j,k,2)-si(i,j,k,2),siAdj(ii,j,k,3)-si(i,j,k,3)                
-                enddo
-             enddo
-          enddo
-          
-
-       case(iMax)
-          do k=jjBeg,jjEnd
-             n = k -1
-             do j=iiBeg,iiEnd
-                m = j -1
-                do i=il,il
-                   
-                   ! to get siAdj(2,:,:,3)
-                   if(i==il) ii=2 
-                   
-                   ! Determine the two diagonal vectors of the face.
-                   
-                   v1(1) = xAdj(i,j,n,1) - xAdj(i,m,k,1)
-                   v1(2) = xAdj(i,j,n,2) - xAdj(i,m,k,2)
-                   v1(3) = xAdj(i,j,n,3) - xAdj(i,m,k,3)
-                   
-                   v2(1) = xAdj(i,j,k,1) - xAdj(i,m,n,1)
-                   v2(2) = xAdj(i,j,k,2) - xAdj(i,m,n,2)
-                   v2(3) = xAdj(i,j,k,3) - xAdj(i,m,n,3)
-                   
-                   ! The face normal, which is the cross product of the two
-                   ! diagonal vectors times fact; remember that fact is
-                   ! either -0.5 or 0.5.
-                   
-                   siAdj(ii,j,k,1) = fact*(v1(2)*v2(3) - v1(3)*v2(2))
-                   siAdj(ii,j,k,2) = fact*(v1(3)*v2(1) - v1(1)*v2(3))
-                   siAdj(ii,j,k,3) = fact*(v1(1)*v2(2) - v1(2)*v2(1))
-                   
-                   !if(myID==0.and.sps==1) write(*,'(a5,3i5,3e)')'hi ', ii,j,k,siAdj(ii,j,k,1)-si(i,j,k,1),siAdj(ii,j,k,2)-si(i,j,k,2),siAdj(ii,j,k,3)-si(i,j,k,3)                
-                enddo
-             enddo
-          enddo
-          
-       case(jMin)
-          ! Projected areas of cell faces in the j direction.
-          do k=jjBeg,jjEnd
-             n = k -1
-             do j=1,1
-                ! to get sjAdj(:,1,:,:)
-                if(j==1)  jj=1
-                do i=iiBeg,iiEnd
-                   l = i -1
-
-                   ! Determine the two diagonal vectors of the face.
-                   
-                   v1(1) = xAdj(i,j,n,1) - xAdj(l,j,k,1)
-                   v1(2) = xAdj(i,j,n,2) - xAdj(l,j,k,2)
-                   v1(3) = xAdj(i,j,n,3) - xAdj(l,j,k,3)
-                   
-                   v2(1) = xAdj(l,j,n,1) - xAdj(i,j,k,1)
-                   v2(2) = xAdj(l,j,n,2) - xAdj(i,j,k,2)
-                   v2(3) = xAdj(l,j,n,3) - xAdj(i,j,k,3)
-                   
-                   ! The face normal, which is the cross product of the two
-                   ! diagonal vectors times fact; remember that fact is
-                   ! either -0.5 or 0.5.
-                   
-                   sjAdj(i,jj,k,1) = fact*(v1(2)*v2(3) - v1(3)*v2(2))
-                   sjAdj(i,jj,k,2) = fact*(v1(3)*v2(1) - v1(1)*v2(3))
-                   sjAdj(i,jj,k,3) = fact*(v1(1)*v2(2) - v1(2)*v2(1))
-               
-                   !if(myID==0.and.sps==1) write(*,'(a5,3i5,3e)')'hi ', &
-                   !i,jj,k,sjAdj(i,jj,k,1)-sj(i,j,k,1),sjAdj(i,jj,k,2)-sj(i,j,k,2),sjAdj(i,jj,k,3)-sj(i,j,k,3)                 
-                enddo
-             enddo
-          enddo
-
-       case(jMax)
-       ! Projected areas of cell faces in the j direction.
-          do k=jjBeg,jjEnd
-             n = k -1
-             do j=jl,jl
-                ! to get sjAdj(:,1:2:,:,3)
-                if(j==jl) jj=2 
-
-                do i=iiBeg,iiEnd
-                   l = i -1
-                   
-                   ! Determine the two diagonal vectors of the face.
-                   
-                   v1(1) = xAdj(i,j,n,1) - xAdj(l,j,k,1)
-                   v1(2) = xAdj(i,j,n,2) - xAdj(l,j,k,2)
-                   v1(3) = xAdj(i,j,n,3) - xAdj(l,j,k,3)
-                   
-                   v2(1) = xAdj(l,j,n,1) - xAdj(i,j,k,1)
-                   v2(2) = xAdj(l,j,n,2) - xAdj(i,j,k,2)
-                   v2(3) = xAdj(l,j,n,3) - xAdj(i,j,k,3)
-                   
-                   ! The face normal, which is the cross product of the two
-                   ! diagonal vectors times fact; remember that fact is
-                   ! either -0.5 or 0.5.
-                   
-                   sjAdj(i,jj,k,1) = fact*(v1(2)*v2(3) - v1(3)*v2(2))
-                   sjAdj(i,jj,k,2) = fact*(v1(3)*v2(1) - v1(1)*v2(3))
-                   sjAdj(i,jj,k,3) = fact*(v1(1)*v2(2) - v1(2)*v2(1))
-                   !if(myID==0.and.sps==1) write(*,'(a5,3i5,3e)')'hi ', &
-                   !i,jj,k,sjAdj(i,jj,k,1)-sj(i,j,k,1),sjAdj(i,jj,k,2)-sj(i,j,k,2),sjAdj(i,jj,k,3)-sj(i,j,k,3)                 
-                enddo
-             enddo
-          enddo
-          
-
-
-       case(kMin)
-          ! Projected areas of cell faces in the k direction.
-          do k=1,1
-             ! to get skAdj(:,::,1:2,3)
-             if(k==1)  kk=1
-             do j=jjBeg,jjEnd
-                m = j -1
-                do i=iiBeg,iiEnd
-                   l = i -1
-                   
-                   ! Determine the two diagonal vectors of the face.
-                   
-                   v1(1) = xAdj(i,j,k,1) - xAdj(l,m,k,1)
-                   v1(2) = xAdj(i,j,k,2) - xAdj(l,m,k,2)
-                   v1(3) = xAdj(i,j,k,3) - xAdj(l,m,k,3)
-                   
-                   v2(1) = xAdj(l,j,k,1) - xAdj(i,m,k,1)
-                   v2(2) = xAdj(l,j,k,2) - xAdj(i,m,k,2)
-                   v2(3) = xAdj(l,j,k,3) - xAdj(i,m,k,3)
-                   
-                   ! The face normal, which is the cross product of the two
-                   ! diagonal vectors times fact; remember that fact is
-                   ! either -0.5 or 0.5.
-                   
-                   skAdj(i,j,kk,1) = fact*(v1(2)*v2(3) - v1(3)*v2(2))
-                   skAdj(i,j,kk,2) = fact*(v1(3)*v2(1) - v1(1)*v2(3))
-                   skAdj(i,j,kk,3) = fact*(v1(1)*v2(2) - v1(2)*v2(1))
-                   !if(myID==0.and.sps==1) write(*,'(a5,3i5,3e)')'hi ', &
-                   !i,j,kk,skAdj(i,j,kk,1)-sk(i,j,k,1),skAdj(i,j,kk,2)-sk(i,j,k,2),skAdj(i,j,kk,3)-sk(i,j,k,3)                
-                enddo
-             enddo
-          enddo
-
-
-
-       case(kMax)
-          ! Projected areas of cell faces in the k direction.
-          do k=kl,kl
-             ! to get skAdj(:,::,1:2,3)
-             if(k==kl) kk=2 
-             
-             do j=jjBeg,jjEnd
-                m = j -1
-                do i=iiBeg,iiEnd
-                   l = i -1
-                   
-                   ! Determine the two diagonal vectors of the face.
-                   
-                   v1(1) = xAdj(i,j,k,1) - xAdj(l,m,k,1)
-                   v1(2) = xAdj(i,j,k,2) - xAdj(l,m,k,2)
-                   v1(3) = xAdj(i,j,k,3) - xAdj(l,m,k,3)
-                   
-                   v2(1) = xAdj(l,j,k,1) - xAdj(i,m,k,1)
-                   v2(2) = xAdj(l,j,k,2) - xAdj(i,m,k,2)
-                   v2(3) = xAdj(l,j,k,3) - xAdj(i,m,k,3)
-                   
-                   ! The face normal, which is the cross product of the two
-                   ! diagonal vectors times fact; remember that fact is
-                   ! either -0.5 or 0.5.
-                   
-                   skAdj(i,j,kk,1) = fact*(v1(2)*v2(3) - v1(3)*v2(2))
-                   skAdj(i,j,kk,2) = fact*(v1(3)*v2(1) - v1(1)*v2(3))
-                   skAdj(i,j,kk,3) = fact*(v1(1)*v2(2) - v1(2)*v2(1))
-                   !if(myID==0.and.sps==1) write(*,'(a5,3i5,3e)')'hi ', &
-                   !i,j,kk,skAdj(i,j,kk,1)-sk(i,j,k,1),skAdj(i,j,kk,2)-sk(i,j,k,2),skAdj(i,j,kk,3)-sk(i,j,k,3)                
-                enddo
-             enddo
-          enddo
-          
-       end select
-
-       ! Determine the block face on which this subface is located
-       ! and set ss and mult accordingly.
-       
-       select case (BCFaceID(mm))
-          
-       case (iMin)
-          mult = -one; ss(:,:,:) = siAdj(1,:,:,:)
-          
-       case (iMax)
-          mult = one;  ss(:,:,:) = siAdj(2,:,:,:) ! which was si(il,:,:,:)
-          
-       case (jMin)
-          mult = -one; ss(:,:,:) = sjAdj(:,1,:,:)
-          
-       case (jMax)
-          mult = one;  ss(:,:,:) = sjAdj(:,2,:,:) ! which was sj(:,jl,:,:)
-          
-       case (kMin)
-          mult = -one; ss(:,:,:) = skAdj(:,:,1,:)
-          
-       case (kMax)
-          mult = one;  ss(:,:,:) = skAdj(:,:,2,:) ! which was sk(:,:,kl,:)
-          
-       end select
-       
-
-       
-!       do k=1,ke
-!          do j=1,je
-!             do i=1,2
-
-                ! to get siAdj(1:2,:,:,3)
-!                if(i==1)  ii=1
-!                if(i==il) ii=2
-                
-                
-!if(myID==0.and.sps==1) write(*,'(a5,3i5,3e)')'hi2 ',ii,j,k,siAdj(ii,j,k,1),siAdj(ii,j,k,2),siAdj(ii,j,k,3)                
-!             enddo
-!          enddo
-!       enddo
-
-
-       ! Loop over the boundary faces of the subface.
-       
-       do j=jjBeg,jjEnd
-          do i=iiBeg,iiEnd
-             
-             ! Compute the inverse of the length of the normal vector
-             ! and possibly correct for inward pointing.
-
-             
-             xp = ss(i,j,1);  yp = ss(i,j,2);  zp = ss(i,j,3)
-             fact = sqrt(xp*xp + yp*yp + zp*zp)
-             if(fact > zero) fact = mult/fact
-             
-             ! Compute the unit normal.
-             
-             normAdj(i,j,1) = fact*xp
-             normAdj(i,j,2) = fact*yp
-             normAdj(i,j,3) = fact*zp
-             
-          enddo
-       enddo
-       
-       
-     end subroutine getSurfaceNormalsCouplingAdj
-=======
-end subroutine getSurfaceNormalsCouplingAdj
->>>>>>> 043946e7
+end subroutine getSurfaceNormalsCouplingAdj