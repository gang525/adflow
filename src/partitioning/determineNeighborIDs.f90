--- conflicted
+++ resolved
@@ -120,25 +120,6 @@
            enddo
          enddo
 
-<<<<<<< HEAD
-         ! The overset connectivities.
-
-         do j=1,cgnsDoms(i)%nOverset
-
-           ! Determine the neighbor ID for this overset boundary.
-
-           ii = bsearchStrings(cgnsDoms(i)%connOver(j)%donorName, &
-                               zoneNames, cgnsNDom)
-           if(ii == 0)                              &
-             call returnFail("determineNeighborIDs", &
-                            "donor name not found in sorted zone names")
-
-           cgnsDoms(i)%connOver(j)%donorBlock = zoneNumbers(ii)
-
-         enddo
-
-=======
->>>>>>> 0e3567c5
        enddo domains
 
        end subroutine determineNeighborIDs