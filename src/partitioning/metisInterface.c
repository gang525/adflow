/*
       ******************************************************************
       *                                                                *
       * File:          metisInterface.c                                *
       * Author:        Edwin van der Weide                             *
       * Starting date: 02-12-2003                                      *
       * Last modified: 07-07-2005                                      *
       *                                                                *
       ******************************************************************
*/

#include "metis.h"

/*
       ******************************************************************
       *                                                                *
       * metisInterface is an interface between the application         *
       * program, either written in Fortran or C, and the               *
       * multi-constraint graph partitioning routines of metis.         *
       *                                                                *
       ******************************************************************
*/

void metisInterface(int *n, int *ncon, idxtype *xadj, idxtype *adjncy,
                    idxtype *vwgt, idxtype *adjwgt, int *wgtflag,
                    int *numflag, int *nparts, float *ubvec,
                    int *options, int *edgecut, idxtype *part)
{
  /* According to the Metis manual, the graph partitioner should be  */
  /* used when the number of partitions is greater than 8. Otherwise */
  /* the recursive bisection is to be preferred.                     */
  /* Take care of the special case nparts == 1 here.                 */

  if(*nparts == 1)
  {
    int i;
    for(i=0; i<(*n); i++) part[i] = 0;
  }
<<<<<<< HEAD
=======

>>>>>>> 7e714311
  else if(*nparts > 8)
    METIS_mCPartGraphKway(n, ncon, xadj, adjncy, vwgt, adjwgt, wgtflag,
                          numflag, nparts, ubvec, options, edgecut,
                          part);
  else
    METIS_mCPartGraphRecursive(n, ncon, xadj, adjncy, vwgt, adjwgt,
                               wgtflag, numflag, nparts, options,
                               edgecut, part);
}

<<<<<<< HEAD
 /*  else */
/*     METIS_mCPartGraphRecursive(n, ncon, xadj, adjncy, vwgt, adjwgt, */
/*                                wgtflag, numflag, nparts, options, */
/*                                edgecut, part); */


=======
>>>>>>> 7e714311

/*
       ******************************************************************
       *                                                                *
       * Dummy functions to allow the calling from FORTRAN.             *
       *                                                                *
       ******************************************************************
*/

void METISINTERFACE(int *n, int *ncon, idxtype *xadj, idxtype *adjncy,
                    idxtype *vwgt, idxtype *adjwgt, int *wgtflag,
                    int *numflag, int *nparts, float *ubvec,
                    int *options, int *edgecut, idxtype *part)
{
  metisInterface(n, ncon, xadj, adjncy, vwgt, adjwgt, wgtflag,
                 numflag, nparts, ubvec, options, edgecut, part);
}

void metisinterface_(int *n, int *ncon, idxtype *xadj, idxtype *adjncy,
                     idxtype *vwgt, idxtype *adjwgt, int *wgtflag,
                     int *numflag, int *nparts, float *ubvec,
                     int *options, int *edgecut, idxtype *part)
{
  metisInterface(n, ncon, xadj, adjncy, vwgt, adjwgt, wgtflag,
                 numflag, nparts, ubvec, options, edgecut, part);
}

void metisinterface(int *n, int *ncon, idxtype *xadj, idxtype *adjncy,
                    idxtype *vwgt, idxtype *adjwgt, int *wgtflag,
                    int *numflag, int *nparts, float *ubvec,
                    int *options, int *edgecut, idxtype *part)
{
  metisInterface(n, ncon, xadj, adjncy, vwgt, adjwgt, wgtflag,
                 numflag, nparts, ubvec, options, edgecut, part);
}

void metisinterface__(int *n, int *ncon, idxtype *xadj, idxtype *adjncy,
                      idxtype *vwgt, idxtype *adjwgt, int *wgtflag,
                      int *numflag, int *nparts, float *ubvec,
                      int *options, int *edgecut, idxtype *part)
{
  metisInterface(n, ncon, xadj, adjncy, vwgt, adjwgt, wgtflag,
                 numflag, nparts, ubvec, options, edgecut, part);
}<|MERGE_RESOLUTION|>--- conflicted
+++ resolved
@@ -36,10 +36,6 @@
     int i;
     for(i=0; i<(*n); i++) part[i] = 0;
   }
-<<<<<<< HEAD
-=======
-
->>>>>>> 7e714311
   else if(*nparts > 8)
     METIS_mCPartGraphKway(n, ncon, xadj, adjncy, vwgt, adjwgt, wgtflag,
                           numflag, nparts, ubvec, options, edgecut,
@@ -50,15 +46,6 @@
                                edgecut, part);
 }
 
-<<<<<<< HEAD
- /*  else */
-/*     METIS_mCPartGraphRecursive(n, ncon, xadj, adjncy, vwgt, adjwgt, */
-/*                                wgtflag, numflag, nparts, options, */
-/*                                edgecut, part); */
-
-
-=======
->>>>>>> 7e714311
 
 /*
        ******************************************************************
