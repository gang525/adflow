!
!     **********************************************************************
!     *                                                                    *
!     * createZipperMesh zips multiple overlapping surface meshes.         *
!     * First, it eliminates overlapping quads and then stiches the        *
!     * non-overlapping surface mesh boundaries with triangular            *
!     * surface grids.                                                     *
!     *                                                                    *
!     * In an overset framework the overlapping surface grids give         *
!     * wrong estimate of airloads. Zipper mesh overcomes this by          *
!     * creating a more accurate representation of the surface in the      *
!     * mesh overlap regions.                                              *
!     *                                                                    *
!     * ref:  "Enhancements to the Hybrid Mesh Approach to Surface Loads   *
!     *        Integration on Overset Structured Grids", William M. Chan   *
!     * http://people.nas.nasa.gov/~wchan/publications/AIAA-2009-3990.pdf  *
!     **********************************************************************
!

subroutine createZipperMesh(level, sps, oWallSendList, oWallRecvList, &
     nOwallSend, nOwallRecv, size1, size2, work, nWork)

  use communication
  use blockPointers
  use overset
  use BCTypes
  use inputTimeSpectral
  use inputOverset

  implicit none

  ! Input Parameters
  integer(kind=intType), intent(in) :: level, sps, nOwallSend, nOwallRecv, nWork
  integer(kind=intType), intent(in) :: size1, size2
  integer(kind=intType), intent(in) :: oWallSendList(2, size1)
  integer(kind=intType), intent(in) :: oWallRecvList(2, size2)
  integer(kind=intType), intent(in) :: work(4, nWork)

  ! Local Variables
  integer(kind=intType) :: i, j, k, ii, jj, kk, iStart, iSize
  integer(kind=intType) :: iDom, jDom, nn, mm, n, ierr, iProc, iWork
  integer(kind=intType), dimension(:,:), allocatable :: tmpInt2D
  logical, dimension(:), allocatable :: oWallReady
  type(oversetWall), dimension(:), allocatable :: oWalls
  integer(kind=intType), dimension(:), allocatable :: intRecvBuf
  logical :: isWallType

  ! MPI/Communication related
  integer status(MPI_STATUS_SIZE) 
  integer(kind=intType), dimension(:, :), allocatable :: bufSizes
  integer(kind=intType), dimension(:, :), allocatable :: recvInfo
  integer(kind=intType) :: sendCount, recvCount, index

  ! -------------------------------------------------------------------
  ! Step 1: Eliminate any gap overlaps between meshes
  ! -------------------------------------------------------------------

  ! Determine the average area of surfaces on each cluster. This
  ! will be independent of any block splitting distribution. 

  call determineClusterAreas()

  ! Set the boundary condition blank values
  call initBCDataIBlank(level, sps)

  ! Create the surface deltas
  call surfaceDeviation(level, sps)

  ! Alloc data for the OWalls
  nn = max(nProc, 2*nOWallSend, 2*nOwallRecv)
  allocate(tmpInt2D(nDomTotal, 2), bufSizes(nDomTotal, 2), &
       oWallReady(nDomTotal), recvInfo(2, nn))

  tmpInt2D = 0
  ! Need to get the differt sizes for the OWalls since they are now
  ! based on the primal mesh as opposed to do the dual mesh as
  ! previously done
  do nn=1, nDom
     call setPointers(nn, level, sps)
     iDom = cumDomProc(myid) + nn
     call getOWallBufferSizes  (il, jl, kl, tmpInt2D(iDom, 1), tmpInt2D(iDom, 2), .False.)
  end do

  ! Make sure everyone has the sizes
  call mpi_allreduce(tmpInt2D, bufSizes, 2*nDomTotal, sumb_integer, MPI_SUM, &
       sumb_comm_world, ierr)
  call ECHK(ierr, __FILE__, __LINE__)
  deallocate(tmpInt2D)

  ! allocate oWalls for the primal mesh
  allocate(oWalls(nDomTotal))
  do iDom=1, nDomtotal
     if (bufSizes(iDom, 1) == 0) then 
        oWallReady(iDom) = .True.
     else
        oWallReady(iDom) = .False.
     end if
  end do

  ! Initialize the primal walls
  do nn=1, nDom
     call setPointers(nn, level, sps)
     iDom = cumDomProc(myid) + nn
     call initializeOWall(oWalls(iDom), .False., clusters(iDom))
     call packOWall(oWalls(iDom), .False.)
     oWallReady(iDom) = .True. 
  end do

  ! Post all the oWall iSends
  sendCount = 0
  do jj=1, nOWallSend
     iProc = oWallSendList(1, jj)
     iDom = oWallSendList(2, jj)
     call sendOWall(oWalls(iDom), iDom, iProc, 0, sendCount)
  end do

  recvCount = 0
  do jj=1, nOWallRecv
     iProc = oWallRecvList(1, jj)
     iDom = oWallRecvList(2, jj)
     call recvOWall(oWalls(iDom), iDom, iProc, 0, &
          bufSizes(iDom, 1), bufSizes(iDom, 2), recvCount, recvInfo)
  end do

  ! Complete all the recives and sends
  do i=1, recvCount
     call mpi_waitany(recvCount, recvRequests, index, status, ierr)
     call ECHK(ierr, __FILE__, __LINE__)
  end do

  do i=1,sendCount
     call mpi_waitany(sendCount, sendRequests, index, status, ierr)
     call ECHK(ierr, __FILE__, __LINE__)
  end do

  ! Unpack any blocks we received if necessary:
  do i=1, recvCount

     ! Global domain index of the recv that finished
     iDom = recvInfo(1, i)
     if (.not. oWalls(iDom)%allocated) then 
        call unpackOWall(oWalls(iDom))
     end if
  end do

  ! Determine the size of the buffer we need locally for the
  ! receives. We do this outside the main iteration loop since it
  ! always the same size.
  ii = 0
  do jj=1, noWallSend
     ! These blocks are by definition local. 
     iDom = oWallSendList(2, jj)
     ii = ii + oWalls(iDom)%maxCells
  end do
  allocate(intRecvBuf(max(1, ii)))

  ! ------------------------ Performing Searches ----------------        
  do iWork=1, nWork
     iDom = work(1, iWork)
     jDom = work(2, iWork)
     call wallSearch(oWalls(iDom), oWalls(jDom))
  end do

  ! ------------------------ Receiving iBlank back ---------------

  sendCount = 0
  do jj=1, noWallRecv
     iProc = oWallRecvList(1, jj)
     iDom = oWallRecvList(2, jj)
     sendCount = sendCount + 1
     call mpi_isend(oWalls(iDom)%iBlank, oWalls(iDom)%maxCells, sumb_integer, &
          iproc, iDom, sumb_comm_world, sendRequests(sendCount), ierr)
     call ECHK(ierr, __FILE__, __LINE__)
  end do

  recvCount = 0
  iStart = 1
  do jj=1, noWallSend
     iProc = oWallSendList(1, jj)
     iDom = oWallSendList(2, jj)
     iSize = oWalls(iDom)%maxCells
     recvCount = recvCount + 1       

     call mpi_irecv(intRecvBuf(iStart), iSize, sumb_integer, &
          iProc, iDom, sumb_comm_world, recvRequests(recvCount), ierr)
     call ECHK(ierr, __FILE__, __LINE__)
     iStart = iStart + iSize
  end do

  ! Now wait for the sends and receives to finish
  do i=1, sendCount
     call mpi_waitany(sendCount, sendRequests, index, status, ierr)
     call ECHK(ierr, __FILE__, __LINE__)
  end do

  do i=1, recvCount
     call mpi_waitany(recvCount, recvRequests, index, status, ierr)
     call ECHK(ierr, __FILE__, __LINE__)
  end do

  ! Process the oWalls we own locally
  do nn=1, nDom
     call setPointers(nn, level, sps)
     iDom = cumDomProc(myid) + nn
     ii = 0
     do mm=1, nBocos
        if (isWallType(BCType(mm))) then 
           do j=BCData(mm)%jnBeg+1, BCData(mm)%jnEnd
              do i=BCData(mm)%inBeg+1, BCData(mm)%inEnd
                 ii = ii +1
                 if (oWalls(iDom)%iBlank(ii) == -2) then 
                    BCData(mm)%iblank(i,j) = -2
                 end if
              end do
           end do
        end if
     end do
  end do

  ! And update based on the data we received from other processors
  ii = 0
  do kk=1, noWallSend

     iDom = oWallSendList(2, kk)
     nn = iDom - cumDomProc(myid)

     ! Set the block pointers for the local block we are dealing
     ! with:
     call setPointers(nn, level, sps)
     do mm=1, nBocos
        if (isWallType(BCType(mm))) then 
           do j=BCData(mm)%jnBeg+1, BCData(mm)%jnEnd
              do i=BCData(mm)%inBeg+1, BCData(mm)%inEnd
                 ii = ii + 1
                 if (intRecvBuf(ii) == -2) then 
                    BCData(mm)%iBlank(i  , j) = -2
                 end if
              end do
           end do
        end if
     end do
  end do

  ! Ditch our owalls
  call deallocateOWalls(OWalls, nDomTotal)
  deallocate(oWalls, intRecvBuf)

  ! We are still left with an issue since we had only worked with
  ! the owned cells, we don't know if if a halo surface iblank was
  ! modified by another processor. The easiest way to deal with
  ! this is do just do a halo-surface-iblank exchange. Essentially
  ! we will put the surface iblankvalues into the volume iblank,
  ! communicate and the extract again. Easy-peasy
  call exchangeSurfaceIBlanks(level, sps, commPatternCell_2nd, internalCell_2nd)

  ! Before we continue, we do a little more
  ! processing. bowTieElimination tries to eliminate cells
  call bowTieAndIsolationElimination(level, sps)

  ! -------------------------------------------------------------------
  ! Step 2: Identify gap boundary strings and split the strings to 
  !         sub-strings.
  ! -------------------------------------------------------------------
<<<<<<< HEAD
  ! Debugging
  !call writeWalls(oWalls, size(oWalls))

  call makeGapBoundaryStrings(level, sps)
=======
>>>>>>> 7c54fa0a

  if (debugZipper) then 
     call writeWalls(oWalls, size(oWalls))
  end if

  call makeGapBoundaryStrings(level, sps)
  
end subroutine createZipperMesh
<|MERGE_RESOLUTION|>--- conflicted
+++ resolved
@@ -261,13 +261,6 @@
   ! Step 2: Identify gap boundary strings and split the strings to 
   !         sub-strings.
   ! -------------------------------------------------------------------
-<<<<<<< HEAD
-  ! Debugging
-  !call writeWalls(oWalls, size(oWalls))
-
-  call makeGapBoundaryStrings(level, sps)
-=======
->>>>>>> 7c54fa0a
 
   if (debugZipper) then 
      call writeWalls(oWalls, size(oWalls))
