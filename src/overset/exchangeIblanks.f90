--- conflicted
+++ resolved
@@ -1,97 +1,3 @@
-<<<<<<< HEAD
-!
-!      ******************************************************************
-!      *                                                                *
-!      * File:          exchangeIblanks.F90                             *
-!      * Author:        Steve Repsher                                   *
-!      * Starting date: 04-04-2005                                      *
-!      * Last modified: 07-11-2005                                      *
-!      *                                                                *
-!      ******************************************************************
-!
-       subroutine exchangeIblanks(level, sps, commPattern, internal)
-!
-!      ******************************************************************
-!      *                                                                *
-!      * ExchangeIblank exchanges the 1 to 1 internal halo's for the    *
-!      * cell centered iblank variable on the given level, needed for   *
-!      * the checks and creation of the overset boundaries.             *
-!      *                                                                *
-!      * We copy the minimum of the donated iblank and 9 (anything less *
-!      * than 10 and greater than 2 would do). This preserves all of    *
-!      * the actual donated values except when its a fringe. Doing this *
-!      * allows for other routines to distinguish between owned fringe  *
-!      * cells and those belonging to another block (e.g. nodal iblank  *
-!      * creation relies on this). Essentially any routine that may use *
-!      * the iblank/10 to get an index would need this property.        *
-!      *                                                                *
-!      ******************************************************************
-!
-       use block
-       use communication
-       implicit none
-!
-!      Subroutine arguments.
-!
-       integer(kind=intType), intent(in) :: level, sps
-
-       type(commType),          dimension(*), intent(in) :: commPattern
-       type(internalCommType), dimension(*), intent(in) :: internal
-!
-!      Local variables.
-!
-       integer :: size, procId, ierr, index
-       integer, dimension(mpi_status_size) :: status
-
-       integer(kind=intType) :: i, j, ii, jj
-       integer(kind=intType) :: d1, i1, j1, k1, d2, i2, j2, k2
- 
-       integer(kind=intType), dimension(:), allocatable :: sendBufInt
-       integer(kind=intType), dimension(:), allocatable :: recvBufInt
-!
-!      ******************************************************************
-!      *                                                                *
-!      * Begin execution                                                *
-!      *                                                                *
-!      ******************************************************************
-!
-       ! Allocate the memory for the sending and receiving buffers.
-
-       ii = commPattern(level)%nProcSend
-       ii = commPattern(level)%nsendCum(ii)
-       jj = commPattern(level)%nProcRecv
-       jj = commPattern(level)%nrecvCum(jj)
- 
-       allocate(sendBufInt(ii), recvBufInt(jj), stat=ierr)
-       if(ierr /= 0)                       &
-         call returnFail("exchangeIblank", &
-                        "Memory allocation failure for buffers")
- 
-       ! Send the variables. The data is first copied into
-       ! the send buffer after which the buffer is sent asap.
-
-       ii = 1
-       sends: do i=1,commPattern(level)%nProcSend
-
-         ! Store the processor id and the size of the message
-         ! a bit easier.
-
-         procID = commPattern(level)%sendProc(i)
-         size    = commPattern(level)%nsend(i)
-
-         ! Copy the data in the correct part of the send buffer.
-
-         jj = ii
-         do j=1,commPattern(level)%nsend(i)
-
-           ! Store the block id and the indices of the donor
-           ! a bit easier.
-
-           d1 = commPattern(level)%sendList(i)%block(j)
-           i1 = commPattern(level)%sendList(i)%indices(j,1)
-           j1 = commPattern(level)%sendList(i)%indices(j,2)
-           k1 = commPattern(level)%sendList(i)%indices(j,3)
-=======
 subroutine exchangeIblanks(level, sps, commPattern, internal)
   !
   !      ******************************************************************
@@ -108,7 +14,6 @@
   !      Subroutine arguments.
   !
   integer(kind=intType), intent(in) :: level, sps
->>>>>>> 0e3567c5
 
   type(commType),          dimension(*), intent(in) :: commPattern
   type(internalCommType), dimension(*), intent(in) :: internal
@@ -232,16 +137,6 @@
 
   enddo localCopy
 
-<<<<<<< HEAD
-       ! Deallocate the memory for the sending and receiving buffers.
- 
-       deallocate(sendBufInt, recvBufInt, stat=ierr)
-       if(ierr /= 0)                       &
-         call returnFail("exchangeIblank", &
-                        "Deallocation failure for buffers")
- 
-       end subroutine exchangeIblanks
-=======
   ! Complete the nonblocking receives in an arbitrary sequence and
   ! copy the variables from the buffer into the halo's.
 
@@ -288,5 +183,4 @@
        call terminate("exchangeIblank", &
        "Deallocation failure for buffers")
 
-end subroutine exchangeIblanks
->>>>>>> 0e3567c5
+end subroutine exchangeIblanks