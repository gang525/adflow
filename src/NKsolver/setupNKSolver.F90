--- conflicted
+++ resolved
@@ -35,9 +35,6 @@
      call VecCreate(SUMB_COMM_WORLD, wVec, ierr)
      call EChk(ierr,__FILE__,__LINE__)
      
-<<<<<<< HEAD
-     call VecSetSizes(wVec, nDimw, PETSC_DECIDE, ierr)
-=======
      call VecSetSizes(wVec, nDimW, PETSC_DECIDE, ierr)
      call EChk(ierr, __FILE__, __LINE__)
  
@@ -45,14 +42,7 @@
      call EChk(ierr, __FILE__, __LINE__)
 
      call VecSetType(wVec, VECMPI, ierr) 
->>>>>>> 84fe4a76
      call EChk(ierr,__FILE__,__LINE__)
- 
-     call VecSetBlockSize(wVec, 5, ierr)
-     call EChk(ierr, __FILE__, __LINE__)
-
-     call VecSetFromOptions(wVec, ierr)
-     call EChk(ierr, __FILE__, __LINE__)
 
      !  Create duplicates for residual and delta
      call VecDuplicate(wVec, rVec, ierr)
@@ -105,25 +95,6 @@
      ! non-zero BLOCKS as opposed to the non-zero values. 
      call statePreAllocation(nnzDiagonal,nnzOffDiag,&
           totalCells,stencil,n_stencil)
-<<<<<<< HEAD
-  
-     call MatCreate(SUMB_PETSC_COMM_WORLD, dRdwPre, ierr)
-     call EChk(ierr,__FILE__,__LINE__)
-
-     call MatSetSizes(dRdwPre, nDimW, nDimW, &
-          PETSC_DETERMINE, PETSC_DETERMINE, ierr)
-     call EChk(ierr,__FILE__,__LINE__)
-     
-     call MatSetType(dRdwPre, "mpibaij", ierr)
-     call EChk(ierr,__FILE__,__LINE__)
-        
-     call MatSetBlockSize(dRdwPre, nw, ierr)
-     call EChk(ierr,__FILE__,__LINE__)
-        
-     call MatMPIAIJSetPreallocation(dRdwPre, &
-          0, nnzDiagonal, &
-          0, nnzOffDiag, ierr)
-=======
      if (PETSC_VERSION_MINOR == 2) then
         call MatCreateMPIBAIJ(SUMB_COMM_WORLD, nw, &
              nDimW, nDimW,                     &
@@ -140,7 +111,6 @@
              dRdWPre, ierr)
      end if
 
->>>>>>> 84fe4a76
      call EChk(ierr,__FILE__,__LINE__)
      
      deallocate(nnzDiagonal,nnzOffDiag)
