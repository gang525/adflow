--- conflicted
+++ resolved
@@ -91,24 +91,9 @@
 
      ! Set the Checking Function to use at the start of line search to
      ! make sure we dont have nans
-<<<<<<< HEAD
 !      print *,'Setting preCheck'
 !      call SNESLineSearchSetPreCheck(snes,LSCheck,lsctx,ierr)
 !      call EChk(ierr,__FILE__,__LINE__)
-=======
-     !print *,'Setting preCheck'
-     call SNESLineSearchSetPreCheck(snes,LSCheck,lsctx,ierr)
-     call EChk(ierr,__FILE__,__LINE__)
->>>>>>> 70e15d66
-
-     call SNESLineSearchGetParams(snes,alpha,max_step,ierr)
-     call EChk(ierr,__FILE__,__LINE__)
-     if (myid == 0) then
-        print *,'alpha,max_step:',alpha,max_step
-     end if
-     max_step = 10.0
-     call SNESLineSearchSetParams(snes,alpha,max_step,ierr)
-     call EChk(ierr,__FILE__,__LINE__)
 
      ! See the monitor function for more information as to why this is -2
      call SNESSetLagJacobian(snes, -2_intType, ierr); call EChk(ierr,__FILE__,__LINE__)
