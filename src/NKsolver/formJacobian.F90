subroutine FormJacobian(snes,wVec,dRdw,dRdwPre,flag,ctx,ierr)
  use communication
  use precision 
<<<<<<< HEAD
  use iteration
 use NKSolverVars, only: dRdw,dRdwPre,ksp_solver_type,ksp_subspace, &
      global_pc,local_pc, global_ksp,local_ksp,asm_overlap,&
      local_pc_ordering,local_pc_ilu_level, ksp_solver_type,&
      global_pc_type

=======
  use NKSolverVars,only : ksp_solver_type,ksp_subspace,global_pc_type,&
       asm_overlap,local_pc_ilu_level,local_pc_ordering,NKfinitedifferencepc!,rvec
>>>>>>> 8a65d7b3
  implicit none
#define PETSC_AVOID_MPIF_H
#include "include/finclude/petsc.h"

<<<<<<< HEAD
=======
  SNES           snes
  Mat            dRdw,dRdwPre 
  KSP            ksp,subksp
  PC             pc,subpc
  Vec            wVec,rVec
  PetscFortranAddr ctx(3)
  MatStructure   flag 
  PetscInt nlocal,first,Nsub,length
  integer(kind=intType) ::ierr

>>>>>>> 8a65d7b3
  ! Local Variables
  PetscInt nlocal,first
  integer(kind=intType) ::ierr
  logical secondHalo
  logical :: useAD,usePC,useTranspose

  ! Dummy assembly begin/end calls for the matrix-free Matrx
  call MatAssemblyBegin(dRdw,MAT_FINAL_ASSEMBLY,ierr)
  call EChk(ierr,__FILE__,__LINE__)
  call MatAssemblyEnd(dRdw,MAT_FINAL_ASSEMBLY,ierr)
  call EChk(ierr,__FILE__,__LINE__)

  ! Assemble the approximate PC
<<<<<<< HEAD
  useAD = .False.
  usePC = .True.
  useTranspose = .False.
  call setupStateResidualMatrix(dRdwPre,useAD,usePC,useTranspose)

  ! ----------------------------------------------
  ! Setup the required options for the KSP object
  ! ----------------------------------------------

  ! Set Solver Type
  call KSPSetType(global_ksp,ksp_solver_type,ierr);
  call EChk(ierr,__FILE__,__LINE__)

  ! Set Subspace Size
  call KSPGMRESSetRestart(global_ksp, ksp_subspace,ierr); 
  call EChk(ierr,__FILE__,__LINE__)

  ! Set PC Side as RIGHT only
  call KSPSetPCSide(global_ksp,PC_RIGHT,ierr);
  call EChk(ierr,__FILE__,__LINE__)

  ! Get the PC Handle to make modifications:
  call KSPGetPC(global_ksp,global_pc,ierr);             
=======

  if (NKFiniteDifferencePC) then
     useAD = .False.
     usePC = .True.
     useTranspose = .False.
     call setupStateResidualMatrix(dRdwPre,useAD,usePC,useTranspose)
    !  ! Zero out the matrix before we start
!      call MatZeroEntries(dRdwPre,ierr)
!      call EChk(ierr,__FILE__,__LINE__)

!      !call matGetDiagonal(dRdwPre,rVec,ierr)
!      !call EChk(ierr,__FILE__,__LINE__)
!      call vecSet(rvec,1.0,ierr)
!      call EChk(ierr,__FILE__,__LINE__)
!      ! Assemble the petsc vectors
!      call VecAssemblyBegin(rvec,Ierr)
!      call EChk(Ierr,__FILE__,__LINE__)
!      call VecAssemblyEnd(rvec,Ierr)
!      call EChk(Ierr,__FILE__,__LINE__)

!      call matDiagonalSet(dRdwPre,rvec,insert_values,ierr)
!      call EChk(ierr,__FILE__,__LINE__)

!      ! PETSc Matrix Assembly and Options Set
!      call MatAssemblyBegin(dRdwPre,MAT_FINAL_ASSEMBLY,ierr)
!      call EChk(ierr,__FILE__,__LINE__)
!      call MatAssemblyEnd  (dRdwPre,MAT_FINAL_ASSEMBLY,ierr)
!      call EChk(ierr,__FILE__,__LINE__)
  else
     call setupNK_PC(dRdwPre)
  end if


  flag = SAME_NONZERO_PATTERN
  ! Setup the required options for the KSP solver
  call SNESGetKSP(snes,ksp,ierr);  
  call EChk(ierr,__FILE__,__LINE__)

  call KSPSetType(ksp,ksp_solver_type,ierr);
  call EChk(ierr,__FILE__,__LINE__)
  call KSPGMRESSetRestart(ksp, ksp_subspace,ierr); 
  call EChk(ierr,__FILE__,__LINE__)
  call KSPSetPCSide(ksp,PC_RIGHT,ierr);
  call EChk(ierr,__FILE__,__LINE__)

  ! Setup the required options for the Global PC
  call KSPGetPC(ksp,pc,ierr);             
>>>>>>> 8a65d7b3
  call EChk(ierr,__FILE__,__LINE__)

!   call PCSetType(pc,'hypre',ierr)
!   call EChk(ierr,__FILE__,__LINE__)
!   call PCHYPRESetType(pc,'euclid',ierr)
!   call EChk(ierr,__FILE__,__LINE__)
!   call PCFactoSetMatOrderingtype(pc, local_pc_ordering, ierr )
!   call EChk(ierr,__FILE__,__LINE__) 

  call PCSetType(pc,global_pc_type,ierr)
  call EChk(ierr,__FILE__,__LINE__)

  if (trim(global_pc_type) == 'asm') then
     call PCASMSetOverlap(pc,asm_overlap,ierr)
     call EChk(ierr,__FILE__,__LINE__)
     call PCSetup(pc,ierr)
     call EChk(ierr,__FILE__,__LINE__)
<<<<<<< HEAD
     call PCASMGetSubKSP(global_pc, nlocal, first, local_ksp, ierr )
=======
     call PCASMGetSubKSP( pc, nlocal,  first, subksp, ierr )
>>>>>>> 8a65d7b3
     call EChk(ierr,__FILE__,__LINE__)  
  end if

  if (trim(global_pc_type) == 'bjacobi') then
     call PCSetup(pc,ierr)
     call EChk(ierr,__FILE__,__LINE__)
     call PCBJacobiGetSubKSP(pc,nlocal,first,subksp,ierr)
     call EChk(ierr,__FILE__,__LINE__)
  end if

  ! Setup the required options for the Local PC
  call KSPGetPC(subksp, subpc, ierr )
  call EChk(ierr,__FILE__,__LINE__)

  call PCSetType(subpc, 'ilu', ierr)
  call EChk(ierr,__FILE__,__LINE__)
  call PCFactorSetLevels(subpc, local_pc_ilu_level, ierr)
  call EChk(ierr,__FILE__,__LINE__)  
  call PCFactorSetMatOrderingtype(subpc, local_pc_ordering, ierr )
  call EChk(ierr,__FILE__,__LINE__) 
  call KSPSetType(subksp, KSPPREONLY, ierr)
  call EChk(ierr,__FILE__,__LINE__)  
<<<<<<< HEAD
#endif
end subroutine FormJacobian
=======

  ierr = 0
  
end subroutine FormJacobian


















subroutine FormJacobian2(pts,t,wVec,dRdw,dRdwPre,flag,ctx,ierr)
  ! This is a wrapper for the formJacobian function. The formJacobian
  ! for the time stepping routine is slightly different. Basically it
  ! calls with the TimeStepping Context instead of SNES. We are just
  ! going to pull ou the SNES context and call the formJacobian
  ! function which will do all the required calculations/option
  ! setting.
  use NKSolverVars, only: snes_stol,snes_max_its,snes_max_funcs,snes_rtol,&
       snes_atol

  use precision 
  use inputIteration
  implicit none
#define PETSC_AVOID_MPIF_H
#include "include/finclude/petsc.h"
#include "include/finclude/petscts.h"
  TS             pts
  SNES           snes
  Mat            dRdw,dRdwPre 
  real(kind=realType) :: t
  Vec            wVec
  PetscFortranAddr ctx(3)
  MatStructure   flag 
  integer(kind=intType) ::ierr
  external formfunction2

  call TSGetSNES(pts,snes,ierr)
  call EChk(ierr,__FILE__,__LINE__)

  call MatMFFDSetFunction(dRdw,FormFunction2,ctx,ierr)
  call EChk(ierr,__FILE__,__LINE__)
  
  call MatSetOption(dRdW   , MAT_ROW_ORIENTED,PETSC_FALSE, ierr)
  call EChk(ierr,__FILE__,__LINE__)

  call MatMFFDSetBase(dRdW,wVec,PETSC_NULL_OBJECT,ierr)
  call EChk(ierr,__FILE__,__LINE__)


  !Use Eisenstat-Walker convergence criteria for KSP solver. Recommended
  call SNESKSPSetUseEW(snes,.True.,ierr)  
  call EChk(ierr,__FILE__,__LINE__)

  ! See the monitor function for more information as to why this is -2
  call SNESSetLagJacobian(snes, -2_intType, ierr)
  call EChk(ierr,__FILE__,__LINE__)

  call SNESSetTolerances(snes,snes_atol,snes_rtol,snes_stol,1,&
       100,ierr); call EChk(ierr,__FILE__,__LINE__)

  ! Since we're limiting the gmres to no restarts...there's a good
  ! chance that we're get lots of solve failues which is OK. Set
  ! this to the ncycles....basically large enough that it never happens
  call SNESSetMaxLinearSolveFailures(snes, ncycles,ierr)
  call EChk(ierr,__FILE__,__LINE__)
     
  

  call FormJacobian(snes,wVec,dRdw,dRdwPre,flag,ctx,ierr)
  call EChk(ierr,__FILE__,__LINE__)
end subroutine FormJacobian2
>>>>>>> 8a65d7b3
<|MERGE_RESOLUTION|>--- conflicted
+++ resolved
@@ -1,34 +1,16 @@
 subroutine FormJacobian(snes,wVec,dRdw,dRdwPre,flag,ctx,ierr)
   use communication
   use precision 
-<<<<<<< HEAD
   use iteration
  use NKSolverVars, only: dRdw,dRdwPre,ksp_solver_type,ksp_subspace, &
       global_pc,local_pc, global_ksp,local_ksp,asm_overlap,&
       local_pc_ordering,local_pc_ilu_level, ksp_solver_type,&
       global_pc_type
 
-=======
-  use NKSolverVars,only : ksp_solver_type,ksp_subspace,global_pc_type,&
-       asm_overlap,local_pc_ilu_level,local_pc_ordering,NKfinitedifferencepc!,rvec
->>>>>>> 8a65d7b3
   implicit none
 #define PETSC_AVOID_MPIF_H
 #include "include/finclude/petsc.h"
 
-<<<<<<< HEAD
-=======
-  SNES           snes
-  Mat            dRdw,dRdwPre 
-  KSP            ksp,subksp
-  PC             pc,subpc
-  Vec            wVec,rVec
-  PetscFortranAddr ctx(3)
-  MatStructure   flag 
-  PetscInt nlocal,first,Nsub,length
-  integer(kind=intType) ::ierr
-
->>>>>>> 8a65d7b3
   ! Local Variables
   PetscInt nlocal,first
   integer(kind=intType) ::ierr
@@ -42,7 +24,6 @@
   call EChk(ierr,__FILE__,__LINE__)
 
   ! Assemble the approximate PC
-<<<<<<< HEAD
   useAD = .False.
   usePC = .True.
   useTranspose = .False.
@@ -66,63 +47,7 @@
 
   ! Get the PC Handle to make modifications:
   call KSPGetPC(global_ksp,global_pc,ierr);             
-=======
-
-  if (NKFiniteDifferencePC) then
-     useAD = .False.
-     usePC = .True.
-     useTranspose = .False.
-     call setupStateResidualMatrix(dRdwPre,useAD,usePC,useTranspose)
-    !  ! Zero out the matrix before we start
-!      call MatZeroEntries(dRdwPre,ierr)
-!      call EChk(ierr,__FILE__,__LINE__)
-
-!      !call matGetDiagonal(dRdwPre,rVec,ierr)
-!      !call EChk(ierr,__FILE__,__LINE__)
-!      call vecSet(rvec,1.0,ierr)
-!      call EChk(ierr,__FILE__,__LINE__)
-!      ! Assemble the petsc vectors
-!      call VecAssemblyBegin(rvec,Ierr)
-!      call EChk(Ierr,__FILE__,__LINE__)
-!      call VecAssemblyEnd(rvec,Ierr)
-!      call EChk(Ierr,__FILE__,__LINE__)
-
-!      call matDiagonalSet(dRdwPre,rvec,insert_values,ierr)
-!      call EChk(ierr,__FILE__,__LINE__)
-
-!      ! PETSc Matrix Assembly and Options Set
-!      call MatAssemblyBegin(dRdwPre,MAT_FINAL_ASSEMBLY,ierr)
-!      call EChk(ierr,__FILE__,__LINE__)
-!      call MatAssemblyEnd  (dRdwPre,MAT_FINAL_ASSEMBLY,ierr)
-!      call EChk(ierr,__FILE__,__LINE__)
-  else
-     call setupNK_PC(dRdwPre)
-  end if
-
-
-  flag = SAME_NONZERO_PATTERN
-  ! Setup the required options for the KSP solver
-  call SNESGetKSP(snes,ksp,ierr);  
   call EChk(ierr,__FILE__,__LINE__)
-
-  call KSPSetType(ksp,ksp_solver_type,ierr);
-  call EChk(ierr,__FILE__,__LINE__)
-  call KSPGMRESSetRestart(ksp, ksp_subspace,ierr); 
-  call EChk(ierr,__FILE__,__LINE__)
-  call KSPSetPCSide(ksp,PC_RIGHT,ierr);
-  call EChk(ierr,__FILE__,__LINE__)
-
-  ! Setup the required options for the Global PC
-  call KSPGetPC(ksp,pc,ierr);             
->>>>>>> 8a65d7b3
-  call EChk(ierr,__FILE__,__LINE__)
-
-!   call PCSetType(pc,'hypre',ierr)
-!   call EChk(ierr,__FILE__,__LINE__)
-!   call PCHYPRESetType(pc,'euclid',ierr)
-!   call EChk(ierr,__FILE__,__LINE__)
-!   call PCFactoSetMatOrderingtype(pc, local_pc_ordering, ierr )
-!   call EChk(ierr,__FILE__,__LINE__) 
 
   call PCSetType(pc,global_pc_type,ierr)
   call EChk(ierr,__FILE__,__LINE__)
@@ -132,118 +57,28 @@
      call EChk(ierr,__FILE__,__LINE__)
      call PCSetup(pc,ierr)
      call EChk(ierr,__FILE__,__LINE__)
-<<<<<<< HEAD
      call PCASMGetSubKSP(global_pc, nlocal, first, local_ksp, ierr )
-=======
-     call PCASMGetSubKSP( pc, nlocal,  first, subksp, ierr )
->>>>>>> 8a65d7b3
      call EChk(ierr,__FILE__,__LINE__)  
   end if
 
   if (trim(global_pc_type) == 'bjacobi') then
-     call PCSetup(pc,ierr)
+     call PCSetup(global_pc,ierr)
      call EChk(ierr,__FILE__,__LINE__)
-     call PCBJacobiGetSubKSP(pc,nlocal,first,subksp,ierr)
+     call PCBJacobiGetSubKSP(global_pc,nlocal,first,local_ksp,ierr)
      call EChk(ierr,__FILE__,__LINE__)
   end if
 
   ! Setup the required options for the Local PC
-  call KSPGetPC(subksp, subpc, ierr )
+  call KSPGetPC(local_ksp, local_pc, ierr )
   call EChk(ierr,__FILE__,__LINE__)
 
-  call PCSetType(subpc, 'ilu', ierr)
+  call PCSetType(local_pc, 'ilu', ierr)
   call EChk(ierr,__FILE__,__LINE__)
-  call PCFactorSetLevels(subpc, local_pc_ilu_level, ierr)
+  call PCFactorSetLevels(local_pc, local_pc_ilu_level, ierr)
   call EChk(ierr,__FILE__,__LINE__)  
-  call PCFactorSetMatOrderingtype(subpc, local_pc_ordering, ierr )
+  call PCFactorSetMatOrderingtype(local_pc, local_pc_ordering, ierr )
   call EChk(ierr,__FILE__,__LINE__) 
   call KSPSetType(subksp, KSPPREONLY, ierr)
   call EChk(ierr,__FILE__,__LINE__)  
-<<<<<<< HEAD
 #endif
-end subroutine FormJacobian
-=======
-
-  ierr = 0
-  
-end subroutine FormJacobian
-
-
-
-
-
-
-
-
-
-
-
-
-
-
-
-
-
-
-subroutine FormJacobian2(pts,t,wVec,dRdw,dRdwPre,flag,ctx,ierr)
-  ! This is a wrapper for the formJacobian function. The formJacobian
-  ! for the time stepping routine is slightly different. Basically it
-  ! calls with the TimeStepping Context instead of SNES. We are just
-  ! going to pull ou the SNES context and call the formJacobian
-  ! function which will do all the required calculations/option
-  ! setting.
-  use NKSolverVars, only: snes_stol,snes_max_its,snes_max_funcs,snes_rtol,&
-       snes_atol
-
-  use precision 
-  use inputIteration
-  implicit none
-#define PETSC_AVOID_MPIF_H
-#include "include/finclude/petsc.h"
-#include "include/finclude/petscts.h"
-  TS             pts
-  SNES           snes
-  Mat            dRdw,dRdwPre 
-  real(kind=realType) :: t
-  Vec            wVec
-  PetscFortranAddr ctx(3)
-  MatStructure   flag 
-  integer(kind=intType) ::ierr
-  external formfunction2
-
-  call TSGetSNES(pts,snes,ierr)
-  call EChk(ierr,__FILE__,__LINE__)
-
-  call MatMFFDSetFunction(dRdw,FormFunction2,ctx,ierr)
-  call EChk(ierr,__FILE__,__LINE__)
-  
-  call MatSetOption(dRdW   , MAT_ROW_ORIENTED,PETSC_FALSE, ierr)
-  call EChk(ierr,__FILE__,__LINE__)
-
-  call MatMFFDSetBase(dRdW,wVec,PETSC_NULL_OBJECT,ierr)
-  call EChk(ierr,__FILE__,__LINE__)
-
-
-  !Use Eisenstat-Walker convergence criteria for KSP solver. Recommended
-  call SNESKSPSetUseEW(snes,.True.,ierr)  
-  call EChk(ierr,__FILE__,__LINE__)
-
-  ! See the monitor function for more information as to why this is -2
-  call SNESSetLagJacobian(snes, -2_intType, ierr)
-  call EChk(ierr,__FILE__,__LINE__)
-
-  call SNESSetTolerances(snes,snes_atol,snes_rtol,snes_stol,1,&
-       100,ierr); call EChk(ierr,__FILE__,__LINE__)
-
-  ! Since we're limiting the gmres to no restarts...there's a good
-  ! chance that we're get lots of solve failues which is OK. Set
-  ! this to the ncycles....basically large enough that it never happens
-  call SNESSetMaxLinearSolveFailures(snes, ncycles,ierr)
-  call EChk(ierr,__FILE__,__LINE__)
-     
-  
-
-  call FormJacobian(snes,wVec,dRdw,dRdwPre,flag,ctx,ierr)
-  call EChk(ierr,__FILE__,__LINE__)
-end subroutine FormJacobian2
->>>>>>> 8a65d7b3
+end subroutine FormJacobian