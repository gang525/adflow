--- conflicted
+++ resolved
@@ -1,14 +1,19 @@
-subroutine FormJacobian()
-#ifndef USE_NO_PETSC
+subroutine FormJacobian(snes,wVec,dRdw,dRdwPre,flag,ctx,ierr)
   use communication
   use precision 
-  use iteration
-  use NKSolverVars, only: dRdw,dRdwPre,global_ksp
-    
+  use NKSolverVars,only : ksp_solver_type,ksp_subspace,global_pc_type,&
+       asm_overlap,local_pc_ilu_level,local_pc_ordering,NKfinitedifferencepc!,rvec
   implicit none
 #define PETSC_AVOID_MPIF_H
 #include "include/finclude/petsc.h"
 
+  SNES           snes
+  Mat            dRdw,dRdwPre 
+  KSP            ksp,subksp
+  PC             pc,subpc
+  Vec            wVec,rVec
+  PetscFortranAddr ctx(3)
+  MatStructure   flag 
   PetscInt nlocal,first,Nsub,length
   integer(kind=intType) ::ierr
 
@@ -24,86 +29,172 @@
 
   ! Assemble the approximate PC
 
-  useAD = .False.
-  usePC = .True.
-  useTranspose = .False.
-  call setupStateResidualMatrix(dRdwPre,useAD,usePC,useTranspose)
-
-  ! Setup the required options for the KSP object
-  call NKSetup_KSP(global_ksp)
-#endif  
+  if (NKFiniteDifferencePC) then
+     useAD = .False.
+     usePC = .True.
+     useTranspose = .False.
+     call setupStateResidualMatrix(dRdwPre,useAD,usePC,useTranspose)
+    !  ! Zero out the matrix before we start
+!      call MatZeroEntries(dRdwPre,ierr)
+!      call EChk(ierr,__FILE__,__LINE__)
+
+!      !call matGetDiagonal(dRdwPre,rVec,ierr)
+!      !call EChk(ierr,__FILE__,__LINE__)
+!      call vecSet(rvec,1.0,ierr)
+!      call EChk(ierr,__FILE__,__LINE__)
+!      ! Assemble the petsc vectors
+!      call VecAssemblyBegin(rvec,Ierr)
+!      call EChk(Ierr,__FILE__,__LINE__)
+!      call VecAssemblyEnd(rvec,Ierr)
+!      call EChk(Ierr,__FILE__,__LINE__)
+
+!      call matDiagonalSet(dRdwPre,rvec,insert_values,ierr)
+!      call EChk(ierr,__FILE__,__LINE__)
+
+!      ! PETSc Matrix Assembly and Options Set
+!      call MatAssemblyBegin(dRdwPre,MAT_FINAL_ASSEMBLY,ierr)
+!      call EChk(ierr,__FILE__,__LINE__)
+!      call MatAssemblyEnd  (dRdwPre,MAT_FINAL_ASSEMBLY,ierr)
+!      call EChk(ierr,__FILE__,__LINE__)
+  else
+     call setupNK_PC(dRdwPre)
+  end if
+
+
+  flag = SAME_NONZERO_PATTERN
+  ! Setup the required options for the KSP solver
+  call SNESGetKSP(snes,ksp,ierr);  
+  call EChk(ierr,__FILE__,__LINE__)
+
+  call KSPSetType(ksp,ksp_solver_type,ierr);
+  call EChk(ierr,__FILE__,__LINE__)
+  call KSPGMRESSetRestart(ksp, ksp_subspace,ierr); 
+  call EChk(ierr,__FILE__,__LINE__)
+  call KSPSetPCSide(ksp,PC_RIGHT,ierr);
+  call EChk(ierr,__FILE__,__LINE__)
+
+  ! Setup the required options for the Global PC
+  call KSPGetPC(ksp,pc,ierr);             
+  call EChk(ierr,__FILE__,__LINE__)
+
+!   call PCSetType(pc,'hypre',ierr)
+!   call EChk(ierr,__FILE__,__LINE__)
+!   call PCHYPRESetType(pc,'euclid',ierr)
+!   call EChk(ierr,__FILE__,__LINE__)
+!   call PCFactoSetMatOrderingtype(pc, local_pc_ordering, ierr )
+!   call EChk(ierr,__FILE__,__LINE__) 
+
+  call PCSetType(pc,global_pc_type,ierr)
+  call EChk(ierr,__FILE__,__LINE__)
+
+  if (trim(global_pc_type) == 'asm') then
+     call PCASMSetOverlap(pc,asm_overlap,ierr)
+     call EChk(ierr,__FILE__,__LINE__)
+     call PCSetup(pc,ierr)
+     call EChk(ierr,__FILE__,__LINE__)
+     call PCASMGetSubKSP( pc, nlocal,  first, subksp, ierr )
+     call EChk(ierr,__FILE__,__LINE__)  
+  end if
+
+  if (trim(global_pc_type) == 'bjacobi') then
+     call PCSetup(pc,ierr)
+     call EChk(ierr,__FILE__,__LINE__)
+     call PCBJacobiGetSubKSP(pc,nlocal,first,subksp,ierr)
+     call EChk(ierr,__FILE__,__LINE__)
+  end if
+
+  ! Setup the required options for the Local PC
+  call KSPGetPC(subksp, subpc, ierr )
+  call EChk(ierr,__FILE__,__LINE__)
+
+  call PCSetType(subpc, 'ilu', ierr)
+  call EChk(ierr,__FILE__,__LINE__)
+  call PCFactorSetLevels(subpc, local_pc_ilu_level, ierr)
+  call EChk(ierr,__FILE__,__LINE__)  
+  call PCFactorSetMatOrderingtype(subpc, local_pc_ordering, ierr )
+  call EChk(ierr,__FILE__,__LINE__) 
+  call KSPSetType(subksp, KSPPREONLY, ierr)
+  call EChk(ierr,__FILE__,__LINE__)  
+
+  ierr = 0
+  
 end subroutine FormJacobian
 
-subroutine NKSetup_KSP(ksp)
-#ifndef USE_NO_PETSC
-  ! Common routine for setting up the KSP solver for NK solver. This
-  ! can be called from multiple places.
+
+
+
+
+
+
+
+
+
+
+
+
+
+
+
+
+
+subroutine FormJacobian2(pts,t,wVec,dRdw,dRdwPre,flag,ctx,ierr)
+  ! This is a wrapper for the formJacobian function. The formJacobian
+  ! for the time stepping routine is slightly different. Basically it
+  ! calls with the TimeStepping Context instead of SNES. We are just
+  ! going to pull ou the SNES context and call the formJacobian
+  ! function which will do all the required calculations/option
+  ! setting.
+  use NKSolverVars, only: snes_stol,snes_max_its,snes_max_funcs,snes_rtol,&
+       snes_atol
+
   use precision 
-  use communication
-
-  use NKSolverVars, only: ksp_solver_type,ksp_subspace,global_pc,local_pc, &
-       global_ksp,local_ksp,asm_overlap,local_pc_ordering,local_pc_ilu_level,&
-       ksp_solver_type,global_pc_type,dRdwPre
-  
+  use inputIteration
   implicit none
 #define PETSC_AVOID_MPIF_H
 #include "include/finclude/petsc.h"
-
-  ! Input variables
-  KSP ksp
-  integer(kind=intType) :: ierr,nlocal,first
-
-  ! Set Solver Type
-  call KSPSetType(ksp,ksp_solver_type,ierr);
-  call EChk(ierr,__FILE__,__LINE__)
-
-  ! Set Subspace Size
-  call KSPGMRESSetRestart(ksp, ksp_subspace,ierr); 
-  call EChk(ierr,__FILE__,__LINE__)
-<<<<<<< HEAD
-=======
-  call KSPSetPCSide(ksp,PC_RIGHT,ierr);
-  call EChk(ierr,__FILE__,__LINE__)
->>>>>>> 7aed9a48
-
-  ! Set PC Side as RIGHT only
-  call KSPSetPCSide(ksp,PC_RIGHT,ierr);
-  call EChk(ierr,__FILE__,__LINE__)
-
-  ! Get the PC Handle to make modifications:
-  call KSPGetPC(ksp,global_pc,ierr);             
-  call EChk(ierr,__FILE__,__LINE__)
-
-  call PCSetType(global_pc,global_pc_type,ierr)
-  call EChk(ierr,__FILE__,__LINE__)
-
-  if (trim(global_pc_type) == 'asm') then
-     call PCASMSetOverlap(global_pc,asm_overlap,ierr)
-     call EChk(ierr,__FILE__,__LINE__)
-     call PCSetup(global_pc,ierr)
-     call EChk(ierr,__FILE__,__LINE__)
-     call PCASMGetSubKSP(global_pc, nlocal,  first, local_ksp, ierr )
-     call EChk(ierr,__FILE__,__LINE__)  
-  end if
-
-  if (trim(global_pc_type) == 'bjacobi') then
-     call PCSetup(global_pc,ierr)
-     call EChk(ierr,__FILE__,__LINE__)
-     call PCBJacobiGetSubKSP(global_pc,nlocal,first,local_ksp,ierr)
-     call EChk(ierr,__FILE__,__LINE__)
-  end if
-
-  ! Setup the required options for the Local PC
-  call KSPGetPC(local_ksp, local_pc, ierr )
-  call EChk(ierr,__FILE__,__LINE__)
-
-  call PCSetType(local_pc, 'ilu', ierr)
-  call EChk(ierr,__FILE__,__LINE__)
-  call PCFactorSetLevels(local_pc, local_pc_ilu_level, ierr)
-  call EChk(ierr,__FILE__,__LINE__)  
-  call PCFactorSetMatOrderingtype(local_pc, local_pc_ordering, ierr )
-  call EChk(ierr,__FILE__,__LINE__) 
-  call KSPSetType(local_ksp, KSPPREONLY, ierr)
-  call EChk(ierr,__FILE__,__LINE__)  
-#endif
-end subroutine NKSetup_KSP+#include "include/finclude/petscts.h"
+  TS             pts
+  SNES           snes
+  Mat            dRdw,dRdwPre 
+  real(kind=realType) :: t
+  Vec            wVec
+  PetscFortranAddr ctx(3)
+  MatStructure   flag 
+  integer(kind=intType) ::ierr
+  external formfunction2
+
+  call TSGetSNES(pts,snes,ierr)
+  call EChk(ierr,__FILE__,__LINE__)
+
+  call MatMFFDSetFunction(dRdw,FormFunction2,ctx,ierr)
+  call EChk(ierr,__FILE__,__LINE__)
+  
+  call MatSetOption(dRdW   , MAT_ROW_ORIENTED,PETSC_FALSE, ierr)
+  call EChk(ierr,__FILE__,__LINE__)
+
+  call MatMFFDSetBase(dRdW,wVec,PETSC_NULL_OBJECT,ierr)
+  call EChk(ierr,__FILE__,__LINE__)
+
+
+  !Use Eisenstat-Walker convergence criteria for KSP solver. Recommended
+  call SNESKSPSetUseEW(snes,.True.,ierr)  
+  call EChk(ierr,__FILE__,__LINE__)
+
+  ! See the monitor function for more information as to why this is -2
+  call SNESSetLagJacobian(snes, -2_intType, ierr)
+  call EChk(ierr,__FILE__,__LINE__)
+
+  call SNESSetTolerances(snes,snes_atol,snes_rtol,snes_stol,1,&
+       100,ierr); call EChk(ierr,__FILE__,__LINE__)
+
+  ! Since we're limiting the gmres to no restarts...there's a good
+  ! chance that we're get lots of solve failues which is OK. Set
+  ! this to the ncycles....basically large enough that it never happens
+  call SNESSetMaxLinearSolveFailures(snes, ncycles,ierr)
+  call EChk(ierr,__FILE__,__LINE__)
+     
+  
+
+  call FormJacobian(snes,wVec,dRdw,dRdwPre,flag,ctx,ierr)
+  call EChk(ierr,__FILE__,__LINE__)
+end subroutine FormJacobian2