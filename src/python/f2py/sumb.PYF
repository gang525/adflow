!    -*- f90 -*-


python module solverunsteadymd__user__routines 
    interface solverunsteadymd_user_interface 
        subroutine mdcallback_python(timeunsteady,firstiter) ! in :test:solverUnsteadyMD.F90:solverunsteadymd:unknown_interface
            real*8 :: timeunsteady
            logical :: firstiter
        end subroutine mdcallback_python
    end interface solverunsteadymd_user_interface
end python module solverunsteadymd__user__routines

python module sumb ! in 
    interface  ! in :sumb

! ############################################################################
! SUmb Routines
! ############################################################################

       subroutine connect_signals ! in :sumb:../../solver/connect_signals.c
         intent(c) connect_signals
       end subroutine connect_signals
       
       subroutine writeintromessage ! in :sumb:../../utils/initExec.F90
         use communication
         use constants
       end subroutine writeintromessage
       
       subroutine readparamfile ! in :sumb:../../inputParam/readParamFile.f90
         use communication
         use constants
         use allinputparam
       end subroutine readparamfile
       
       subroutine monitorvariables(variables) ! in :test:monitorVariables.f90
         character*(*) intent(inout) :: variables
       end subroutine monitorvariables
       
       subroutine surfacevariables(variables) ! in :test:surfaceVariables.f90
         character*(*) intent(inout) :: variables
       end subroutine surfacevariables

       subroutine volumevariables(variables) ! in :test:volumeVariables.f90
         character*(*) intent(inout) :: variables
       end subroutine volumevariables

       subroutine dummyreadparamfile ! in :sumb:../../inputParam/readParamFile.f90
       end subroutine dummyreadparamfile
       
       subroutine partitionandreadgrid ! in :sumb:../../partitioning/partitionAndReadGrid.f90
         use inputio
       end subroutine partitionandreadgrid

       subroutine preprocessing ! in :sumb:../../preprocessing/preprocessing.f90
       end subroutine preprocessing

       subroutine updatecoordinatesalllevels ! in :sumb:../../preprocessing/mdUpdateRoutines.f90
       end subroutine updatecoordinatesalllevels

       subroutine updatemetricsalllevels ! in :sumb:../../preprocessing/mdUpdateRoutines.f90
       end subroutine updatemetricsalllevels

       subroutine updategridvelocitiesalllevels ! in :sumb:../../preprocessing/mdUpdateRoutines.f90
       end subroutine updategridvelocitiesalllevels

       subroutine updateperiodicinfoalllevels
       end subroutine updateperiodicinfoalllevels

       subroutine getcgnsmeshindices(ndof,indices)
         integer(kind=inttype) intent(in) :: ndof
         integer(kind=intype) dimension(ndof),intent(out),depend(ndof) :: indices
       end subroutine getcgnsmeshindices

       subroutine getnumberlocalnodes(ndof) ! in :test:initializeExternalWarping.f90
         integer(kind=inttype) intent(out) :: ndof
       end subroutine getnumberlocalnodes

       subroutine getnumberlocalforcenodes(ndof)
         integer(kind=inttype) intent(out) :: ndof
       end subroutine getnumberlocalforcenodes

       subroutine getcgnsforceindices(ndof,indices)
         integer(kind=inttype) intent(in) :: ndof
         integer(kind=intype) dimension(ndof),intent(out),depend(ndof) :: indices
       end subroutine getcgnsforceindices

       subroutine setgrid(grid,ndof) ! in :test:setGrid.f90
         real(kind=realtype) dimension(ndof),intent(in) :: grid
         integer(kind=inttype) optional,intent(in),check(len(grid)>=ndof),depend(grid) :: ndof=len(grid)
       end subroutine setgrid

       subroutine getforces(forces,pts,npts,nts) ! in :sumb:../../warping/getForces.f90
         use blockpointers
         use warpingpetsc
         use communication
         use inputtimespectral
         use bctypes
         use flowvarrefstate
         real(kind=realtype) dimension(3,npts,nts),intent(out),depend(npts,nts) :: forces
         real(kind=realtype) dimension(3,npts,nts),intent(in) :: pts
         integer(kind=inttype) optional,intent(in),check(shape(pts,1)==npts),depend(pts) :: npts=shape(pts,1)
         integer(kind=inttype) optional,intent(in),check(shape(pts,2)==nts),depend(pts) :: nts=shape(pts,2)
       end subroutine getforces
       
       subroutine verifyforces(pts,npts,nts) ! in :sumb:../../adjoint/forcesInput/verifyForces.F90
            use blockpointers
            use adjointpetsc
            use bctypes
            use communication
            use inputtimespectral
            use inputphysics
            use flowvarrefstate
            real(kind=realtype) dimension(3,npts,nts),intent(inout) :: pts
            integer(kind=inttype) optional,intent(in),check(shape(pts,1)==npts),depend(pts) :: npts=shape(pts,1)
            integer(kind=inttype) optional,intent(in),check(shape(pts,2)==nts),depend(pts) :: nts=shape(pts,2)
        end subroutine verifyforces

       subroutine verifydcfdx(level,costfunction)
         use blockpointers
         use cgnsgrid            
         use communication       
         use inputphysics        
         use flowvarrefstate     
         use inputdiscretization 
         use iteration           
         use inputtimespectral   
         use section
         use monitor             
         use bctypes             
         use adjointvars         
         use adjointpetsc
         use costfunctions
         implicit none
         integer(kind=inttype) intent(in) :: level
         integer(kind=inttype) intent(in) :: costfunction
       end subroutine verifydcfdx

       subroutine setupcouplingmatrixstruct(pts,npts,nts) ! in :sumb:../../adjoint/setupCouplingMatrixStruct.F90
         use blockpointers
         use adjointpetsc
         use bctypes
         use communication
         use inputdiscretization
         use inputtimespectral
         use inputphysics
         use adjointvars
         use flowvarrefstate
         real(kind=realtype) dimension(3,npts,nts),intent(in) :: pts
         integer(kind=inttype) optional,intent(in),check(shape(pts,1)==npts),depend(pts) :: npts=shape(pts,1)
         integer(kind=inttype) optional,intent(in),check(shape(pts,2)==nts),depend(pts) :: nts=shape(pts,2)
       end subroutine setupcouplingmatrixstruct
      
       subroutine agumentrhs(ndof,phi) ! in :test:agumentRHS.f90
         integer(kind=inttype) optional,intent(in),check(len(phi)>=ndof),depend(phi) :: ndof=len(phi)
         real(kind=realtype) dimension(ndof),intent(in) :: phi
       end subroutine agumentrhs
        
       subroutine getforcepoints(points,npts,nts) ! in :sumb:../../warping/getForces.f90
         use blockpointers
         use inputtimespectral
         use bctypes
         real(kind=realtype) dimension(3,npts,nts),intent(out),depend(npts,nts) :: points
         integer(kind=inttype) intent(in) :: npts
         integer(kind=inttype) intent(in) :: nts
       end subroutine getforcepoints
        
       subroutine getforcesize(size_bn,nts) ! in :sumb:../../warping/getForces.f90
         use blockpointers
         use bctypes
         use inputtimespectral
         integer(kind=inttype) intent(out) :: size_bn
         integer(kind=inttype) intent(out) :: nts
       end subroutine getforcesize
       
       subroutine solveradjoint
       end subroutine solveradjoint
       
       subroutine initflow ! in :sumb:../../initFlow/initFlow.f90
       end subroutine initflow

       subroutine allocconvarrays(nitertot) ! in :sumb:../../initFlow/allocConvArrays.f90
         integer(kind=inttype) :: nitertot
       end subroutine allocconvarrays

       subroutine deallocconvarrays ! in :sumb:../../initFlow/allocConvArrays.f90
       end subroutine deallocconvarrays

       subroutine alloctimearrays(nitertot) ! in :sumb:../../initFlow/allocTimeArrays.f90
         integer(kind=inttype) :: ntimetot
       end subroutine alloctimearrays

       subroutine solver ! in :sumb:../../solver/solver.F90
         logical :: eulerwallspresent
       end subroutine solver

<<<<<<< HEAD
       subroutine solverunsteadymd(mdcallback_python) ! in :test:solverUnsteadyMD.F90
         use solverunsteadymd__user__routines
         external mdcallback_python
       end subroutine solverunsteadymd
=======
    !    subroutine nksolver
!        end subroutine nksolver
>>>>>>> 7e1785cd
       
       subroutine setupnksolver
       end subroutine setupnksolver
       
       subroutine destroynksolver
       end subroutine destroynksolver
<<<<<<< HEAD
       
       subroutine applypc(in_vec,out_vec,n) ! in :test:NKsolver.F90
         real(kind=realtype) dimension(n),intent(in) :: in_vec
         real(kind=realtype) dimension(n),intent(out),depend(n) :: out_vec
         integer(kind=inttype) optional,check(len(in_vec)>=n),depend(in_vec) :: n=len(in_vec)
       end subroutine applypc
=======
>>>>>>> 7e1785cd

       subroutine getcurrentresidual(rhores,totalrres)
         real(kind=realtype), intent(out) :: rhores
         real(kind=realtype), intent(out) :: totalrres
       end subroutine getcurrentresidual

       subroutine getfreestreamresidual(rhores,totalrres)
         real(kind=realtype), intent(out) :: rhores
         real(kind=realtype), intent(out) :: totalrres
       end subroutine getfreestreamresidual

       subroutine viscousflux ! in :sumb:../../solver/viscousFlux.f90
       end subroutine viscousflux

       subroutine inviscidcentralflux ! in :sumb:../../solver/inviscidCentralFlux.f90
       end subroutine inviscidcentralflux

       subroutine writesol ! in :sumb:../../output/writeSol.f90
       end subroutine writesol

       subroutine updatewalldistancealllevels ! in :sumb:../../wallDistance/updateWallDistanceAllLevels.f90
       end subroutine updatewalldistancealllevels

       subroutine updateslidingalllevels ! in :sumb:../../slidingComm/updateSlidingAllLevels.f90
       end subroutine updateslidingalllevels

       function eulerwallspresent() ! in :sumb:../../solver/eulerWallsPresent.f90
         logical :: eulerwallspresent
       end function eulerwallspresent

       subroutine solversteady ! in :sumb:../../solver/solverSteady.f90
       end subroutine solversteady

       subroutine transfertofinegrid(corrections) ! in :sumb:../../solver/transferToFineGrid.f90
         logical intent(in) :: corrections
       end subroutine transfertofinegrid

       subroutine updatecoorfinemesh(dtadvance,sps) ! in :sumb:../../preprocessing/updateCoorFineMesh.f90
         integer(kind=inttype) intent(in) :: sps
         real(kind=realtype) intent(in) :: dtadvance
       end subroutine updatecoorfinemesh

!!!!!!!!Routines inside solverUnsteady 

       subroutine inittimesteppart1 ! in :sumb:../../solver/solverUnsteady.F90
       end subroutine inittimesteppart1

       subroutine inittimesteppart2 ! in :sumb:../../solver/solverUnsteady.F90
       end subroutine inittimesteppart2

       subroutine solvestate ! in :sumb:../../solver/solveState.F90
       end subroutine solvestate

       subroutine checkwriteunsteadyinloop ! in :sumb:../../solver/solverUnsteady.F90
       end subroutine checkwriteunsteadyinloop

       subroutine checkwriteunsteadyendloop ! in :sumb:../../solver/solverUnsteady.F90
       end subroutine checkwriteunsteadyendloop
       ! ############################################################################
       ! ADjoint Routines
       ! ############################################################################

       subroutine verifyradj(level)
         integer(kind=inttype) intent(in) :: level
       end subroutine verifyradj

       subroutine verifyrnkpc
       end subroutine verifyrnkpc

       subroutine getsolution(sps) ! in :sumb:../../adjoint/designExport.f90
         integer(kind=inttype) intent(in) :: sps
       end subroutine getsolution

       subroutine getstates(states,ndimw) ! in :test:getADjoint.F90
         real(kind=realtype) dimension(ndimw),intent(out),depend(ndimw) :: states
         integer(kind=inttype) intent(in) :: ndimw
       end subroutine getstates

       subroutine getres(res,ndimw) ! in :test:getADjoint.F90
         real(kind=realtype) dimension(ndimw),intent(out),depend(ndimw) :: res
         integer(kind=inttype) intent(in) :: ndimw
       end subroutine getres

       subroutine setstates(states,ndimw) ! in :test:getADjoint.F90
         real(kind=realtype) dimension(ndimw),intent(in) :: states
         integer(kind=inttype) optional,intent(in),check(len(states)>=ndimw),depend(states) :: ndimw=len(states)
       end subroutine setstates

       subroutine preprocessingadjoint ! in :sumb:../../adjoint/preprocessingADjoint.f90
       end subroutine preprocessingadjoint

       subroutine initializepetsc ! in :sumb:../../adjoint/initializePETSc.F90
       end subroutine initializepetsc

       subroutine createpetscksp ! in :sumb:../../adjoint/createPETScVars.F90
       end subroutine createpetscksp

       subroutine setuppetscksp ! in :sumb:../../adjoint/createPETScVars.F90
       end subroutine setuppetscksp

       subroutine createpetscvars ! in :sumb:../../adjoint/createPETScVars.F90
       end subroutine createpetscvars

       subroutine createpetscmat
       end subroutine createpetscmat

       subroutine setupallresidualmatrices ! in :sumb:../../adjoint/setupADjointMatrix.F90
       end subroutine setupallresidualmatrices

       subroutine setupadjointpcmatrixtranspose
       end subroutine setupadjointpcmatrixtranspose

       subroutine computeobjpartials(costfunction,pts,npts,nts) ! in :sumb:../../adjoint/computeObjPartials.F90
         use blockpointers
         use adjointpetsc
         use bctypes
         use communication
         use inputtimespectral
         use inputphysics
         use adjointvars
         use flowvarrefstate
         integer(kind=inttype) intent(in) :: costfunction
         real(kind=realtype) dimension(3,npts,nts),intent(in) :: pts
         integer(kind=inttype) optional,intent(in),check(shape(pts,1)==npts),depend(pts) :: npts=shape(pts,1)
         integer(kind=inttype) optional,intent(in),check(shape(pts,2)==nts),depend(pts) :: nts=shape(pts,2)
       end subroutine computeobjpartials


       subroutine getdidw(ndof,output) ! in :test:computeObjPartials.F90
         integer(kind=inttype) intent(in) :: ndof
         real(kind=realtype) dimension(ndof),intent(out),depend(ndof) :: output
       end subroutine getdidw

       subroutine getdidx(ndof,output) ! in :test:computeObjPartials.F90
         integer(kind=inttype) intent(in) :: ndof
         real(kind=realtype) dimension(ndof),intent(out),depend(ndof) :: output
       end subroutine getdidx

       subroutine matrixinfo(pdrdwt,pdrdwpret,pdrdx,pdrda,pdfdw,pdfdx,plocal,psum,pmax) ! in :test:matrixInfo.F90
         logical intent(in) :: pdrdwt
         logical intent(in) :: pdrdwpret
         logical intent(in) :: pdrdx
         logical intent(in) :: pdrda
         logical intent(in) :: pdfdw
         logical intent(in) :: pdfdx
         logical intent(in) :: plocal
         logical intent(in) :: psum
         logical intent(in) :: pmax
       end subroutine matrixinfo

       subroutine solveadjointtransposepetsc ! in :sumb:../../adjoint/solveADjointPETSc.F90
       end subroutine solveadjointtransposepetsc

       subroutine getdrdxvpsi(ndof,dxv)
         integer(kind=inttype) intent(in) :: ndof
         real(kind=realtype) dimension(ndof),intent(out),depend(ndof) :: dxv
       end subroutine getdrdxvpsi

       subroutine getdrdapsi(ndv,output) ! in :test:getdRdaPsi.F90
            integer(kind=inttype) intent(in) :: ndv
            real(kind=realtype) dimension(ndv),intent(out),depend(ndv) :: output
        end subroutine getdrdapsi

       subroutine getdrdwtpsi(ndof,drdwtpsi)
         integer(kind=inttype) intent(in) :: ndof
         real(kind=realtype) dimension(ndof),intent(out),depend(ndof) :: drdwtpsi
       end subroutine getdrdwtpsi

       subroutine getdrdwtpsi2(ndof,drdwtpsi)
         integer(kind=inttype) intent(in) :: ndof
         real(kind=realtype) dimension(ndof),intent(out),depend(ndof) :: drdwtpsi
       end subroutine getdrdwtpsi2

       subroutine getdfdxvec(ndof,vec_in,vec_out) ! in :test:getdFdxVec.f90
         integer(kind=inttype) optional,intent(in),check(len(vec_in)>=ndof),depend(vec_in) :: ndof=len(vec_in)
         real(kind=realtype) dimension(ndof),intent(in) :: vec_in
         real(kind=realtype) dimension(ndof),intent(out),depend(ndof) :: vec_out
       end subroutine getdfdxvec

       subroutine getglobalnodes(blocknum,idim,jdim,kdim,nodenumbers) ! in :sumb:../../adjoint/getGlobalNodes.f90
         integer(kind=inttype) intent(in) :: blocknum
         integer(kind=inttype) intent(in) :: idim
         integer(kind=inttype) intent(in) :: jdim
         integer(kind=inttype) intent(in) :: kdim
         integer(kind=inttype) dimension(idim,jdim,kdim),intent(out),depend(idim,jdim,kdim) :: nodenumbers
       end subroutine getglobalnodes

       subroutine destroypetscvars ! in :sumb:../../adjoint/destroyPETScVars.F90
       end subroutine destroypetscvars

       subroutine getadjoint(nnodes,functiongradlocal) ! in :test:getADjoint.F90
         integer(kind=inttype) intent(in) :: nnodes
         real(kind=realtype) dimension(nnodes),intent(out),depend(nnodes) :: functiongradlocal
       end subroutine getadjoint

       subroutine setadjoint(nnodes,functiongradlocal) ! in :test:setADjoint.F90
         integer(kind=inttype) optional,intent(in),check(len(functiongradlocal)>=nnodes),depend(functiongradlocal) :: nnodes=len(functiongradlocal)
         real(kind=realtype) dimension(nnodes),intent(in) :: functiongradlocal
       end subroutine setadjoint

       subroutine setdefaultvalues()
       end subroutine setdefaultvalues

       subroutine updateflow
       end subroutine updateflow

       subroutine updatereferencepoint
       end subroutine updatereferencepoint

       subroutine updaterotationrate(xrot,yrot,zrot)
         real(kind=realtype) intent(in)::xrot,yrot,zrot
       end subroutine updaterotationrate

       ! ############################################################################
       ! pyAero Adaptation Routines
       ! ############################################################################
       subroutine adjustinflowangleadj(alphaadj,betaadj,veldirfreestreamadj,liftdirectionadj,dragdirectionadj,liftindex) ! in :sumb :adjustInflowAngleAdj.f90
         use constants
         real(kind=realtype) intent(in) :: alphaadj
         real(kind=realtype) intent(in):: betaadj
         real(kind=realtype) dimension(3),intent(out) :: veldirfreestreamadj
         real(kind=realtype) dimension(3),intent(out) :: liftdirectionadj
         real(kind=realtype) dimension(3),intent(out) :: dragdirectionadj
         integer(kind=inttype) intent(in) :: liftindex
       end subroutine adjustinflowangleadj

       subroutine setuniformflow
       end subroutine setuniformflow
       !*****************
       ! Time spectral Stability routines
       !*****************

       subroutine stabilityderivativedriver
         use precision
         implicit none
       end subroutine stabilityderivativedriver

       ! ############################################################################
       ! SUmb Modules
       ! ############################################################################

       module communication ! in :sumb:../../modules/communication.f90
         use precision
         integer :: sumb_comm_world
         integer :: sumb_petsc_comm_world
         integer :: myid
         integer :: nproc
         integer(kind=inttype) :: sendbuffersize_1to1
         integer(kind=inttype) :: sendbuffersize
         integer(kind=inttype) :: recvbuffersize_1to1
         integer(kind=inttype) :: recvbuffersize
         integer(kind=inttype) :: sendbuffersizeover
         integer(kind=inttype) :: recvbuffersizeover
         real(kind=realtype) allocatable,dimension(:) :: sendbuffer
         real(kind=realtype) allocatable,dimension(:) :: recvbuffer
         integer allocatable,dimension(:) :: sendrequests
         integer allocatable,dimension(:) :: recvrequests
       end module communication

       module cgnsgrid
         use constants
         implicit none
         integer(kind=inttype) :: cgnsnfamilies
       end module cgnsgrid

       module constants ! in :sumb:../../modules/constants.F90
         use precision
         integer parameter,optional :: maxstringlen   = 256
         integer parameter,optional :: maxcgnsnamelen =  32
       end module constants

       module accuracy ! in :sumb:../../modules/inputParam.f90
         use precision
         integer(kind=inttype) parameter,optional :: firstorder=1_inttype
         integer(kind=inttype) parameter,optional :: secondorder=2_inttype
         integer(kind=inttype) parameter,optional :: thirdorder=3_inttype
       end module accuracy

       module inputdiscretization ! in :sumb:../../modules/inputParam.f90
         use accuracy
         integer(kind=inttype) parameter,optional :: dissscalar=1_inttype
         integer(kind=inttype) parameter,optional :: dissmatrix=2_inttype
         integer(kind=inttype) parameter,optional :: disscusp=3_inttype
         integer(kind=inttype) parameter,optional :: upwind=9_inttype
         integer(kind=inttype) parameter,optional :: roe=1_inttype
         integer(kind=inttype) parameter,optional :: vanleer=2_inttype
         integer(kind=inttype) parameter,optional :: ausmdv=3_inttype
         integer(kind=inttype) parameter,optional :: nolimiter=2_inttype
         integer(kind=inttype) parameter,optional :: vanalbeda=3_inttype
         integer(kind=inttype) parameter,optional :: minmod=4_inttype
         integer(kind=inttype) parameter,optional :: noprecond=1_inttype
         integer(kind=inttype) parameter,optional :: turkel=2_inttype
         integer(kind=inttype) parameter,optional :: choimerkle=3_inttype
         integer(kind=inttype) parameter,optional :: constantpressure=1_inttype
         integer(kind=inttype) parameter,optional :: linextrapolpressure=2_inttype
         integer(kind=inttype) parameter,optional :: quadextrapolpressure=3_inttype
         integer(kind=inttype) parameter,optional :: normalmomentum=4_inttype
         integer(kind=inttype) parameter,optional :: constantextrapol=1_inttype
         integer(kind=inttype) parameter,optional :: linextrapol=2_inttype
         integer(kind=inttype) :: spacediscr
         integer(kind=inttype) :: spacediscrcoarse
         integer(kind=inttype) :: orderturb
         integer(kind=inttype) :: limiter
         integer(kind=inttype) :: riemann
         integer(kind=inttype) :: riemanncoarse
         integer(kind=inttype) :: precond
         integer(kind=inttype) :: wallbctreatment
         integer(kind=inttype) :: outflowtreatment
         real(kind=realtype) :: vis2
         real(kind=realtype) :: vis4
         real(kind=realtype) :: vis2coarse
         real(kind=realtype) :: adis
         real(kind=realtype) :: kappacoef
         logical :: vortexcorr
         logical :: dirscaling
         logical :: radiineededfine
         logical :: radiineededcoarse
       end module inputdiscretization

       module inputio ! in :sumb:../../modules/inputParam.f90
         use constants
         integer(kind=inttype) parameter,optional :: noformat=0
         character(len=maxstringlen) :: solfile
         integer(kind=inttype) parameter,optional :: precisiondouble=2
         character(len=maxstringlen) :: surfacesolfile
         character(len=maxstringlen) :: cpfile
         logical :: writecoormeter
         integer(kind=inttype) :: precisionsol
         integer(kind=inttype) :: precisiongrid
         integer(kind=inttype) parameter,optional :: cgnsformat=1
         character(len=maxstringlen) :: newgridfile
         character(len=maxstringlen) :: restartfile
         logical :: restart
         character(len=maxstringlen) :: plot3dconnfile
         integer(kind=inttype) :: fileformatread
         character(len=maxstringlen) :: gridfile
         logical :: storeconvinneriter
         logical :: storerindlayer
         logical :: checkrestartsol
         logical :: autoparameterupdate
         integer(kind=inttype) parameter,optional :: precisionsingle=1
         logical optional :: firstwrite=.true.
         integer(kind=inttype) :: fileformatwrite
         integer(kind=inttype) parameter,optional :: plot3dformat=2
         character(len=maxstringlen) :: paramfile
       end module inputio

       module localmg ! in :test:localModules.f90
         use constants
         character(len=maxstringlen) :: mgdescription
       end module localmg

       module inputiteration ! in :sumb:../../modules/inputParam.f90
         use precision
         integer(kind=inttype) parameter,optional :: rungekutta=1_inttype
         integer(kind=inttype) parameter,optional :: nllusgs=2_inttype
         integer(kind=inttype) parameter,optional :: nllusgsline=3_inttype
         integer(kind=inttype) parameter,optional :: segregated=1_inttype
         integer(kind=inttype) parameter,optional :: coupled=2_inttype
         integer(kind=inttype) parameter,optional :: gmres=1_inttype
         integer(kind=inttype) parameter,optional :: adi=2_inttype
         integer(kind=inttype) parameter,optional :: bcdirichlet0=0_inttype
         integer(kind=inttype) parameter,optional :: bcneumann=1_inttype
         integer(kind=inttype) parameter,optional :: noresaveraging=0_inttype
         integer(kind=inttype) parameter,optional :: alwaysresaveraging=1_inttype
         integer(kind=inttype) parameter,optional :: alternateresaveraging=2_inttype
         integer(kind=inttype) parameter,optional :: turbrelaxnotdefined=0_inttype
         integer(kind=inttype) parameter,optional :: turbrelaxexplicit=1_inttype
         integer(kind=inttype) parameter,optional :: turbrelaximplicit=2_inttype
         integer(kind=inttype) :: ncycles
         integer(kind=inttype) :: ncyclescoarse
         integer(kind=inttype) :: nsavevolume
         integer(kind=inttype) :: nsavesurface
         integer(kind=inttype) :: nsgstartup
         integer(kind=inttype) :: smoother
         integer(kind=inttype) :: nrkstages
         integer(kind=inttype) :: resaveraging
         integer(kind=inttype) :: turbtreatment
         integer(kind=inttype) :: turbsmoother
         integer(kind=inttype) :: turbrelax
         integer(kind=inttype) :: mgboundcorr
         integer(kind=inttype) :: mgstartlevel
         integer(kind=inttype) :: nmgsteps
         integer(kind=inttype) :: nmglevels
         integer(kind=inttype) allocatable,dimension(:) :: cyclestrategy
         real(kind=realtype) :: cfl
         real(kind=realtype) :: cflcoarse
         real(kind=realtype) :: fcoll
         real(kind=realtype) :: smoop
         real(kind=realtype) :: alfaturb
         real(kind=realtype) :: betaturb
         real(kind=realtype) :: l2conv
         real(kind=realtype) :: l2convcoarse
         real(kind=realtype) :: l2convrel
         real(kind=realtype) allocatable,dimension(:) :: etark
         real(kind=realtype) allocatable,dimension(:) :: cdisrk
         logical :: freezeturbsource
         logical :: printiterations
       end module inputiteration

       module inputmotion ! in :sumb:../../modules/inputParam.f90
         use precision
         real(kind=realtype) allocatable,dimension(:) :: coscoeffouryrot
         real(kind=realtype) allocatable,dimension(:) :: coscoeffourxrot
         integer(kind=inttype) :: degreefourxrot
         real(kind=realtype) allocatable,dimension(:) :: sincoeffouralpha
         real(kind=realtype) :: omegafourbeta
         real(kind=realtype) allocatable,dimension(:) :: coscoeffourbeta
         real(kind=realtype) allocatable,dimension(:) :: sincoeffourbeta
         integer(kind=inttype) :: degreepolbeta
         real(kind=realtype) allocatable,dimension(:) :: sincoeffourmach
         integer(kind=inttype) :: degreepolmach
         real(kind=realtype) :: omegafourmach
         integer(kind=inttype) :: degreepolalpha
         real(kind=realtype) allocatable,dimension(:) :: coefpolmach
         real(kind=realtype) allocatable,dimension(:) :: coscoeffouralpha
         real(kind=realtype) allocatable,dimension(:) :: coscoeffourmach
         real(kind=realtype) dimension(3) :: rotpoint
         real(kind=realtype) allocatable,dimension(:) :: coefpolzrot
         logical :: gridmotionspecified
         real(kind=realtype) :: omegafourzrot
         integer(kind=inttype) :: degreefouryrot
         real(kind=realtype) allocatable,dimension(:) :: coefpolyrot
         integer(kind=inttype) :: degreefourbeta
         real(kind=realtype) :: omegafouralpha
         real(kind=realtype) allocatable,dimension(:) :: coscoeffourzrot
         integer(kind=inttype) :: degreepolzrot
         real(kind=realtype) allocatable,dimension(:) :: sincoeffourzrot
         real(kind=realtype) :: omegafouryrot
         integer(kind=inttype) :: degreefourzrot
         integer(kind=inttype) :: degreefourmach
         integer(kind=inttype) :: degreefouralpha
         real(kind=realtype) allocatable,dimension(:) :: coefpolalpha
         real(kind=realtype) :: omegafourxrot
         integer(kind=inttype) :: degreepolyrot
         real(kind=realtype) allocatable,dimension(:) :: sincoeffourxrot
         real(kind=realtype) allocatable,dimension(:) :: sincoeffouryrot
         integer(kind=inttype) :: degreepolxrot
         real(kind=realtype) allocatable,dimension(:) :: coefpolxrot
         real(kind=realtype) allocatable,dimension(:) :: coefpolbeta
!!$real(kind=realtype) dimension(3) :: rotpoint
!!$         integer(kind=inttype) :: degreepolxrot
!!$         integer(kind=inttype) :: degreepolyrot
!!$         integer(kind=inttype) :: degreepolzrot
!!$         real(kind=realtype) allocatable,dimension(:) :: coefpolxrot
!!$         real(kind=realtype) allocatable,dimension(:) :: coefpolyrot
!!$         real(kind=realtype) allocatable,dimension(:) :: coefpolzrot
!!$         integer(kind=inttype) :: degreefourxrot
!!$         integer(kind=inttype) :: degreefouryrot
!!$         integer(kind=inttype) :: degreefourzrot
!!$         real(kind=realtype) :: omegafourxrot
!!$         real(kind=realtype) :: omegafouryrot
!!$         real(kind=realtype) :: omegafourzrot
!!$         real(kind=realtype) allocatable,dimension(:) :: coscoeffourxrot
!!$         real(kind=realtype) allocatable,dimension(:) :: coscoeffouryrot
!!$         real(kind=realtype) allocatable,dimension(:) :: coscoeffourzrot
!!$         real(kind=realtype) allocatable,dimension(:) :: sincoeffourxrot
!!$         real(kind=realtype) allocatable,dimension(:) :: sincoeffouryrot
!!$         real(kind=realtype) allocatable,dimension(:) :: sincoeffourzrot
!!$         logical :: gridmotionspecified
!!$         real(kind=realtype) :: omegafourzrot
!!$         integer(kind=inttype) :: degreefouryrot
!!$         real(kind=realtype) allocatable,dimension(:) :: coefpolyrot
!!$         integer(kind=inttype) :: degreefourbeta
!!$         real(kind=realtype) :: omegafouralpha
!!$         real(kind=realtype) allocatable,dimension(:) :: coscoeffourzrot
!!$         integer(kind=inttype) :: degreepolalpha
!!$         real(kind=realtype) allocatable,dimension(:) :: sincoeffourzrot
!!$         real(kind=realtype) :: omegafouryrot
!!$         integer(kind=inttype) :: degreefourzrot
!!$         integer(kind=inttype) :: degreefourmach
!!$         integer(kind=inttype) :: degreefouralpha
!!$         real(kind=realtype) allocatable,dimension(:) :: coefpolalpha
!!$         real(kind=realtype) :: omegafourxrot
!!$         integer(kind=inttype) :: degreepolbeta
!!$         real(kind=realtype) allocatable,dimension(:) :: sincoeffourxrot
!!$         real(kind=realtype) allocatable,dimension(:) :: sincoeffouryrot
!!$         integer(kind=inttype) :: degreepolmach
!!$         real(kind=realtype) allocatable,dimension(:) :: coefpolxrot
!!$         real(kind=realtype) allocatable,dimension(:) :: coefpolbeta
       end module inputmotion
       
       module inputparallel ! in :sumb:../../modules/inputParam.f90
         use precision
         real(kind=realtype) :: loadimbalance
         logical :: splitblocks
       end module inputparallel

       module inputphysics ! in :sumb:../../modules/inputParam.f90
         use precision
         integer(kind=inttype) parameter,optional :: eulerequations=1_inttype
         integer(kind=inttype) parameter,optional :: nsequations=2_inttype
         integer(kind=inttype) parameter,optional :: ransequations=3_inttype
         integer(kind=inttype) parameter,optional :: steady=1_inttype
         integer(kind=inttype) parameter,optional :: unsteady=2_inttype
         integer(kind=inttype) parameter,optional :: timespectral=3_inttype
         integer(kind=inttype) parameter,optional :: internalflow=1_inttype
         integer(kind=inttype) parameter,optional :: externalflow=2_inttype
         integer(kind=inttype) parameter,optional :: cpconstant=1_inttype
         integer(kind=inttype) parameter,optional :: cptempcurvefits=2_inttype
         integer(kind=inttype) parameter,optional :: baldwinlomax=1_inttype
         integer(kind=inttype) parameter,optional :: spalartallmaras=2_inttype
         integer(kind=inttype) parameter,optional :: spalartallmarasedwards=3_inttype
         integer(kind=inttype) parameter,optional :: komegawilcox=4_inttype
         integer(kind=inttype) parameter,optional :: komegamodified=5_inttype
         integer(kind=inttype) parameter,optional :: ktau=6_inttype
         integer(kind=inttype) parameter,optional :: mentersst=7_inttype
         integer(kind=inttype) parameter,optional :: v2f=10_inttype
         integer(kind=inttype) parameter,optional :: strain=1_inttype
         integer(kind=inttype) parameter,optional :: vorticity=2_inttype
         integer(kind=inttype) parameter,optional :: katolaunder=3_inttype
         integer(kind=inttype) :: equations
         integer(kind=inttype) :: equationmode
         integer(kind=inttype) :: flowtype
         integer(kind=inttype) :: turbmodel
         integer(kind=inttype) :: cpmodel
         integer(kind=inttype) :: turbprod
         integer(kind=inttype) :: rvfn
         logical :: rvfb
         logical :: wallfunctions
         real(kind=realtype) :: mach
         real(kind=realtype) :: machcoef
         real(kind=realtype) :: machgrid
         real(kind=realtype) :: reynolds
         real(kind=realtype) :: reynoldslength
         real(kind=realtype) :: tempfreestream
         real(kind=realtype) :: gammaconstant
         real(kind=realtype) :: rgasdim
         real(kind=realtype) :: prandtl
         real(kind=realtype) :: prandtlturb
         real(kind=realtype) :: pklim
         real(kind=realtype) :: walloffset
         real(kind=realtype) :: eddyvisinfratio
         real(kind=realtype) :: turbintensityinf
         real(kind=realtype) :: surfaceref
         real(kind=realtype) :: lengthref
         real(kind=realtype) dimension(3) :: veldirfreestream
         real(kind=realtype) dimension(3) :: liftdirection
         real(kind=realtype) dimension(3) :: dragdirection
         real(kind=realtype) dimension(3) :: pointref
       end module inputphysics
       module inputadjoint ! in :sumb:../modules/inputParam.f90
         use precision
         integer(kind=inttype) :: pcside
         integer(kind=inttype) :: matrixordering
         integer(kind=inttype) parameter,optional :: rowabs=4
         integer(kind=inttype) parameter,optional :: right=2
         integer(kind=inttype) :: filllevel
         real(kind=realtype) :: adjabstol
         real(kind=realtype) :: adjdivtol
         integer(kind=inttype) parameter,optional :: petsccg=3
         integer(kind=inttype) parameter,optional :: left=1
         integer(kind=inttype) parameter,optional :: additiveschwartz=3
         integer(kind=inttype) :: adjmaxiter
         logical :: approxpc
         integer(kind=inttype) parameter,optional :: cholesky=4
         integer(kind=inttype) parameter,optional :: icc=2
         integer(kind=inttype) parameter,optional :: rowsum=3
         integer(kind=inttype) parameter,optional :: nesteddissection=3
         integer(kind=inttype) :: overlap
         integer(kind=inttype) parameter,optional :: lu=3
         integer(kind=inttype) parameter,optional :: onewaydissection=4
         integer(kind=inttype) parameter,optional :: jacobi=2
         integer(kind=inttype) parameter,optional :: petscbicgstab=1
         integer(kind=inttype) parameter,optional :: quotientminimumdegree=5
         integer(kind=inttype) :: adjointsolvertype
         integer(kind=inttype) parameter,optional :: normal=1
         integer(kind=inttype) :: adjmonstep
         integer(kind=inttype) parameter,optional :: petscfgmres=4
         integer(kind=inttype) parameter,optional :: petscgmres=2
         logical :: restartadjoint
         real(kind=realtype) :: adjreltol
         real(kind=realtype) :: adjreltolrel
         integer(kind=inttype) parameter,optional :: blockjacobi=1
         integer(kind=inttype) parameter,optional :: natural=1
         integer(kind=inttype) :: adjrestart
         logical :: lumpeddiss
         integer(kind=inttype) :: localpctype
         logical :: solveadjoint
         integer(kind=inttype) parameter,optional :: rowmax=2
         integer(kind=inttype) :: precondtype
         logical :: setmonitor
         integer(kind=inttype) parameter,optional :: ilu=1
         integer(kind=inttype) parameter,optional :: reversecuthillmckee=2
         real(kind=realtype) :: sigma
         integer(kind=inttype) :: scaletype
         logical :: printtiming
       end module inputadjoint

       module inputtimespectral ! in :sumb:../../modules/inputParam.f90
         use precision
         integer(kind=inttype) :: ntimeintervalsspectral
         real(kind=realtype) allocatable,dimension(:,:,:) :: dscalar
         real(kind=realtype) allocatable,dimension(:,:,:) :: dvector
         real(kind=realtype) :: dtunsteadyrestartspectral
         logical :: writeunsteadyrestartspectral
         integer(kind=inttype) :: nunsteadysolspectral
         logical :: writeunsteadyvolspectral
         logical :: writeunsteadysurfspectral
         real(kind=realtype) allocatable,dimension(:,:,:) :: rotmatrixspectral
       end module inputtimespectral
       
       module inputunsteady ! in :test:inputParam.f90
         use accuracy
         integer(kind=inttype) parameter,optional :: bdf=1
         real(kind=realtype) :: deltat
         integer(kind=inttype) parameter,optional :: implicitrk=3
         integer(kind=inttype) :: timeintegrationscheme
         logical :: updatewalldistanceunsteady
         integer(kind=inttype) :: timeaccuracy
         integer(kind=inttype) parameter,optional :: explicitrk=2
         integer(kind=inttype) parameter,optional :: md=4
         integer(kind=inttype) :: ntimestepsfine
         integer(kind=inttype) :: ntimestepscoarse
       end module inputunsteady

       module inputoverset ! in :sumb:../../modules/inputParam.f90
         use precison
         integer(kind=inttype) parameter,optional :: trilinear=1_inttype
         logical :: oversetdonorsareguesses
         logical :: avgrestrictresforblanks
         integer(kind=inttype) :: oversetinterptype
         integer(kind=inttype) :: oversetinterptypecoarse
         real(kind=realtype) :: allowabledonorquality
       end module inputoverset

       module iteration ! in :sumb:../../modules/iteration.f90
         use precision
         integer(kind=inttype) :: groundlevel
         integer(kind=inttype) :: currentlevel
         integer(kind=inttype) :: rkstage
         integer(kind=inttype) :: nstepscycling
         integer(kind=inttype) allocatable,dimension(:) :: cycling
         integer(kind=inttype) :: nmgvar
         integer(kind=inttype) :: nt1mg
         integer(kind=inttype) :: nt2mg
         logical :: restricteddyvis
         logical :: turbsegregated
         logical :: turbcoupled
         integer(kind=inttype) :: itertot
         real(kind=realtype) :: rfil
         real(kind=realtype) :: t0solver
         logical :: converged
         logical :: exchangepressureearly
         logical :: standalonemode
         logical :: changing_grid
         logical :: deforming_grid
         logical :: changingoverset
         logical optional :: pv3initialized=.false.
         integer(kind=inttype) :: noldsolavail
         integer(kind=inttype) :: noldlevels
         real(kind=realtype) allocatable,dimension(:) :: coeftime
         logical :: timespectralgridsnotwritten
         logical, dimension(:), allocatable :: oldsolwritten       
       end module iteration

       module monitor ! in :sumb:../../modules/monitor.f90
         use constants
         integer parameter,optional :: fieldwidth=12
         integer parameter,optional :: decimalwidth=5
         integer :: nmonsum
         integer :: nmonmax
         integer :: nmon
         real(kind=realtype) allocatable,dimension(:) :: monloc
         real(kind=realtype) allocatable,dimension(:) :: monglob
         real(kind=realtype) allocatable,dimension(:) :: monRef
         character(len=32) allocatable,dimension(:) :: monnames
         logical :: monmachorhmax
         logical :: showcpu
         logical :: monMassSliding
         logical :: monMassFamilies
         integer :: niterold
         integer :: nitercur
         real(kind=realtype) allocatable,dimension(:,:,:) :: convarray
         integer(kind=inttype) :: ntimestepsrestart
         integer(kind=inttype) :: timestepunsteady
         real(kind=realtype) :: timeunsteady
         real(kind=realtype) :: timeunsteadyrestart
         real(kind=realtype) allocatable,dimension(:) :: timearray
         real(kind=realtype) allocatable,dimension(:,:) :: timedataarray
         logical :: writegrid
         logical :: writevolume
         logical :: writesurface
       end module monitor

       module block ! in :sumb:../../modules/block.f90
         use constants
         integer(kind=portype) parameter,optional :: leftstarted=-1_portype
         integer(kind=portype) parameter,optional :: regular=0_portype
         integer(kind=portype) parameter,optional :: rightstarted=1_portype
         integer(kind=inttype) parameter,optional :: nosubinlet=0_inttype
         integer(kind=inttype) parameter,optional :: totalconditions=1_inttype
         integer(kind=inttype) parameter,optional :: massflow=2_inttype
         integer(kind=inttype) :: ndom
         integer(kind=inttype) allocatable,dimension(:) :: ncellglobal
       end module block

       module flowvarrefstate ! in :sumb:../../modules/flowVarRefState.f90
         use constants
         integer(kind=inttype) :: nw
         integer(kind=inttype) :: nwf
         integer(kind=inttype) :: nwt
         integer(kind=inttype) :: nt1
         integer(kind=inttype) :: nt2
         real(kind=realtype) :: pref
         real(kind=realtype) :: rhoref
         real(kind=realtype) :: tref
         real(kind=realtype) :: muref
         real(kind=realtype) :: timeref
         real(kind=realtype) :: lref
         logical :: lrefspecified
         real(kind=realtype) :: pinfdim
         real(kind=realtype) :: rhoinfdim
         real(kind=realtype) :: mudim
         real(kind=realtype) :: rhoinf
         real(kind=realtype) :: uinf
         real(kind=realtype) :: pinf
         real(kind=realtype) :: pinfcorr
         real(kind=realtype) :: rgas
         real(kind=realtype) :: muinf
         real(kind=realtype) :: gammainf
         real(kind=realtype) allocatable,dimension(:) :: winf
         logical :: kpresent
         logical :: eddymodel
         logical :: viscous
       end module flowvarrefstate

       module killsignals ! in :sumb:../../modules/killSignals.f90
         use precision
         integer(kind=inttype) parameter,optional :: nosignal=0_int_type
         integer(kind=inttype) parameter,optional :: signalwrite=1_int_type
         integer(kind=inttype) parameter,optional :: signalwritequit=2_int_type
         integer(kind=inttype) :: localsignal
         integer(kind=inttype) :: globalsignal
         logical :: frompython
         logical :: routinefailed
       end module killsignals

       module adjointpetsc ! in :sumb:ADjointPETSc.F90
         use constants
         real(kind=realtype) allocatable,dimension(:) :: adjreshist
         logical :: petscblockmatrix
         integer(kind=inttype) :: adjconvits
       end module adjointpetsc

       module costfunctions ! in :test:costFunctions.F90
          use constants
            integer(kind=inttype) parameter,optional :: costfunccdq=30
            integer(kind=inttype) parameter,optional :: costfuncforcezcoef=10
            integer(kind=inttype) parameter,optional :: costfuncmomzcoef=16
            integer(kind=inttype) parameter,optional :: costfunccm0=17
            integer(kind=inttype) parameter,optional :: costfuncforcex=5
            integer(kind=inttype) parameter,optional :: costfuncclq=25
            integer(kind=inttype) parameter,optional :: costfuncdrag=2
            integer(kind=inttype) parameter,optional :: costfunccl0=22
            integer(kind=inttype) parameter,optional :: costfunccmzqdot=21
            integer(kind=inttype) parameter,optional :: costfuncforcexcoef=8
            integer(kind=inttype) parameter,optional :: costfunccmzq=20
            integer(kind=inttype) parameter,optional :: costfunccmzalphadot=19
            real(kind=realtype) allocatable,dimension(:) :: functionvalue
            integer(kind=inttype) parameter,optional :: costfunclift=1
            integer(kind=inttype) parameter,optional :: costfunccd0=27
            integer(kind=inttype) parameter,optional :: costfuncclqdot=26
            integer(kind=inttype) parameter,optional :: costfuncforcey=6
            integer(kind=inttype) parameter,optional :: costfuncforcez=7
            integer(kind=inttype) parameter,optional :: costfuncmomz=13
            integer(kind=inttype) parameter,optional :: costfunccdqdot=31
            integer(kind=inttype) parameter,optional :: costfuncmomx=11
            integer(kind=inttype) parameter,optional :: costfuncmomy=12
            integer(kind=inttype) parameter,optional :: costfunccdalphadot=29
            integer(kind=inttype) parameter,optional :: costfuncmomxcoef=14
            integer(kind=inttype) parameter,optional :: costfunccdalpha=28
            integer(kind=inttype) parameter,optional :: costfuncliftcoef=3
            integer(kind=inttype) parameter,optional :: costfunccmzalpha=18
            integer(kind=inttype) parameter,optional :: costfuncdragcoef=4
            integer(kind=inttype) parameter,optional :: costfuncclalphadot=24
            integer(kind=inttype) parameter,optional :: ncostfunction=31
            integer(kind=inttype) parameter,optional :: costfuncforceycoef=9
            integer(kind=inttype) parameter,optional :: costfuncclalpha=23
            integer(kind=inttype) parameter,optional :: costfuncmomycoef=15
       end module costfunctions

       module adjointvars ! in :test:ADjointVars.F90
         use constants
         use costfunctions
         integer(kind=inttype) :: nnodesglobal
         integer(kind=inttype) :: ncelloffsetlocal
         real(kind=realtype) parameter,optional :: adjrelfd=1.0e-5_realtype
         integer(kind=inttype) :: ndesignpointrefz
         real(kind=realtype) parameter,optional :: adjepsfd=1.0e-4_realtype
         integer(kind=inttype) :: ndesignpointrefy
         integer(kind=inttype) :: ndesignssa
         integer(kind=inttype) :: ndesignextra
         integer(kind=inttype) :: ndesignrotcenx
         integer(kind=inttype) :: ncellslocal
         integer(kind=inttype) :: ndesignpointrefx
         integer(kind=inttype) :: ncellsglobal
         integer(kind=inttype) :: ndesignrotz
         integer(kind=inttype) :: nnodeslocal
         integer(kind=inttype) :: ndesignrotx
         integer(kind=inttype) :: ndesignroty
         integer(kind=inttype) :: ndesignrotcenz
         integer(kind=inttype) :: nnodeoffsetlocal
         integer(kind=inttype) :: ndesignaoa
         integer(kind=inttype) :: nsurfnodesglobal
         integer(kind=inttype) :: ndesignrotceny
         real(kind=realtype) parameter,optional :: adjabsfd=1.0e-5_realtype
         real(kind=realtype) allocatable,dimension(:) :: dida
         integer(kind=inttype) :: ndesignmachgrid
         integer(kind=inttype) :: nsurfnodeslocal
         integer(kind=inttype) :: ndesignmach
       end module adjointvars

       module inputtsstabderiv ! in :test:inputParam.f90
         logical :: usewindaxis
         logical :: tsrmode
         logical :: tsstability
         logical :: tsbetamode
         logical :: tsmachmode
         logical :: tsaltitudemode
         logical :: tspmode
         logical :: tsqmode
         logical :: tsalphamode
       end module inputtsstabderiv

       module nksolvervars ! in :test:NKsolverVars.F90
         use constants
         integer(kind=inttype) :: jacobian_lag
         logical :: usenksolver
         character parameter,optional :: pc_lu="lu"
         character parameter,optional :: ord_nd="nd"
         character parameter,optional :: pc_blockjacobi="bjacobi"
         integer(kind=inttype) :: snes_max_funcs
         real(kind=realtype) :: snes_rtol
         character(len=maxstringlen) :: global_pc_side
         character parameter,optional :: ksp_bicgstab="bicgstab"
         character parameter,optional :: pc_ilu="ilu"
         integer(kind=inttype) :: snes_max_its
         character parameter,optional :: ord_rcm="rcm"
         character(len=maxstringlen) :: ksp_solver_type
         character parameter,optional :: ksp_gmres="gmres"
         character parameter,optional :: side_right="right"
         character parameter,optional :: ord_natural="natural"
         character parameter,optional :: pc_jacobi="jacobi"
         integer(kind=inttype) :: ksp_subspace
         integer(kind=inttype) :: asm_overlap
         character(len=maxstringlen) :: global_pc_type
         real(kind=realtype) :: ksp_atol
         integer(kind=inttype) :: ksp_max_it
         character parameter,optional :: side_left="left"
         integer(kind=inttype) :: local_pc_ilu_level
         real(kind=realtype) :: snes_stol
         real(kind=realtype) :: snes_atol
         character(len=maxstringlen) :: local_pc_ordering
         real(kind=realtype) :: ksp_div_tol=10
         character(len=maxstringlen) :: local_pc_type
         real(kind=realtype) :: nk_switch_tol
         real(kind=realtype) :: ksp_rtol
         character parameter,optional :: ord_owd="owd"
         character parameter,optional :: ksp_fgmres="fgmres"
         character parameter,optional :: pc_asm="asm"
         real(kind=realtype) :: totalr0
         real(kind=realtype) :: totalrstart
         real(kind=realtype) :: totalrfinal
       end module nksolvervars
       

       ! ############################################################################
       ! Coupler API Routines
       ! ############################################################################

       module couplerparam ! in :sumb:../../modules/couplerParam.f90 
         use precision
         use constants
         character(len=80) allocatable,dimension(:) :: datanamessumb
         integer(kind=inttype) :: nnodestrue
         integer(kind=inttype) :: ntetraalloc
         integer(kind=inttype) :: npyraalloc
         integer(kind=inttype) allocatable,dimension(:) :: iwsumb
         integer(kind=inttype) :: npyratrue
         integer(kind=inttype) :: ndatasumb
         integer(kind=inttype) :: nprismtrue
         real(kind=realtype) :: pini
         integer(kind=inttype) :: nprismalloc
         real(kind=realtype) dimension(3) :: veldirini
         integer(kind=inttype) :: nnodesalloc
         integer(kind=inttype) :: nhexatrue
         real(kind=realtype) :: rhoini
         integer(kind=inttype) :: ntetratrue
         integer parameter,optional :: maxcplnamelen=80
         logical :: cplgetcoarsesol
         integer(kind=inttype) :: nhexaalloc
         character(len=80) :: codename
         real(kind=realtype) :: machini

       end module couplerparam

       subroutine sumb_init ! in :sumb:../../utils/SUmb_init.f90
         use communication
         implicit none
       end subroutine SUmb_init

       subroutine sumb_finalize ! in :sumb:../../utils/SUmb_finalize.f90
         use communication
         implicit none
       end subroutine SUmb_finalize

       ! ############################################################################
       ! SUGGAR (Overset Assembly Software) Interface Routines
       ! ############################################################################

       module suggardata ! in :sumb:../fortran/suggar/suggarData.f90
         use constants
         use parallelIO
         integer(kind=inttype) :: nzones
         character(len=32) allocatable,dimension(:) :: zonenames
         integer(kind=inttype) allocatable,dimension(:) :: unsortedzone
       end module suggardata

       subroutine initsuggarinterface() ! in :sumb:../fortran/suggar/initSuggarInterface.f90
         use block
         use cgnsgrid
         use communication
         use suggardata
       end subroutine initsuggarinterface

       subroutine writeplot3dzonefile(izone,zonefilename,sps,p3d_byteswap_suggar) ! in :sumb:../fortran/suggar/writePlot3DZoneFile.F90
         use block
         use cgnsgrid
         use communication
         use suggardata
         integer(kind=inttype) intent(in) :: izone
         integer(kind=inttype) intent(in) :: sps
         logical intent(in) :: p3d_byteswap_suggar
         character(len=*) intent(in) :: zonefilename
       end subroutine writeplot3dzonefile

       subroutine loadsuggardcifile(dcifile,sps) ! in :sumb:../fortran/suggar/loadSuggarDCIFile.f90
         use block
         use cgnsgrid
         use communication
         use suggardata
         character(len=*) intent(in) :: dcifile
         integer(kind=inttype) intent(in) :: sps
       end subroutine loadsuggardcifile

! ############################################################################
! Helicopter Quieting Program (HQP) Routines
! ############################################################################

    end interface 
end python module sumb

! This file was auto-generated with f2py (version:2.39.235_1700).
! See http://cens.ioc.ee/projects/f2py2e/
!
! File manually edited by Andre C. Marta and Seonghyeon Hahn on Aug.26,2005<|MERGE_RESOLUTION|>--- conflicted
+++ resolved
@@ -193,30 +193,22 @@
          logical :: eulerwallspresent
        end subroutine solver
 
-<<<<<<< HEAD
        subroutine solverunsteadymd(mdcallback_python) ! in :test:solverUnsteadyMD.F90
          use solverunsteadymd__user__routines
          external mdcallback_python
        end subroutine solverunsteadymd
-=======
-    !    subroutine nksolver
-!        end subroutine nksolver
->>>>>>> 7e1785cd
        
        subroutine setupnksolver
        end subroutine setupnksolver
        
        subroutine destroynksolver
        end subroutine destroynksolver
-<<<<<<< HEAD
        
        subroutine applypc(in_vec,out_vec,n) ! in :test:NKsolver.F90
          real(kind=realtype) dimension(n),intent(in) :: in_vec
          real(kind=realtype) dimension(n),intent(out),depend(n) :: out_vec
          integer(kind=inttype) optional,check(len(in_vec)>=n),depend(in_vec) :: n=len(in_vec)
        end subroutine applypc
-=======
->>>>>>> 7e1785cd
 
        subroutine getcurrentresidual(rhores,totalrres)
          real(kind=realtype), intent(out) :: rhores
