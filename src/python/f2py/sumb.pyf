--- conflicted
+++ resolved
@@ -599,11 +599,6 @@
          logical :: writesymmetry
          logical :: writefarfield
          logical :: viscoussurfacevelocities
-<<<<<<< HEAD
-=======
-         logical :: slicefiletractions
-         logical :: nodaloutput
->>>>>>> bffbdfc8
          integer(kind=inttype) parameter,optional :: precisionsingle=1
          logical optional :: firstwrite=.true.
          character(len=maxstringlen) :: paramfile
