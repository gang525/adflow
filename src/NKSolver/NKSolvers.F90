module NKSolver

  use constants

  ! MPI comes from constants, so we need to avoid MPIF_H in PETSc
#include <petscversion.h>
#if PETSC_VERSION_GE(3,8,0)
#include <petsc/finclude/petsc.h>
  use petsc
  implicit none
#else
  implicit none
#define PETSC_AVOID_MPIF_H
#include "petsc/finclude/petsc.h"
#include "petsc/finclude/petscvec.h90"
#endif

  ! PETSc Matrices:
  ! dRdw: This is the actual matrix-free matrix computed with FD
  ! dRdwPre: The preconditoner matrix for NK method. This matrix is stored.
  ! dRdwPseudo: Shell matrix used with the pseudo-transient
  !             continuation method.

  Mat  dRdw, dRdwPre, dRdwPseudo

  ! PETSc Vectors:
  ! wVec: PETsc version of ADflow 'w'
  ! rVec: PETSc version of ADflow 'dw', but divided by volume
  ! deltaW: Update to the wVec from linear solution
  ! diagV: Diagonal lumping term

  Vec wVec, rVec, deltaW, work, g, baseRes

  ! NK_KSP: The ksp object for solving the newton udpate
  KSP  NK_KSP

  PetscFortranAddr   ctx(1)

  ! Options for NK Slver
  logical :: useNKSolver
  integer(kind=intType) :: NK_jacobianLag
  integer(kind=intType) :: NK_subspace
  integer(kind=intType) :: NK_asmOverlap
  integer(kind=intType) :: NK_iluFill
  integer(kind=intType) :: NK_innerPreConIts
  integer(kind=intType) :: NK_outerPreConIts
  integer(kind=intType) :: NK_LS
  logical :: NK_useEW
  logical :: NK_ADPC
  logical :: NK_viscPC
  real(kind=realType) :: NK_CFL0
  real(kind=realType) :: NK_switchTol
  real(kind=realType) :: NK_rtolInit
  real(kind=realType) :: NK_divTol = 10
  real(kind=realType) :: NK_fixedStep

  ! Misc variables
  logical :: NK_solverSetup=.False.
  integer(kind=intType) :: NK_iter

  ! Eisenstat-Walker Parameters
  integer(kind=intType) :: ew_version
  real(kind=realType) :: ew_rtol_0
  real(kind=realType) :: ew_rtol_max
  real(kind=realType) :: ew_gamma
  real(kind=realType) :: ew_alpha
  real(kind=realType) :: ew_alpha2
  real(kind=realType) :: ew_threshold
  real(kind=alwaysRealType) :: rtolLast, oldNorm

  ! Misc Parameters
  logical :: freeStreamResSet=.False.
  real(kind=realType) :: NK_CFL

  ! Variables for non-monotone line search
  real(kind=realType), dimension(:), allocatable :: NKLSFuncEvals
  integer(kind=intType) :: Mmax=5
  integer(kind=intType) :: iter_k
  integer(kind=intType) :: iter_m

  ! Parameter for external preconditioner
  integer(kind=intType) :: applyPCSubSpaceSize

contains

  subroutine setupNKsolver

    ! Setup the PETSc objects for the Newton-Krylov
    ! solver. destroyNKsolver can be used to destroy the objects created
    ! in this function

    use constants
    use stencils, only : visc_pc_stencil, euler_pc_stencil, N_visc_pc, N_euler_pc
    use communication, only : adflow_comm_world
    use inputTimeSpectral, only : nTimeIntervalsSpectral
    use inputIteration, only : useLinResMonitor
    use flowVarRefState, only : nw, viscous
    use InputAdjoint, only: viscPC
    use ADjointVars , only: nCellsLocal
    use utils, only : EChk
    use adjointUtils, only : myMatCreate, statePreAllocation
    implicit none

    ! Working Variables
    integer(kind=intType) :: ierr, nDimw
    integer(kind=intType) , dimension(:), allocatable :: nnzDiagonal, nnzOffDiag
    integer(kind=intType) :: n_stencil
    integer(kind=intType), dimension(:, :), pointer :: stencil
    integer(kind=intType) :: level

    ! Make sure we don't have memory for the approximate and exact
    ! Newton solvers kicking around at the same time.
    !call destroyANKSolver()

    if (.not. NK_solverSetup) then
       nDimW = nw * nCellsLocal(1_intTYpe) * nTimeIntervalsSpectral

       call VecCreate(ADFLOW_COMM_WORLD, wVec, ierr)
       call EChk(ierr, __FILE__, __LINE__)

       call VecSetSizes(wVec, nDimW, PETSC_DECIDE, ierr)
       call EChk(ierr, __FILE__, __LINE__)

       call VecSetBlockSize(wVec, nw, ierr)
       call EChk(ierr, __FILE__, __LINE__)

       call VecSetType(wVec, VECMPI, ierr)
       call EChk(ierr, __FILE__, __LINE__)

       !  Create duplicates for residual and delta
       call VecDuplicate(wVec, rVec, ierr)
       call EChk(ierr, __FILE__, __LINE__)

       call VecDuplicate(wVec, deltaW, ierr)
       call EChk(ierr, __FILE__, __LINE__)

       call VecDuplicate(wVec, baseRes, ierr)
       call EChk(ierr, __FILE__, __LINE__)

       ! Create the two additional work vectors for the line search:
       call VecDuplicate(wVec, g, ierr)
       call EChk(ierr, __FILE__, __LINE__)

       call VecDuplicate(wVec, work, ierr)
       call EChk(ierr, __FILE__, __LINE__)

       ! Create Pre-Conditioning Matrix
       allocate(nnzDiagonal(nCellsLocal(1_intType)*nTimeIntervalsSpectral), &
            nnzOffDiag(nCellsLocal(1_intType)*nTimeIntervalsSpectral) )

       if (viscous .and. NK_viscPC) then
          stencil => visc_pc_stencil
          n_stencil = N_visc_pc
       else
          stencil => euler_pc_stencil
          n_stencil = N_euler_pc
       end if

       level = 1
       call statePreAllocation(nnzDiagonal, nnzOffDiag, nDimW/nw, stencil, n_stencil, &
            level, .False.)
       call myMatCreate(dRdwPre, nw, nDimW, nDimW, nnzDiagonal, nnzOffDiag, &
            __FILE__, __LINE__)

       call matSetOption(dRdwPre, MAT_STRUCTURALLY_SYMMETRIC, PETSC_TRUE, ierr)
       call EChk(ierr, __FILE__, __LINE__)
       deallocate(nnzDiagonal, nnzOffDiag)

       ! Setup Matrix-Free dRdw matrix and its function
       call MatCreateMFFD(adflow_comm_world, nDimW, nDimW, &
            PETSC_DETERMINE, PETSC_DETERMINE, dRdw, ierr)
       call EChk(ierr, __FILE__, __LINE__)

       call MatMFFDSetFunction(dRdw, FormFunction_mf, ctx, ierr)
       call EChk(ierr, __FILE__, __LINE__)

       ! Setup a matrix free matrix for drdw
       call MatCreateShell(ADFLOW_COMM_WORLD, nDimW, nDimW, PETSC_DETERMINE, &
            PETSC_DETERMINE, ctx, dRdwPseudo, ierr)
       call EChk(ierr, __FILE__, __LINE__)

       ! Set the shell operation for doing matrix vector multiplies
       call MatShellSetOperation(dRdwPseudo, MATOP_MULT, NKMatMult, ierr)
       call EChk(ierr, __FILE__, __LINE__)

       ! Set the mat_row_oriented option to false so that dense
       ! subblocks can be passed in in fortran column-oriented format
       call MatSetOption(dRdWPre, MAT_ROW_ORIENTED, PETSC_FALSE, ierr)
       call EChk(ierr, __FILE__, __LINE__)

       call MatSetOption(dRdW, MAT_ROW_ORIENTED, PETSC_FALSE, ierr)
       call EChk(ierr, __FILE__, __LINE__)

       !  Create the linear solver context
       call KSPCreate(ADFLOW_COMM_WORLD, NK_KSP, ierr)
       call EChk(ierr, __FILE__, __LINE__)

       ! Set operators for the solver
       call KSPSetOperators(NK_KSP, dRdw, dRdwPre, ierr)
       call EChk(ierr, __FILE__, __LINE__)

       if (useLinResMonitor) then
#if PETSC_VERSION_GE(3,8,0)
          ! This could be wrong. There is no petsc_null_context???
          call KSPMonitorSet(NK_KSP, linearResidualMonitor, PETSC_NULL_FUNCTION, &
               PETSC_NULL_FUNCTION, ierr)
#else
          call KSPMonitorSet(NK_KSP, linearResidualMonitor, PETSC_NULL_OBJECT, &
               PETSC_NULL_FUNCTION, ierr)
#endif
          call EChk(ierr, __FILE__, __LINE__)
       end if

       NK_solverSetup = .True.
       NK_iter = 0
    end if

  end subroutine setupNKsolver

  subroutine linearResidualMonitor(myKSP, n, rnorm, dummy, ierr)
    use communication, only : myid
    implicit none
    !
    !     Subroutine arguments.
    !
    ! myKsp - Iterative context
    ! n     - Iteration number
    ! rnorm - 2-norm (preconditioned) residual value
    ! dummy - Optional user-defined monitor context (unused here)
    ! ierr  - Return error code

    KSP myKSP
    integer(kind=intType) :: n, dummy, ierr
    real(kind=alwaysRealType)   :: rnorm

    ! Write the residual norm to stdout every adjMonStep iterations.
    if (myid == 0) then
       print *, n, rnorm
    end if
    ierr = 0
  end subroutine LinearResidualMonitor

  subroutine NKMatMult(A, vecX,  vecY, ierr)

    ! PETSc user-defied call back function for computing the product of
    ! dRdw with a vector. Here we just call the much more broadly
    ! useful routine computeMatrixFreeProductFwd()

    use constants
    use utils, only : EChk
    implicit none

    ! PETSc Arguments
    Mat   A
    Vec   vecX, vecY
    integer(kind=intType) ::ierr, i, j, k, l, nn, sps, ii
    real(kind=realType) :: dt
    real(kind=realType), pointer :: yPtr(:), xPtr(:)

    ! Frist run the underlying matrix-free mult
    call matMult(dRdw, vecX, vecY, ierr)

    call VecGetArrayF90(vecY, yPtr, ierr)
    call EChk(ierr,__FILE__,__LINE__)

    call VecGetArrayReadF90(vecX, xPtr, ierr)
    call EChk(ierr,__FILE__,__LINE__)

    yPtr = yPtr + one/NK_CFL*xPtr

    call VecRestorearrayF90(vecY, yPtr, ierr)
    call EChk(ierr,__FILE__,__LINE__)

    call VecRestorearrayReadF90(vecX, xPtr, ierr)
    call EChk(ierr,__FILE__,__LINE__)

  end subroutine NKMatMult

  subroutine getFreeStreamResidual(rhoRes, totalRRes)

    use constants
    use blockPointers, only : nDom, ib, jb, kb, w
    use inputTimeSpectral, only : nTimeIntervalsSpectral
    use flowVarRefState, only : nw, winf
    use utils, only : setPointers
    implicit none

    real(kind=realType), intent(out) :: rhoRes, totalRRes
    real(kind=realType), dimension(:), allocatable :: tmp
    integer(kind=intType) :: nDimW, nDimP, counter
    integer(kind=intType) :: nn, sps, i, j, k, l, n

    ! Get the residual cooresponding to the free-stream on the fine
    ! grid-level --- This saves the current values in W, P, rlv and rev
    ! and restores them when finished.

    call getInfoSize(n)
    allocate(tmp(n))
    call getInfo(tmp, n)

    ! Set the w-variables to the ones of the uniform flow field.
    spectralLoop4b: do sps=1, nTimeIntervalsSpectral
       domains4b: do nn=1, nDom
          call setPointers(nn, 1, sps)
          do l=1,nw
             do k=0, kb
                do j=0, jb
                   do i=0, ib
                      w(i,j,k,l) = winf(l)
                   enddo
                enddo
             enddo
          end do
       end do domains4b
    end do spectralLoop4b

    ! Evaluate the residual now
    call computeResidualNK()
    call getCurrentResidual(rhoRes, totalRRes)

    ! Put everything back
    call setInfo(tmp, n)

    deallocate(tmp)

  end subroutine getFreeStreamResidual

  subroutine getCurrentResidual(rhoRes,totalRRes)

    use constants
    use communication, only : adflow_comm_world
    use block, only : nCellGlobal
    use blockPointers, only : nDom
    use inputTimeSpectral, only : nTimeIntervalsSpectral
    use iteration, only : currentLevel
    use monitor, only: monLoc, monGlob, nMonSum
    use utils, only : setPointers, sumResiduals, sumAllResiduals
    implicit none

    ! Compute rhoRes and totalR. The actual residual must have already
    ! been evaluated

    real(kind=realType), intent(out) :: rhoRes,totalRRes
    integer(kind=intType) :: sps,nn,ierr

    monLoc = zero
    do sps=1, nTimeIntervalsSpectral
       do nn=1, nDom
          call setPointers(nn, currentLevel, sps)
          call sumResiduals(1, 1) ! Sum 1st state res into first mon location
          call sumAllResiduals(2) ! Sum into second mon location
       end do
    end do

    ! This is the same calc as in convergence info, just for rehoRes and
    ! totalR only.
    call mpi_allreduce(monLoc, monGlob, nMonSum, adflow_real, &
         mpi_sum, ADflow_comm_world, ierr)

    rhoRes = sqrt(monGlob(1)/nCellGlobal(currentLevel))
    totalRRes = sqrt(monGlob(2))

  end subroutine getCurrentResidual

  subroutine FormJacobianNK

    use constants
    use inputADjoint, only : viscPC
    use utils, only : EChk
    use adjointUtils, only :setupStateResidualMatrix, setupStandardKSP
    implicit none

    ! Local Variables
    character(len=maxStringLen) :: preConSide, localPCType, kspObjectType, globalPCType, localOrdering
    integer(kind=intType) :: ierr
    logical :: useAD, usePC, useTranspose, useObjective, tmp
    integer(kind=intType) :: i, j, k, l, ii, nn, sps

    ! Dummy assembly begin/end calls for the matrix-free Matrx
    call MatAssemblyBegin(dRdw, MAT_FINAL_ASSEMBLY, ierr)
    call EChk(ierr, __FILE__, __LINE__)
    call MatAssemblyEnd(dRdw, MAT_FINAL_ASSEMBLY, ierr)
    call EChk(ierr, __FILE__, __LINE__)

    ! Assemble the approximate PC (fine leve, level 1)
    useAD = NK_ADPC
    usePC = .True.
    useTranspose = .False.
    useObjective = .False.
    tmp = viscPC ! Save what is in viscPC and set to the NKvarible
    viscPC = NK_viscPC

    call setupStateResidualMatrix(dRdwPre, useAD, usePC, useTranspose, &
         useObjective, .False., 1_intType)
    ! Reset saved value
    viscPC = tmp

    ! Setup KSP Options
    preConSide = 'right'
    localPCType = 'ilu'
    kspObjectType = 'gmres'
    globalPCType = 'asm'
    localOrdering = 'rcm'

    ! Setup the KSP using the same code as used for the adjoint
    call setupStandardKSP(NK_KSP, kspObjectType, NK_subSpace, &
         preConSide, globalPCType, NK_asmOverlap, NK_outerPreConIts, localPCType, &
         localOrdering, NK_iluFill, NK_innerPreConIts)

    ! Don't do iterative refinement for the NKSolver.
    call KSPGMRESSetCGSRefinementType(NK_KSP, &
         KSP_GMRES_CGS_REFINE_NEVER, ierr)
    call EChk(ierr, __FILE__, __LINE__)

  end subroutine FormJacobianNK

  subroutine FormFunction_mf(ctx, wVec, rVec, ierr)

    ! This is basically a copy of FormFunction, however it has a
    ! different calling sequence from PETSc. It performs the identical
    ! function. This is used for linear solve application for the
    ! aerostructural system pre-conditioner

    use constants
    implicit none

    ! PETSc Variables
    PetscFortranAddr ctx(*)
    Vec     wVec, rVec
    integer(kind=intType) :: ierr

    ! This is just a shell routine that runs the more broadly useful
    ! computeResidualNK subroutine

    call setW(wVec)
    call computeResidualNK()
    call setRVec(rVec)
    ! We don't check an error here, so just pass back zero
    ierr = 0

  end subroutine FormFunction_mf

  subroutine destroyNKsolver

    ! Destroy all the PETSc objects for the Newton-Krylov
    ! solver.

    use constants
    use utils, only: EChk
    implicit none
    integer(kind=intType) :: ierr

    if (NK_solverSetup) then

       call MatDestroy(dRdw, ierr)
       call EChk(ierr, __FILE__, __LINE__)

       call MatDestroy(dRdwPre, ierr)
       call EChk(ierr, __FILE__, __LINE__)

       call MatDestroy(dRdwPseudo, ierr)
       call EChk(ierr, __FILE__, __LINE__)

       call VecDestroy(wVec, ierr)
       call EChk(ierr, __FILE__, __LINE__)

       call VecDestroy(rVec, ierr)
       call EChk(ierr, __FILE__, __LINE__)

       call VecDestroy(deltaW, ierr)
       call EChk(ierr, __FILE__, __LINE__)

       call VecDestroy(baseRes, ierr)
       call EChk(ierr, __FILE__, __LINE__)

       call VecDestroy(g, ierr)
       call EChk(ierr, __FILE__, __LINE__)

       call VecDestroy(work, ierr)
       call EChk(ierr, __FILE__, __LINE__)

       call KSPDestroy(NK_KSP, ierr)
       call EChk(ierr, __FILE__, __LINE__)

       NK_solverSetup = .False.
    end if

  end subroutine destroyNKsolver

  subroutine NKStep(firstCall)

    use constants
    use flowVarRefState, only : nw
    use inputPhysics, only : equations
    use flowVarRefState, only :  nw, nwf
    use inputIteration, only : L2conv
    use iteration, only : approxTotalIts, totalR0, stepMonitor, LinResMonitor, iterType
    use utils, only : EChk
    use killSignals, only : routineFailed
    implicit none

    ! Input Variables
    logical, intent(in) :: firstCall

    ! Working Variables
    integer(kind=intType) :: iter, ierr, kspIterations
    integer(kind=intType) :: maxNonLinearIts, nfevals, maxIt
    real(kind=alwaysRealType) :: norm, rtol, atol
    real(kind=alwaysrealType) :: fnorm, ynorm, gnorm
    logical :: flag
    real(kind=alwaysRealType) :: resHist(NK_subspace+1)

    if (firstCall) then
       call setupNKSolver()

       ! Copy the adflow 'w' into the petsc wVec
       call setwVec(wVec)

       ! Evaluate the residual before we start and put the residual in
       ! 'g', which is what would be the case after a linesearch.
       call computeResidualNK()
       call setRVec(rVec)
       iter_k = 1
       iter_m = 0
    else
       NK_iter = NK_iter + 1

       ! Increment counter for the nonmonotne line serach
       iter_k = iter_k + 1
    end if

    ! Compute the norm of rVec for use in EW Criteria
    call VecNorm(rVec, NORM_2, norm, ierr)
    call EChk(ierr, __FILE__, __LINE__)

    ! Determine if if we need to form the Preconditioner
    if (mod(NK_iter, NK_jacobianLag) == 0) then
       NK_CFL = NK_CFL0 * (totalR0 / norm)**1.5
       iterType = "     *NK"
       call FormJacobianNK()
    else
       call MatAssemblyBegin(dRdw, MAT_FINAL_ASSEMBLY, ierr)
       call EChk(ierr, __FILE__, __LINE__)
       call MatAssemblyEnd(dRdw, MAT_FINAL_ASSEMBLY, ierr)
       call EChk(ierr, __FILE__, __LINE__)
       iterType = "      NK"
    end if

    if (NK_iter == 0 .or. .not. NK_useEW) then
       rtol = NK_rtolInit
    else
       call getEWTol(norm, oldNorm, rtolLast, rtol)
    end if

    ! Save the old rtol and norm for the next iteration
    oldNorm = norm
    rtolLast = rtol

    ! Set all tolerances for linear solver.

    ! The 0.01 requires some explaination: The linear residual is
    ! roughly the same magnitude as the non-linear one. However, it
    ! very rare situations, it can happen that the non-linear residual
    ! is *just* above the convergence criteria, while the linear
    ! residual is *just* below. What happens is that the linear sover
    ! kicks up and doesnt' do anything and then the non-linear
    ! convergnce check can't do anything either. By multiplying by
    ! 0.5, we make sure that the linear solver actually has to do
    ! *something* and not just kick out immediately.
    ! atol = totalR0*L2Conv*0.01_realType
    atol = totalR0*L2Conv*0.5_realType
    maxIt = NK_subspace

    call KSPSetTolerances(NK_KSP, real(rtol), &
         real(atol), real(NK_divTol), maxIt, ierr)
    call EChk(ierr, __FILE__, __LINE__)

    call KSPSetResidualHistory(NK_KSP, resHist, maxIt+1, PETSC_TRUE, ierr)
    call EChk(ierr, __FILE__, __LINE__)

    ! set the BaseVector of the matrix-free matrix
    call formFunction_mf(ctx, wVec, baseRes, ierr)
    call EChk(ierr, __FILE__, __LINE__)
    call MatMFFDSetBase(dRdW, wVec, baseRes, ierr)
    call EChk(ierr, __FILE__, __LINE__)

    ! Actually do the Linear Krylov Solve
    call KSPSolve(NK_KSP, rVec, deltaW, ierr)

    ! DON'T just check the error. We want to catch error code 72
    ! which is a floating point error. This is ok, we just reset and
    ! keep going
    if (ierr == 72) then
       ! The convergence check will get the nan
    else
       call EChk(ierr, __FILE__, __LINE__)
    end if

    nfevals = 0
    if (NK_LS == noLineSearch) then
       call LSNone(wVec, rVec, g, deltaW, work, nfevals, flag, stepMonitor)
    else if(NK_LS == cubicLineSearch) then
       call LSCubic(wVec, rVec, g, deltaW, work, fnorm, ynorm, gnorm, &
            nfevals, flag, stepMonitor)
    else if (NK_LS == nonMonotoneLineSearch) then
       iter_m = min(iter_m+1, mMax)
       call LSNM(wVec, rVec, g, deltaW, work, fnorm, ynorm, gnorm, &
            nfevals, flag, stepMonitor)
    end if

    if (.not. flag) then
       routineFailed = .True.
    end if

    ! Copy the work vector to wVec. This is our new state vector
    call VecCopy(work, wVec, ierr)
    call EChk(ierr, __FILE__, __LINE__)

    ! Use the result from the line sesarch for the residual
    call vecCopy(g, rVec, ierr)
    call EChk(ierr, __FILE__, __LINE__)

    ! Update the approximate iteration counter. The +nFevals is for the
    ! iterations taken during the linesearch

    call KSPGetIterationNumber(NK_KSP, kspIterations, ierr)
    call EChk(ierr, __FILE__, __LINE__)

    linResMonitor = resHist(kspIterations+1)/resHist(1)

    approxTotalIts = approxTotalIts + nfEvals + kspIterations

  end subroutine NKStep

  subroutine LSCubic(x, f, g, y, w, fnorm, ynorm, gnorm, nfevals, flag, lambda)

    use constants
    use utils, only : EChk, myisnan
    use communication, only : myid
    use initializeFlow, only : setUniformFlow
    use iteration, only : totalR0
    implicit none

    ! Input/Output
    Vec x, f, g, y, w
    !x 	- current iterate
    !f 	- residual evaluated at x
    !y 	- search direction
    !w 	- work vector -> On output, new iterate
    !g    - residual evaluated at new iterate y

    real(kind=alwaysrealType) :: fnorm, gnorm, ynorm
    real(kind=realType) :: alpha
    logical :: flag
    integer(kind=intType) :: nfevals
    !   Note that for line search purposes we work with with the related
    !   minimization problem:
    !      min  z(x):  R^n -> R,
    !   where z(x) = .5 * fnorm*fnorm, and fnorm = || f ||_2.
    !

    real(kind=realType) :: initslope, lambdaprev, gnormprev, a, b, d, t1, t2
    real(kind=alwaysRealType) :: minlambda, lambda, lambdatemp
    real(kind=alwaysRealType) :: rellength
    integer(kind=intType) :: ierr, iter
    real(kind=alwaysRealType) :: turbRes1, turbRes2, flowRes1, flowRes2, totalRes1, totalRes2
    logical :: hadANan
    ! Call to get the split norms
    call setRVec(g, flowRes1, turbRes1, totalRes1)

    ! Set some defaults:
    alpha = 1.e-2_realType
    minlambda     = .01
    nfevals = 0
    flag = .True.
    lambda     = 1.0_realType
    ! Compute the two norms we need:
    call VecNorm(y, NORM_2, ynorm, ierr)
    call EChk(ierr, __FILE__, __LINE__)

    call VecNorm(f, NORM_2, fnorm, ierr)
    call EChk(ierr, __FILE__, __LINE__)

    call MatMult(dRdw, y, w, ierr)
    call EChk(ierr, __FILE__, __LINE__)
    nfevals = nfevals + 1

    call VecDot(f, w, initslope, ierr)
    call EChk(ierr, __FILE__, __LINE__)

    if (initslope > zero)  then
       initslope = -initslope
    end if

    if (initslope == 0.0_realType) then
       initslope = -1.0_realType
    end if
#ifdef USE_COMPLEX
    call VecWAXPY(w, cmplx(-lambda, 0.0), y, x, ierr)
    call EChk(ierr, __FILE__, __LINE__)
#else
    call VecWAXPY(w, -lambda, y, x, ierr)
    call EChk(ierr, __FILE__, __LINE__)
#endif

    ! Compute Function:
    call setW(w)
    call computeResidualNK()
    call setRVec(g, flowRes2, turbRes2, gnorm)

    nfevals = nfevals + 1

    ! Before we get to the actual line search we do two additional
    ! checks:

    ! 1. If the full step has a nan, we backtrack until we get a valid
    ! step. We then lower the NK switch tol such that the solver is
    ! forced back up to ANK or DADI/RK to keep going a bit further.
    !
    ! 2. If the turbulence residual goes up by large-ish factor (2.0),
    ! we pre-limit the step. The reason for this is that a unit step
    ! might lower the total residual, but the turb res could go up an
    ! order of magnitude or more.

    hadANan = .False.
    if (isnan(gnorm) .or. turbRes2 > 2.0*turbRes1) then
       ! Special testing for nans

       if (isnan(gnorm)) then
          hadANan = .True.
          call setUniformFlow()
          lambda = 0.5
       else
          ! Large turb jump
          lambda = lambda * (turbRes1 / turbRes2)
          lambda = max(lambda, 0.1)
       end if

       backtrack: do iter=1, 10
          ! Compute new x value:
#ifdef USE_COMPLEX
          call VecWAXPY(w, cmplx(-lambda, 0.0), y, x, ierr)
          call EChk(ierr, __FILE__, __LINE__)
#else
          call VecWAXPY(w, -lambda, y, x, ierr)
          call EChk(ierr, __FILE__, __LINE__)
#endif

          ! Compute Function
          call setW(w)
          call computeResidualNK()
          call setRVec(g, flowRes2, turbRes2, gnorm)

          nfevals = nfevals + 1

          if (isnan(gnorm)) then
             ! Just reset the flow, adjust the step back and keep
             ! going
             call setUniformFlow()
             lambda = lambda * .5
          else

             ! Sufficient reduction! Whoo! This is great we're done!
             if (0.5_realType*gnorm*gnorm <= 0.5_realType*fnorm*fnorm + alpha*initslope) then
                exit
             end if

             ! If we're less than min lambda, just take it. This could
             ! let the residual go up slightly. That's ok.
             if (lambda < minlambda)  then
                exit
             end if

             ! Otherwise, cut back the lambda
             lambda = lambda * 0.5

          end if
       end do backtrack

       if (hadANan) then
          ! Adjust the NK switch tolerance such that the ANK or DADI
          ! goes a little further.
          nk_switchtol = 0.8*(gnorm/totalR0)
       end if

       ! All finished with this "pre" line search.
       return
    end if

    ! Sufficient reduction from the basic step. This is the return for
    ! a unit step. This is what we want.
    if (0.5_realType*gnorm*gnorm <= 0.5_realType*fnorm*fnorm + alpha*initslope) then
       goto 100
    end if

    ! Fit points with quadratic
    lambda     = 1.0_realType
    lambdatemp = -initslope/(gnorm*gnorm - fnorm*fnorm - 2.0_realType*initslope)
    lambdaprev = lambda
    gnormprev  = gnorm
    if (lambdatemp > 0.5_realType*lambda) then
       lambdatemp = 0.5_realType*lambda
    end if

    if (lambdatemp <= .1_realType*lambda) then
       lambda = .1_realType*lambda
    else
       lambda = lambdatemp
    end if

#ifdef USE_COMPLEX
    call VecWAXPY(w, -cmplx(lambda, 0.0), y, x, ierr)
    call EChk(ierr, __FILE__, __LINE__)
#else
    call VecWAXPY(w, -lambda, y, x, ierr)
    call EChk(ierr, __FILE__, __LINE__)
#endif

    ! Compute new function again:
    call setW(w)
    call computeResidualNK()
    call setRVec(g)

    nfevals = nfevals + 1

    call VecNorm(g, NORM_2, gnorm, ierr)
    if (ierr == PETSC_ERR_FP) then
       flag = .False.
       return
    end if
    call EChk(ierr, __FILE__, __LINE__)

    ! Sufficient reduction
    if (0.5_realType*gnorm*gnorm <= 0.5_realType*fnorm*fnorm + lambda*alpha*initslope) then
       goto 100
    end if

    ! Fit points with cubic
    cubic_loop: do while (.True.)

       if (lambda <= minlambda) then
          exit cubic_loop
       end if
       t1 = 0.5_realType*(gnorm*gnorm - fnorm*fnorm) - lambda*initslope
       t2 = 0.5_realType*(gnormprev*gnormprev  - fnorm*fnorm) - lambdaprev*initslope

       a  = (t1/(lambda*lambda) - t2/(lambdaprev*lambdaprev))/(lambda-lambdaprev)
       b  = (-lambdaprev*t1/(lambda*lambda) + lambda*t2/(lambdaprev*lambdaprev))/(lambda-lambdaprev)
       d  = b*b - three*a*initslope
       if (d < 0.0_realType) then
          d = 0.0_realType
       end if

       if (a == 0.0_realType) then
          lambdatemp = -initslope/(2.0_realType*b)
       else
          lambdatemp = (-b + sqrt(d))/(3.0_realType*a)
       end if

       lambdaprev = lambda
       gnormprev  = gnorm

       if (lambdatemp > 0.5_realType*lambda)  then
          lambdatemp = 0.5_realType*lambda
       end if
       if (lambdatemp <= .1_realType*lambda) then
          lambda = .1_realType*lambda
       else
          lambda = lambdatemp
       end if

       if (isnan(lambda)) then
          flag = .False.
          exit cubic_loop
       end if

#ifdef USE_COMPLEX
       call VecWAXPY(w, cmplx(-lambda, 0.0), y, x, ierr)
       call EChk(ierr, __FILE__, __LINE__)
#else
       call VecWAXPY(w, -lambda, y, x, ierr)
       call EChk(ierr, __FILE__, __LINE__)
#endif
       ! Compute new function again:
       call setW(w)
       call computeResidualNK()
       call setRVec(g)
       nfevals = nfevals + 1

       call VecNorm(g, NORM_2, gnorm, ierr)
       call EChk(ierr, __FILE__, __LINE__)

       ! Is reduction enough?
       if (0.5_realType*gnorm*gnorm <= 0.5_realType*fnorm*fnorm + lambda*alpha*initslope) then
          exit cubic_loop
       end if
    end do cubic_loop

100 continue

  end subroutine LSCubic

  subroutine LSNone(x, f, g, y, w, nfevals, flag, step)

    use constants
    use utils, only : EChk
    use communication
    implicit none

    ! Input/Output
    Vec x, f, g, y, w
    !x 	- current iterate
    !f 	- residual evaluated at x
    !y 	- search direction
    !w 	- work vector -> On output, new iterate
    !g    - residual evaluated at new iterate y

    integer(kind=intType) :: nfevals
    integer(kind=intType) :: ierr
    logical :: flag
    real(kind=alwaysRealType) :: step
    real(kind=realType) :: tmp
    flag = .True.
    ! We just accept the step and compute the new residual at the new iterate
    nfevals = 0
    step = nk_fixedStep
    tmp = -step
    call VecWAXPY(w, tmp, y, x, ierr)
    call EChk(ierr, __FILE__, __LINE__)

    ! Compute new function:
    call setW(w)
    call computeResidualNK()
    call setRVec(g)

    nfevals = nfevals + 1
  end subroutine LSNone

  subroutine LSNM(x, f, g, y, w, fnorm, ynorm, gnorm, nfevals, flag, step)

    use constants
    use utils, only : EChk
    implicit none

    ! Input/Output
    Vec x, f, g, y, w
    !x 	- current iterate
    !f 	- residual evaluated at x
    !y 	- search direction
    !w 	- work vector -> On output, new iterate
    !g    - residual evaluated at new iterate y

    real(kind=alwaysRealType) :: fnorm, gnorm, ynorm
    real(kind=realType) :: alpha
    real(kind=alwaysRealType) :: step
    logical :: flag
    integer(kind=intType) :: nfevals
    !   Note that for line search purposes we work with with the related
    !   minimization problem:
    !      min  z(x):  R^n -> R,
    !   where z(x) = .5 * fnorm*fnorm, and fnorm = || f ||_2.
    !
    real(kind=realType) :: initslope, gamma, sigma,  max_val
    integer(kind=intType) :: ierr, iter, j

    ! Set some defaults:
    gamma = 1e-3_realType
    sigma = 0.5_realType

    nfevals = 0
    flag = .True.

    ! Compute the two norms we need:
    call VecNorm(y, NORM_2, ynorm, ierr)
    call EChk(ierr, __FILE__, __LINE__)

    call VecNorm(f, NORM_2, fnorm, ierr)
    call EChk(ierr, __FILE__, __LINE__)

    NKLSFuncEvals(iter_k) = 0.5_realType*fnorm*fnorm

    call MatMult(dRdw, y, w, ierr)
    call EChk(ierr, __FILE__, __LINE__)
    nfevals = nfevals + 1

    call VecDot(f, w, initslope, ierr)
    call EChk(ierr, __FILE__, __LINE__)

    if (initslope > 0.0_realType)  then
       initslope = -initslope
    end if

    if (initslope == 0.0_realType) then
       initslope = -1.0_realType
    end if

    alpha = 1.0 ! Initial step length:
    backtrack: do iter=1, 10

       ! Compute new x value:
       call VecWAXPY(w, -alpha, y, x, ierr)
       call EChk(ierr, __FILE__, __LINE__)

       ! Compute Function @ new x (w is the work vector
       call setW(w)
       call computeResidualNK()
       call setRVec(g)
       nfevals = nfevals + 1

       ! Compute the norm at the new trial location
       call VecNorm(g, NORM_2, gnorm, ierr)
       if (ierr == PETSC_ERR_FP) then ! Error code 72 floating point error
          ! Just apply the step limit and keep going (back to the loop start)
          alpha = alpha * sigma
       else
          call EChk(ierr, __FILE__, __LINE__)

          max_val = NKLSFuncEvals(iter_k) + alpha*gamma*initSlope

          ! Loop over the previous, m function values and find the max:
          do j=iter_k-1, iter_k-iter_m+1, -1
             max_val = max(max_val, NKLSFuncEvals(j) + alpha*gamma*initSlope)
          end do

          ! Sufficient reduction
          if (0.5_realType*gnorm*gnorm <= max_val) then
             exit backtrack
          else
             alpha = alpha * sigma
          end if
       end if
    end do backtrack
    step = alpha
  end subroutine LSNM

  subroutine computeResidualNK()

    use constants
    use blockette, only : blocketteRes
    implicit none

    logical :: updateDt

    ! We want to update the time step
    updateDt = .true.

    ! Shell function to maintain backward compatibility with code using computeResidualNK
    call blocketteRes(useUpdateDT = updateDt)

  end subroutine computeResidualNK

  subroutine applyPC(in_vec, out_vec, ndof)

    ! Apply the NK PC to the in_vec. This subroutine is ONLY used as a
    ! preconditioner for a global Aero-Structural Newton-Krylov Method

    use constants
    use utils, only : EChk

    implicit none

    ! Input/Output
    integer(kind=intType) :: ndof
    real(kind=realType), dimension(ndof), intent(in)    :: in_vec
    real(kind=realTYpe), dimension(ndof), intent(inout) :: out_vec

    ! Working Variables
    integer(kind=intType) :: ierr

    ! Setup the NKsolver if not already done so
    if (.not. NK_solverSetup) then
       call setupNKSolver
    end if

    ! We possibly need to re-form the jacobian
    if (mod(NK_iter, NK_jacobianLag) == 0) then
       call FormJacobianNK()
    end if

    ! Place the two arrays into two vectos. We reuse 'work' and 'g'.
    call VecPlaceArray(work, in_vec, ierr)
    call EChk(ierr, __FILE__, __LINE__)

    call VecPlaceArray(g, out_vec, ierr)
    call EChk(ierr, __FILE__, __LINE__)

    ! Set the base vec
    call setwVec(wVec)

    ! Set the base vec
    call setwVec(wVec)
    call formFunction_mf(ctx, wVec, baseRes, ierr)
    call EChk(ierr, __FILE__, __LINE__)
    call MatMFFDSetBase(dRdW, wVec, baseRes, ierr)
    call EChk(ierr, __FILE__, __LINE__)
    ! This needs to be a bit better...
    call KSPSetTolerances(NK_KSP, 1e-8, 1e-16, 10.0, &
         applyPCSubSpaceSize, ierr)
    call EChk(ierr, __FILE__, __LINE__)

    ! Actually do the Linear Krylov Solve
    call KSPSolve(NK_KSP, work, g, ierr)
    call EChk(ierr, __FILE__, __LINE__)

    ! Reset the array pointers:
    call VecResetArray(work, ierr)
    call EChk(ierr, __FILE__, __LINE__)

    call VecResetArray(g, ierr)
    call EChk(ierr, __FILE__, __LINE__)

    NK_iter = NK_iter + 1

  end subroutine applyPC

  subroutine applyAdjointPC(in_vec, out_vec, ndof)

    ! Apply the Adjoint PC to the in_vec. This subroutine is ONLY used as a
    ! preconditioner for a global Aero-Structural Krylov Method

    use constants
    use ADjointPETSc, only : adjointKSP, KSP_NORM_NONE, PETSC_DEFAULT_REAL, &
         psi_like1, psi_like2
    use inputAdjoint, only : applyAdjointPCSubSpaceSize
    use utils, only : EChk
    implicit none

    ! Input/Output
    integer(kind=intType) :: ndof
    real(kind=realType), dimension(ndof), intent(in)    :: in_vec
    real(kind=realTYpe), dimension(ndof), intent(inout) :: out_vec

    ! Working Variables
    integer(kind=intType) :: ierr

    ! Hijack adjoint and adjointRes with in_vec and out_vec
    call VecPlaceArray(psi_like1, in_vec, ierr)
    call EChk(ierr, __FILE__, __LINE__)

    call VecPlaceArray(psi_like2, out_vec, ierr)
    call EChk(ierr, __FILE__, __LINE__)

    ! Set KSP_NORM Type to none. Implictly turns off convergence
    ! check. Since we just want to run a fixed number of iterations this
    ! is fine. The should be set regardless of the KSPType.

    call KSPSetNormType(adjointKSP, KSP_NORM_NONE, ierr)
    call EChk(ierr, __FILE__, __LINE__)

    ! This needs to be a bit better...
    call KSPSetTolerances(adjointKSP, PETSC_DEFAULT_REAL, &
         PETSC_DEFAULT_REAL, PETSC_DEFAULT_REAL, &
         applyAdjointPCSubSpaceSize, ierr)
    call EChk(ierr, __FILE__, __LINE__)

    ! Actually do the Linear Krylov Solve
    call KSPSolve(adjointKSP, psi_like1, psi_like2, ierr)
    call EChk(ierr, __FILE__, __LINE__)

    ! Reset the array pointers:
    call VecResetArray(psi_like1, ierr)
    call EChk(ierr, __FILE__, __LINE__)

    call VecResetArray(psi_like2, ierr)
    call EChk(ierr, __FILE__, __LINE__)

  end subroutine applyAdjointPC

  subroutine setWVec(wVec)

    ! Set the current residual in dw into the PETSc Vector

    use constants
    use blockPointers, only : nDom, il, jl, kl, w
    use inputtimespectral, only : ntimeIntervalsSpectral
    use flowvarrefstate, only : nw
    use utils, only : setPointers, EChk
    implicit none

    Vec   wVec
    integer(kind=intType) :: ierr,nn,sps,i,j,k,l,ii
    real(kind=realType),pointer :: wvec_pointer(:)

    call VecGetArrayF90(wVec,wvec_pointer,ierr)
    call EChk(ierr,__FILE__,__LINE__)
    ii = 1
    do nn=1,nDom
       do sps=1,nTimeIntervalsSpectral
          call setPointers(nn,1_intType,sps)
          ! Copy off w to wVec
          do k=2,kl
             do j=2,jl
                do i=2,il
                   do l=1,nw
                      wvec_pointer(ii) = w(i,j,k,l)
                      ii = ii + 1
                   end do
                end do
             end do
          end do
       end do
    end do

    call VecRestoreArrayF90(wVec,wvec_pointer,ierr)
    call EChk(ierr,__FILE__,__LINE__)

  end subroutine setWVec

  subroutine setRVec(rVec, flowRes, turbRes, totalRes)

    ! Set the current residual in dw into the PETSc Vector
    use constants
    use blockPointers, only : nDom, volRef, il, jl, kl, dw
    use inputtimespectral, only : nTimeIntervalsSpectral
    use flowvarrefstate, only : nw, nwf, nt1, nt2
    use inputIteration, only : turbResScale
    use utils, only : setPointers, EChk
    use communication, only : adflow_comm_world
    implicit none

    Vec    rVec
    integer(kind=intType) :: ierr,nn,sps,i,j,k,l,ii
    real(kind=realType),pointer :: rvec_pointer(:)
    real(Kind=realType) :: ovv
    real(kind=alwaysRealType), intent(out), optional :: flowRes, turbRes, totalRes
    real(kind=realType) :: tmp, tmp2(2), flowResLocal, turbResLocal

    flowResLocal = zero
    turbResLocal = zero

    call VecGetArrayF90(rVec,rvec_pointer,ierr)
    call EChk(ierr,__FILE__,__LINE__)
    ii = 1

    do nn=1,nDom
       do sps=1,nTimeIntervalsSpectral
          call setPointers(nn,1_intType,sps)
          ! Copy off dw/vol to rVec
          do k=2, kl
             do j=2, jl
                do i=2, il
                   ovv = 1/volRef(i, j, k)
                   do l=1,nwf
                      tmp =  dw(i, j, k, l)*ovv
                      rvec_pointer(ii) = tmp
                      ii = ii + 1
                      flowResLocal = flowResLocal + tmp**2
                   end do
                   do l=nt1,nt2
                      tmp = dw(i, j, k, l)*ovv*turbResScale(l-nt1+1)
                      rvec_pointer(ii) = tmp
                      ii = ii + 1
                      turbResLocal = turbResLocal + tmp**2
                   end do
                end do
             end do
          end do
       end do
    end do

    call VecRestoreArrayF90(rVec,rvec_pointer,ierr)
    call EChk(ierr,__FILE__,__LINE__)

    if (present(flowRes) .and. present(turbRes) .and. present(totalRes)) then
       call mpi_allreduce((/flowResLocal, turbResLocal/), tmp2, 2, adflow_real, &
            mpi_sum, ADflow_comm_world, ierr)
       flowRes = sqrt(tmp2(1))
       totalRes = sqrt(tmp2(1) + tmp2(2))
       if (tmp2(2) > zero) then
          turbRes = sqrt(tmp2(2))
       else
          turbRes = zero
       end if
    end if

  end subroutine setRVec

  subroutine setW(wVec)

    use constants
    use blockPointers, only : nDom, il, jl, kl, w
    use inputTimeSpectral, only : nTimeIntervalsSpectral
    use flowVarRefState, only : nwf, nt1, nt2, winf
    use utils, only : setPointers, EChk

    implicit none

    Vec  wVec
    integer(kind=intType) :: ierr,nn,sps,i,j,k,l,ii
    real(kind=realType),pointer :: wvec_pointer(:)


    call VecGetArrayReadF90(wVec,wvec_pointer,ierr)
    call EChk(ierr,__FILE__,__LINE__)

    ii = 1
    do nn=1,nDom
       do sps=1,nTimeIntervalsSpectral
          call setPointers(nn,1_intType,sps)

          do k=2,kl
             do j=2,jl
                do i=2,il
                   do l=1,nwf
                      w(i,j,k,l) = wvec_pointer(ii)
                      ii = ii + 1
                   end do
                   ! Clip the turb to prevent negative turb SA
                   ! values. This is similar to the pressure
                   ! clip. Need to check this for other Turb models.
                   do l=nt1, nt2
                      w(i, j, k, l) = max(1e-6*winf(l), wvec_pointer(ii))
                      ii = ii + 1
                   end do
                end do
             end do
          end do
       end do
    end do

    call VecRestoreArrayReadF90(wVec,wvec_pointer,ierr)
    call EChk(ierr,__FILE__,__LINE__)

  end subroutine setW

  subroutine getStates(states,ndimw)
    ! Return the state vector, w to Python

    use constants
    use blockPointers, only : il, jl, kl, nDom, w
    use inputTimeSpectral, only : nTimeIntervalsSpectral
    use flowvarrefstate, only : nw
    use utils, only : setPointers

    implicit none

    integer(kind=intType),intent(in):: ndimw
    real(kind=realType),dimension(ndimw),intent(out) :: states(ndimw)

    ! Local Variables
    integer(kind=intType) :: nn,i,j,k,l,counter,sps

    counter = 0
    do nn=1,nDom
       do sps=1,nTimeIntervalsSpectral
          call setPointers(nn,1,sps)
          do k=2,kl
             do j=2,jl
                do i=2,il
                   do l=1,nw
                      counter = counter + 1
                      states(counter) = w(i,j,k,l)
                   end do
                end do
             end do
          end do
       end do
    end do
  end subroutine getStates

  subroutine getRes(res,ndimw)

    ! Compute the residual and return result to Python
    use constants
    use blockPointers, only : il, jl, kl, nDom, dw, volRef
    use inputTimeSpectral, only : nTimeIntervalsSpectral
    use flowvarrefstate, only : nw
    use utils, only : setPointers

    implicit none

    integer(kind=intType),intent(in):: ndimw
    real(kind=realType),dimension(ndimw),intent(inout) :: res(ndimw)

    ! Local Variables
    integer(kind=intType) :: nn,i,j,k,l,counter,sps
    real(kind=realType) :: ovv

    call computeResidualNK()
    counter = 0
    do nn=1,nDom
       do sps=1,nTimeIntervalsSpectral
          call setPointers(nn,1,sps)
          do k=2,kl
             do j=2,jl
                do i=2,il
                   ovv = one/volRef(i,j,k)
                   do l=1,nw
                      counter = counter + 1
                      res(counter) = dw(i,j,k,l)*ovv
                   end do
                end do
             end do
          end do
       end do
    end do

  end subroutine getRes

  subroutine setStates(states,ndimw)

    ! Take in externallly generated states and set them in ADflow
    use constants
    use blockPointers, only : il, jl, kl, nDom, w
    use inputTimeSpectral, only : nTimeIntervalsSpectral
    use flowvarrefstate, only : nw
    use utils, only : setPointers

    implicit none

    integer(kind=intType),intent(in):: ndimw
    real(kind=realType),dimension(ndimw),intent(in) :: states(ndimw)

    ! Local Variables
    integer(kind=intType) :: nn,i,j,k,l,counter,sps

    counter = 0
    do nn=1,nDom
       do sps=1,nTimeIntervalsSpectral
          call setPointers(nn,1,sps)
          do k=2,kl
             do j=2,jl
                do i=2,il
                   do l=1,nw
                      counter = counter + 1
                      w(i,j,k,l) = states(counter)
                   end do
                end do
             end do
          end do
       end do
    end do
  end subroutine setStates

  subroutine getInfoSize(iSize)
    use constants
    use blockPointers, only : ib, jb, kb, nDom
    use inputTimeSpectral, only : nTimeIntervalsSpectral
    use flowvarrefstate, only : nw, viscous, eddymodel
    use utils, only : setPointers

    implicit none
    integer(kind=intType), intent(out) :: iSize
    integer(kind=intType) :: nn, sps, nc
    ! Determine the size of a flat array needed to store w, P, ( and
    ! rlv, rev if necessary) with full double halos.
    iSize = 0
    do nn=1,nDom
       do sps=1,nTimeIntervalsSpectral
          call setPointers(nn,1_intType,sps)
          nc = (kb+1)*(jb+1)*(ib+1)
          iSize = iSize + nc*(nw + 1) ! plus 1 for the P
          if (viscous) then
             iSize = iSize + nc
          end if
          if (eddyModel) then
             iSize = iSize + nc
          end if
       end do
    end do
  end subroutine getInfoSize

  subroutine setInfo(info, iSize)

    use constants
    use blockPointers, only : w, p, ib, jb, kb, rlv, rev, nDom
    use inputTimeSpectral, only : nTimeIntervalsSpectral
    use flowvarrefstate, only : nw, viscous, eddymodel
    use utils, only : setPointers
    implicit none

    real(kind=realType), intent(in), dimension(iSize) :: info
    integer(kind=intType), intent(in) :: iSize
    integer(kind=intType) :: nn, counter, i, j, k, l, sps
    ! Determine the size of a flat array needed to store w, P, ( and
    ! rlv, rev if necessary) with full double halos.
    counter = 0
    do nn=1,nDom
       do sps=1,nTimeIntervalsSpectral
          call setPointers(nn,1,sps)
          do k=0,kb
             do j=0,jb
                do i=0,ib
                   do l=1,nw
                      counter = counter + 1
                      w(i,j,k,l) = info(counter)
                   end do

                   counter = counter + 1
                   P(i,j,k) = info(counter)

                   if (viscous) then
                      counter = counter + 1
                      rlv(i,j,k) = info(counter)
                   end if

                   if (eddyModel) then
                      counter = counter + 1
                      rev(i,j,k) = info(counter)
                   end if
                end do
             end do
          end do
       end do
    end do
  end subroutine setInfo

  subroutine getInfo(info, iSize)

    use constants
    use blockPointers, only : w, p, ib, jb, kb, rlv, rev, nDom
    use inputTimeSpectral, only : nTimeIntervalsSpectral
    use flowvarrefstate, only : nw, viscous, eddymodel
    use utils, only : setPointers

    implicit none

    real(kind=realType), intent(out), dimension(iSize) :: info
    integer(kind=intType), intent(in) :: iSize
    integer(kind=intType) ::  nn, counter, i, j, k, l, sps
    ! Determine the size of a flat array needed to store w, P, ( and
    ! rlv, rev if necessary) with full double halos.
    counter = 0
    do nn=1,nDom
       do sps=1,nTimeIntervalsSpectral
          call setPointers(nn,1,sps)
          do k=0,kb
             do j=0,jb
                do i=0,ib
                   do l=1,nw
                      counter = counter + 1
                      info(counter) = w(i,j,k,l)
                   end do

                   counter = counter + 1
                   info(counter) = P(i,j,k)

                   if (viscous) then
                      counter = counter + 1
                      info(counter) = rlv(i,j,k)
                   end if

                   if (eddyModel) then
                      counter = counter + 1
                      info(counter) = rev(i,j,k)
                   end if
                end do
             end do
          end do
       end do
    end do
  end subroutine getInfo

  subroutine getEWTol(norm, old_norm, rtol_last, rtol)

    use constants
    implicit none

    ! There are the default EW Parameters from PETSc. They seem to work well
    !version:           2
    !rtol_0:  0.300000000000000
    !rtol_max:  0.900000000000000
    !gamma:   1.00000000000000
    !alpha:   1.61803398874989
    !alpha2:   1.61803398874989
    !threshold:  0.100000000000000

    real(kind=alwaysrealType), intent(in) :: norm, old_norm, rtol_last
    real(kind=alwaysrealType), intent(out) :: rtol
    real(kind=alwaysrealType) :: rtol_max, gamma, alpha, alpha2, threshold, stol

    rtol_max  = 0.8_realType
    gamma     = 1.0_realType
    alpha     = (1.0_realType+sqrt(five))/2.0_realType
    alpha2    = (1.0_realType+sqrt(five))/2.0_realType
    threshold = 0.10_realType
    ! We use version 2:
    rtol = gamma*(norm/old_norm)**alpha
    stol = gamma*rtol_last**alpha

    if (stol > threshold) then
       rtol = max(rtol, stol)
    end if

    ! Safeguard: avoid rtol greater than one
    rtol = min(rtol, rtol_max)

  end subroutine getEWTol
end module NKSolver

module ANKSolver

  use constants
#include <petscversion.h>
#if PETSC_VERSION_GE(3,8,0)
#include <petsc/finclude/petsc.h>
  use petsc
  implicit none
#else
  implicit none
#define PETSC_AVOID_MPIF_H
#include "petsc/finclude/petsc.h"
#include "petsc/finclude/petscvec.h90"
#endif

  Mat  dRdw, dRdwPre
  Vec wVec, rVec, deltaW, baseRes
  KSP  ANK_KSP

  ! Turb KSP related PETSc objects
  Mat  dRdwTurb, dRdwPreTurb
  Vec wVecTurb, rVecTurb, deltaWTurb
  KSP  ANK_KSPTurb

  PetscFortranAddr   ctx(1)

  ! Options for ANK Solver
  logical :: useANKSolver
  integer(kind=intType) :: ANK_jacobianLag
  integer(kind=intType) :: ANK_subSpace
  integer(kind=intType) :: ANK_maxIter
  integer(kind=intType) :: ANK_asmOverlap
  integer(kind=intType) :: ANK_iluFill
  integer(kind=intType) :: ANK_innerPreConIts
  real(kind=realType)   :: ANK_rtol
  real(kind=realType)   :: ANK_switchTol
  real(kind=realType)   :: ANK_divTol = 10
  logical :: ANK_useTurbDADI
  real(kind=realType) :: ANK_turbcflscale
  logical :: ANK_useFullVisc
  logical :: ANK_ADPC
  logical :: ANK_turbDebug
  logical :: ANK_useMatrixFree
  integer(kind=intType) :: ANK_nsubIterTurb

  ! Misc variables
  real(kind=realType) :: ANK_CFL, ANK_CFL0, ANK_CFLLimit, ANK_CFLFactor, ANK_CFLCutback
  real(kind=realType) :: ANK_CFLMin0, ANK_CFLMin, ANK_CFLExponent
  real(kind=realType) :: ANK_stepMin, ANK_StepFactor, ANK_constCFLStep
  real(kind=realType) :: ANK_secondOrdSwitchTol, ANK_coupledSwitchTol
  real(kind=realType) :: ANK_physLSTol, ANK_unstdyLSTol
  real(kind=realType) :: ANK_pcUpdateTol
  real(kind=realType) :: lambda
  logical :: ANK_solverSetup=.False.
  integer(kind=intTYpe) :: ANK_iter
  integer(kind=intType) :: nState
  real(kind=alwaysRealType) :: totalR_old, totalR_pcUpdate ! for recording the previous residual
  real(kind=alwaysRealType) :: rtolLast, linResOld ! for recording the previous relativel tolerance for Eisenstat-Walker
  logical :: ANK_useDissApprox, ANK_getCond
  real(kind=realType) :: ANK_condSolveTol, ANK_condRTol
  logical :: updatePC, firstflag, firstTurbCond
  integer(kind=intType) :: ANK_condMaxIter
  integer(kind=intType) :: ANK_condLag

  ! Turb KSP related modifications
  logical :: ANK_coupled=.False.
  logical :: ANK_turbSetup=.False.
  integer(kind=intType) :: ANK_iterTurb, nStateTurb
  real(kind=realType) :: lambdaTurb
  real(kind=alwaysRealType) :: linResOldTurb, ANK_physLSTolTurb

contains

  subroutine setupANKsolver

    ! Setup the PETSc objects for the Newton-Krylov
    ! solver. destroyNKsolver can be used to destroy the objects created
    ! in this function

    use constants
    use stencils, only : euler_PC_stencil, N_euler_PC
    use communication, only : adflow_comm_world
    use inputTimeSpectral, only : nTimeIntervalsSpectral
    use inputIteration, only : useLinResMonitor
    use flowVarRefState, only : nw, viscous, nwf, nt1, nt2
    use ADjointVars , only: nCellsLocal
    use NKSolver, only : destroyNKSolver, linearResidualMonitor
    use utils, only : EChk
    use adjointUtils, only : myMatCreate, statePreAllocation
    implicit none

    ! Working Variables
    integer(kind=intType) :: ierr, nDimw, nDimWTurb
    integer(kind=intType) , dimension(:), allocatable :: nnzDiagonal, nnzOffDiag
    integer(kind=intType) :: n_stencil
    integer(kind=intType), dimension(:, :), pointer :: stencil
    integer(kind=intType) :: level

    ! Make sure we don't have memory for the approximate and exact
    ! Newton solvers kicking around at the same time.
    call destroyNKSolver()

    if (.not. ANK_solverSetup) then

       ! Determine if we are in coupled mode
       if (ANK_coupled) then
          nState = nw
       else
          nState = nwf
       endif

       nDimW = nState * nCellsLocal(1_intTYpe) * nTimeIntervalsSpectral

       call VecCreate(ADFLOW_COMM_WORLD, wVec, ierr)
       call EChk(ierr, __FILE__, __LINE__)

       call VecSetSizes(wVec, nDimW, PETSC_DECIDE, ierr)
       call EChk(ierr, __FILE__, __LINE__)

       call VecSetBlockSize(wVec, nState, ierr)
       call EChk(ierr, __FILE__, __LINE__)

       call VecSetType(wVec, VECMPI, ierr)
       call EChk(ierr, __FILE__, __LINE__)

       !  Create duplicates for residual and delta
       call VecDuplicate(wVec, rVec, ierr)
       call EChk(ierr, __FILE__, __LINE__)

       call VecDuplicate(wVec, deltaW, ierr)
       call EChk(ierr, __FILE__, __LINE__)

       call VecDuplicate(wVec, baseRes, ierr)
       call EChk(ierr, __FILE__, __LINE__)

       ! Create Pre-Conditioning Matrix
       allocate(nnzDiagonal(nCellsLocal(1_intType)*nTimeIntervalsSpectral), &
            nnzOffDiag(nCellsLocal(1_intType)*nTimeIntervalsSpectral) )

       stencil => euler_pc_stencil
       n_stencil = N_euler_pc

       level = 1
       call statePreAllocation(nnzDiagonal, nnzOffDiag, nDimW/nState, stencil, n_stencil, &
            level, .False.)
       call myMatCreate(dRdwPre, nState, nDimW, nDimW, nnzDiagonal, nnzOffDiag, &
            __FILE__, __LINE__)

       call matSetOption(dRdwPre, MAT_STRUCTURALLY_SYMMETRIC, PETSC_TRUE, ierr)
       call EChk(ierr, __FILE__, __LINE__)
       deallocate(nnzDiagonal, nnzOffDiag)

       ! Set the mat_row_oriented option to false so that dense
       ! subblocks can be passed in in fortran column-oriented format
       call MatSetOption(dRdWPre, MAT_ROW_ORIENTED, PETSC_FALSE, ierr)
       call EChk(ierr, __FILE__, __LINE__)

       ! Setup Matrix-Free dRdw matrix and its function
       call MatCreateMFFD(ADFLOW_COMM_WORLD, nDimW, nDimW, &
            PETSC_DETERMINE, PETSC_DETERMINE, dRdw, ierr)
       call EChk(ierr, __FILE__, __LINE__)

       call MatMFFDSetFunction(dRdw, FormFunction_mf, ctx, ierr)
       call EChk(ierr, __FILE__, __LINE__)

       call MatSetOption(dRdW, MAT_ROW_ORIENTED, PETSC_FALSE, ierr)
       call EChk(ierr, __FILE__, __LINE__)

       !  Create the linear solver context
       call KSPCreate(ADFLOW_COMM_WORLD, ANK_KSP, ierr)
       call EChk(ierr, __FILE__, __LINE__)

       if (ANK_getCond) then
          call KSPSetComputeEigenValues(ANK_KSP, PETSC_TRUE, ierr)
          call EChk(ierr, __FILE__, __LINE__)
       end if

       ! Set operators for the solver
       if (ANK_useMatrixFree) then
           ! Matrix free drdw
           call KSPSetOperators(ANK_KSP, dRdw, dRdwPre, ierr)
       else
           ! Matrix based drdw = drdwpre
           call KSPSetOperators(ANK_KSP, dRdwPre, dRdwPre, ierr)
       end if
       call EChk(ierr, __FILE__, __LINE__)

       if (useLinResMonitor) then

#if PETSC_VERSION_GE(3,8,0)
          ! This is probably wrong. NO petsc_null_context
          call KSPMonitorSet(ANK_KSP, LinearResidualMonitor, PETSC_NULL_FUNCTION, &
               PETSC_NULL_FUNCTION, ierr)
#else
          call KSPMonitorSet(ANK_KSP, LinearResidualMonitor, PETSC_NULL_OBJECT, &
               PETSC_NULL_FUNCTION, ierr)

#endif




          call EChk(ierr, __FILE__, __LINE__)
       end if

       ANK_solverSetup = .True.
       ANK_iter = 0
       ANK_useDissApprox = .False.

       ! Check if we need to set up the Turb KSP
       if ((.not. ANK_coupled) .and. (.not. ANK_useTurbDADI)) then
           nStateTurb = nt2-nt1+1

           nDimWTurb = nStateTurb * nCellsLocal(1_intTYpe) * nTimeIntervalsSpectral

           call VecCreate(ADFLOW_COMM_WORLD, wVecTurb, ierr)
           call EChk(ierr, __FILE__, __LINE__)

           call VecSetSizes(wVecTurb, nDimWTurb, PETSC_DECIDE, ierr)
           call EChk(ierr, __FILE__, __LINE__)

           call VecSetBlockSize(wVecTurb, nStateTurb, ierr)
           call EChk(ierr, __FILE__, __LINE__)

           call VecSetType(wVecTurb, VECMPI, ierr)
           call EChk(ierr, __FILE__, __LINE__)

           !  Create duplicates for residual and delta
           call VecDuplicate(wVecTurb, rVecTurb, ierr)
           call EChk(ierr, __FILE__, __LINE__)

           call VecDuplicate(wVecTurb, deltaWTurb, ierr)
           call EChk(ierr, __FILE__, __LINE__)

           ! Create Pre-Conditioning Matrix
           allocate(nnzDiagonal(nCellsLocal(1_intType)*nTimeIntervalsSpectral), &
                nnzOffDiag(nCellsLocal(1_intType)*nTimeIntervalsSpectral) )

           stencil => euler_pc_stencil
           n_stencil = N_euler_pc

           level = 1
           call statePreAllocation(nnzDiagonal, nnzOffDiag, nDimWTurb/nStateTurb, stencil, n_stencil, &
                level, .False.)
           call myMatCreate(dRdwPreTurb, nStateTurb, nDimWTurb, nDimWTurb, nnzDiagonal, nnzOffDiag, &
                __FILE__, __LINE__)

           call matSetOption(dRdwPreTurb, MAT_STRUCTURALLY_SYMMETRIC, PETSC_TRUE, ierr)
           call EChk(ierr, __FILE__, __LINE__)
           deallocate(nnzDiagonal, nnzOffDiag)

           ! Set the mat_row_oriented option to false so that dense
           ! subblocks can be passed in in fortran column-oriented format
           call MatSetOption(dRdWPreTurb, MAT_ROW_ORIENTED, PETSC_FALSE, ierr)
           call EChk(ierr, __FILE__, __LINE__)

           ! Setup Matrix-Free dRdw matrix and its function
           call MatCreateMFFD(ADFLOW_COMM_WORLD, nDimWTurb, nDimWTurb, &
                PETSC_DETERMINE, PETSC_DETERMINE, dRdwTurb, ierr)
           call EChk(ierr, __FILE__, __LINE__)

           call MatMFFDSetFunction(dRdwTurb, FormFunction_mf_Turb, ctx, ierr)
           call EChk(ierr, __FILE__, __LINE__)

           call MatSetOption(dRdWTurb, MAT_ROW_ORIENTED, PETSC_FALSE, ierr)
           call EChk(ierr, __FILE__, __LINE__)

           !  Create the linear solver context
           call KSPCreate(ADFLOW_COMM_WORLD, ANK_KSPTurb, ierr)
           call EChk(ierr, __FILE__, __LINE__)

           if (ANK_getCond) then
              call KSPSetComputeEigenvalues(ANK_KSPTurb, PETSC_TRUE, ierr)
              call EChk(ierr, __FILE__, __LINE__)
           end if

           ! Set operators for the solver
           if (ANK_useMatrixFree) then
              ! Matrix free
              call KSPSetOperators(ANK_KSPTurb, dRdwTurb, dRdwPreTurb, ierr)
           else
              ! Matrix based
              call KSPSetOperators(ANK_KSPTurb, dRdwPreTurb, dRdwPreTurb, ierr)
           end if
           call EChk(ierr, __FILE__, __LINE__)

           ANK_turbSetup = .True.
           ANK_iterTurb = 0
       end if
    end if

  end subroutine setupANKsolver

  subroutine FormJacobianANK

    use constants
    use flowVarRefState, only : nw, nwf, nt1, nt2
    use blockPointers, only : nDom, volRef, il, jl, kl, w, dw, dtl, globalCell
    use inputTimeSpectral, only : nTimeIntervalsSpectral
    use inputIteration, only : turbResScale
    use inputADjoint, only : viscPC
    use inputDiscretization, only : approxSA
    use iteration, only : totalR0
    use utils, only : EChk, setPointers
    use adjointUtils, only :setupStateResidualMatrix, setupStandardKSP
    use communication
    implicit none

    ! Local Variables
    character(len=maxStringLen) :: preConSide, localPCType, kspObjectType, globalPCType, localOrdering
    integer(kind=intType) ::ierr
    logical :: useAD, usePC, useTranspose, useObjective, tmp, frozenTurb
    real(kind=realType) :: dtinv, rho
    integer(kind=intType) :: i, j, k, l, ii, irow, nn, sps, outerPreConIts, subspace
    real(kind=realType), dimension(:,:), allocatable :: blk

    ! Assemble the approximate PC (fine leve, level 1)
    useAD = ANK_ADPC
    frozenTurb = (.not. ANK_coupled)
    usePC = .True.
    useTranspose = .False.
    useObjective = .False.
    tmp = viscPC ! Save what is in viscPC and set to the NKvarible
    viscPC = .False.
    approxSA = .True.

    ! Create the preconditoner matrix
    call setupStateResidualMatrix(dRdwPre, useAD, usePC, useTranspose, &
         useObjective, frozenTurb, 1_intType)

    ! Reset saved value
    viscPC = tmp
    approxSA = .False.

    ! Add the contribution from the time step term

    ! Generic block to use while setting values
    allocate(blk(nState, nState))

    ! Zero the block once, since the previous entries will be overwritten
    ! for each cell, and zero entries will remain zero.
    blk = zero

    if (.not. ANK_coupled) then
       ! For the segragated solver, only calculate the time step for flow variables
       do nn=1, nDom
          do sps=1, nTimeIntervalsSpectral
             call setPointers(nn,1_intType,sps)
             do k=2, kl
                do j=2, jl
                   do i=2, il
                      ! Calculate one over time step for this cell. Multiply
                      ! the dtl by cell volume to get the actual time step
                      ! required for a CFL of one, then multiply with the
                      ! actual cfl number in the solver
                      dtinv = one/(ANK_CFL * dtl(i,j,k) * volRef(i,j,k))

                      ! We need to convert the momentum residuals to velocity
                      ! residuals to get the desired effect from time steps.
                      ! To do this, save a "pseudo" jacobian for this cell,
                      ! that has dU/du, where U is the vector of conservative
                      ! variables, and u are the primitive variables. For this
                      ! jacobian, only the velocity entries are modified,
                      ! since ADflow saves density, velocities and total
                      ! energy in the state vector w(:,:,:,:).

                      ! Density and energy updates are unchanged.
                      blk(iRho, iRho) = dtinv
                      blk(iRhoE, iRhoE) = dtinv

                      ! save the density
                      rho = w(i,j,k,iRho)

                      ! x-velocity
                      blk(ivx, iRho) = w(i,j,k,ivx)*dtinv
                      blk(ivx, ivx)  = rho*dtinv

                      ! y-velocity
                      blk(ivy, iRho) = w(i,j,k,ivy)*dtinv
                      blk(ivy, ivy)  = rho*dtinv

                      ! z-velocity
                      blk(ivz, iRho) = w(i,j,k,ivz)*dtinv
                      blk(ivz, ivz)  = rho*dtinv

                      ! get the global cell index
                      irow = globalCell(i, j, k)

                      ! Add the contribution to the matrix in PETSc
                      call setBlock()
                   end do
                end do
             end do
          end do
       end do
    else
       ! For the coupled solver, CFL number for the turbulent variable needs scaling
       ! because the residuals are scaled, and additional scaling of the time step
       ! for the turbulence variable might be required.
       ii = 1
       do nn=1, nDom
          do sps=1, nTimeIntervalsSpectral
             call setPointers(nn,1_intType,sps)
             do k=2, kl
                do j=2, jl
                   do i=2, il
                      ! See the comment for the same calculation above
                      dtinv = one/(ANK_CFL * dtl(i,j,k) * volRef(i,j,k))

                      ! We need to convert the momentum residuals to velocity
                      ! residuals to get the desired effect from time steps.
                      ! To do this, save a "pseudo" jacobian for this cell,
                      ! that has dU/du, where U is the vector of conservative
                      ! variables, and u are the primitive variables. For this
                      ! jacobian, only the velocity entries are modified,
                      ! since ADflow saves density, velocities and total
                      ! energy in the state vector w(:,:,:,:).

                      ! Density update is unchanged.
                      blk(iRho, iRho) = dtinv

                      ! save the density
                      rho = w(i,j,k,iRho)

                      ! x-velocity
                      blk(ivx, iRho) = w(i,j,k,ivx)*dtinv
                      blk(ivx, ivx)  = rho*dtinv

                      ! y-velocity
                      blk(ivy, iRho) = w(i,j,k,ivy)*dtinv
                      blk(ivy, ivy)  = rho*dtinv

                      ! z-velocity
                      blk(ivz, iRho) = w(i,j,k,ivz)*dtinv
                      blk(ivz, ivz)  = rho*dtinv

                      ! Energy update is unchanged
                      blk(iRhoE, iRhoE) = dtinv

                      ! For the turbulence variable, additionally scale the cfl.
                      ! turbresscale is required because the turbulent residuals
                      ! are scaled with it. Furthermore, the turbulence variable
                      ! can get a different CFL number. Scale it by turbCFLScale
                      blk(nt1, nt1) = dtinv*turbResScale(1)/ANK_turbCFLScale

                      ! get the global cell index
                      irow = globalCell(i, j, k)

                      ! Add the contribution to the matrix in PETSc
                      call setBlock()
                   end do
                end do
             end do
          end do
       end do
    end if

    ! PETSc Matrix Assembly begin
    call MatAssemblyBegin(dRdwPre, MAT_FINAL_ASSEMBLY, ierr)
    call EChk(ierr, __FILE__, __LINE__)

    ! Setup KSP Options
    preConSide = 'right'
    localPCType = 'ilu'
    kspObjectType = 'gmres'
    globalPCType = 'asm'
    localOrdering = 'rcm'
    outerPreConIts = 1
    ! Setup the KSP using the same code as used for the adjoint
    if (ank_subspace < 0) then
       subspace = ANK_maxIter
    else
       subspace = ANK_subspace
    end if

    ! de-allocate the generic block
    deallocate(blk)

    ! Complete the matrix assembly.
    call MatAssemblyEnd  (dRdwPre, MAT_FINAL_ASSEMBLY, ierr)
    call EChk(ierr, __FILE__, __LINE__)

    call setupStandardKSP(ANK_KSP, kspObjectType, subSpace, &
         preConSide, globalPCType, ANK_asmOverlap, outerPreConIts, localPCType, &
         localOrdering, ANK_iluFill, ANK_innerPreConIts)

    ! Don't do iterative refinement for the NKSolver.
    call KSPGMRESSetCGSRefinementType(ANK_KSP, &
         KSP_GMRES_CGS_REFINE_NEVER, ierr)
    call EChk(ierr, __FILE__, __LINE__)

  contains
    subroutine setBlock()
      ! This subroutine is used to set the diagonal time stepping terms
      ! for the Jacobians in ANK. It is only used to set diagonal blocks

      implicit none

      call MatSetValuesBlocked(dRdwPre, 1, irow, 1, irow, blk, &
           ADD_VALUES, ierr)
      call EChk(ierr, __FILE__, __LINE__)

    end subroutine setBlock
  end subroutine FormJacobianANK

  subroutine FormJacobianANKTurb

    use constants
    use flowVarRefState, only : nw, nwf, nt1, nt2
    use blockPointers, only : nDom, volRef, il, jl, kl, w, dw, dtl, globalCell
    use inputTimeSpectral, only : nTimeIntervalsSpectral
    use inputIteration, only : turbResScale
    use inputADjoint, only : viscPC
    use inputDiscretization, only : approxSA
    use iteration, only : totalR0
    use utils, only : EChk, setPointers
    use adjointUtils, only :setupStateResidualMatrix, setupStandardKSP
    use communication
    implicit none

    ! Local Variables
    character(len=maxStringLen) :: preConSide, localPCType, kspObjectType, globalPCType, localOrdering
    integer(kind=intType) ::ierr
    logical :: useAD, usePC, useTranspose, useObjective, tmp, frozenTurb
    real(kind=realType) :: dtinv, rho
    integer(kind=intType) :: i, j, k, l, ii, irow, nn, sps, outerPreConIts, subspace
    real(kind=realType), dimension(:,:), allocatable :: blk

    ! Assemble the approximate PC (fine leve, level 1)
    useAD = ANK_ADPC
    frozenTurb = .False.
    usePC = .True.
    useTranspose = .False.
    useObjective = .False.
    tmp = viscPC ! Save what is in viscPC and set to the NKvarible
    viscPC = .False.
    approxSA = .True.

    ! Create the preconditoner matrix
    call setupStateResidualMatrix(dRdwPreTurb, useAD, usePC, useTranspose, &
         useObjective, frozenTurb, 1_intType, .True.)

    ! Reset saved value
    viscPC = tmp
    approxSA = .False.

    ! Add the contribution from the time step term

    ! Generic block to use while setting values
    allocate(blk(nStateTurb, nStateTurb))

    ! Zero the block once, since the previous entries will be overwritten
    ! for each cell, and zero entries will remain zero.
    blk = zero

    ! For the coupled solver, CFL number for the turbulent variable needs scaling
    ! because the residuals are scaled, and additional scaling of the time step
    ! for the turbulence variable might be required.
    ii = 1
    do nn=1, nDom
        do sps=1, nTimeIntervalsSpectral
            call setPointers(nn,1_intType,sps)
            do k=2, kl
                do j=2, jl
                    do i=2, il
                        ! See the comment for the same calculation above
                        dtinv = one/(ANK_CFL * dtl(i,j,k) * volRef(i,j,k))

                        ! For the turbulence variable, additionally scale the cfl.
                        ! turbresscale is required because the turbulent residuals
                        ! are scaled with it. Furthermore, the turbulence variable
                        ! can get a different CFL number. Scale it by turbCFLScale
                        blk(1, 1) = dtinv*turbResScale(1)/ANK_turbCFLScale

                        ! get the global cell index
                        irow = globalCell(i, j, k)

                        ! Add the contribution to the matrix in PETSc
                        call setBlock()
                    end do
                end do
            end do
        end do
    end do

    ! PETSc Matrix Assembly begin
    call MatAssemblyBegin(dRdwPreTurb, MAT_FINAL_ASSEMBLY, ierr)
    call EChk(ierr, __FILE__, __LINE__)

    ! Setup KSP Options
    preConSide = 'right'
    localPCType = 'ilu'
    kspObjectType = 'gmres'
    globalPCType = 'asm'
    localOrdering = 'rcm'
    outerPreConIts = 1
    ! Setup the KSP using the same code as used for the adjoint
    if (ank_subspace < 0) then
       subspace = ANK_maxIter
    else
       subspace = ANK_subspace
    end if

    ! de-allocate the generic block
    deallocate(blk)

    ! Complete the matrix assembly.
    call MatAssemblyEnd  (dRdwPreTurb, MAT_FINAL_ASSEMBLY, ierr)
    call EChk(ierr, __FILE__, __LINE__)

    call setupStandardKSP(ANK_KSPTurb, kspObjectType, subSpace, &
         preConSide, globalPCType, ANK_asmOverlap, outerPreConIts, localPCType, &
         localOrdering, ANK_iluFill, ANK_innerPreConIts)

    ! Don't do iterative refinement for the NKSolver.
    call KSPGMRESSetCGSRefinementType(ANK_KSPTurb, &
         KSP_GMRES_CGS_REFINE_NEVER, ierr)
    call EChk(ierr, __FILE__, __LINE__)

  contains
    subroutine setBlock()
      ! This subroutine is used to set the diagonal time stepping terms
      ! for the Jacobians in ANK. It is only used to set diagonal blocks

      implicit none

      call MatSetValuesBlocked(dRdwPreTurb, 1, irow, 1, irow, blk, &
           ADD_VALUES, ierr)
      call EChk(ierr, __FILE__, __LINE__)

    end subroutine setBlock
  end subroutine FormJacobianANKTurb

  subroutine FormFunction_mf(ctx, inVec, rVec, ierr)

    ! This is the function used for the matrix-free matrix-vector products
    ! for the GMRES solver used in ANK

    use constants
    use blockPointers, only : nDom, volRef, il, jl, kl, dw, dtl
    use inputtimespectral, only : nTimeIntervalsSpectral
    use inputIteration, only : turbResScale
    use flowvarrefstate, only : nwf, nt1, nt2
    use NKSolver, only : setRvec
    use utils, only : setPointers, EChk
    use blockette, only : blocketteRes
    implicit none

    ! PETSc Variables
    PetscFortranAddr ctx(*)
    Vec     inVec, rVec
    real(kind=realType) :: dtinv, rho
    integer(kind=intType) :: ierr, nn, sps, i, j, k, l, ii, iiRho
    real(kind=realType),pointer :: rvec_pointer(:)
    real(kind=realType),pointer :: invec_pointer(:)
    real(kind=realType),pointer :: wvec_pointer(:)
    logical :: useViscApprox

    ! get the input vector
    call setWANK(inVec,1,nState)

    ! determine if we want the approximate viscous fluxes
    useViscApprox = (.not. ANK_useFullVisc) .and. ANK_useDissApprox

    ! Determine if we want the turb residuals
    call blocketteRes(useDissApprox=ANK_useDissApprox, useViscApprox=useViscApprox, &
         useTurbRes=ANK_coupled, useStoreWall=.False.)

    ! Copy the residuals to rVec in petsc
    if (ANK_coupled) then
       call setRVec(rVec)
    else
       call setRVecANK(rVec)
    end if

    ! Add the contribution from the time stepping term

    call VecGetArrayF90(rVec,rvec_pointer,ierr)
    call EChk(ierr,__FILE__,__LINE__)

    ! inVec contains the perturbed state vector
    call VecGetArrayReadF90(inVec,invec_pointer,ierr)
    call EChk(ierr,__FILE__,__LINE__)

    ! Also read the wVec to access the un-perturbed state vector.
    call VecGetArrayReadF90(wVec,wvec_pointer,ierr)
    call EChk(ierr,__FILE__,__LINE__)

    if (.not. ANK_coupled) then
       ! Only flow variables
       ii = 1
       do nn=1, nDom
          do sps=1, nTimeIntervalsSpectral
             call setPointers(nn,1_intType,sps)
             ! read the density residuals and set local CFL
             do k=2, kl
                do j=2, jl
                   do i=2, il
                      dtinv = one/(ANK_CFL * dtl(i,j,k) * volRef(i,j,k))

                      ! Update the first entry in this block, corresponds to
                      ! density. Also save this density value.
                      rvec_pointer(ii) = rvec_pointer(ii) + invec_pointer(ii)*dtinv
                      rho = wvec_pointer(ii)
                      iirho = ii
                      ii = ii + 1

                      ! updates 2nd-4th are velocities. They need to get converted
                      ! to momentum residuals.

                      rvec_pointer(ii) = rvec_pointer(ii) + dtinv*( &
                           wvec_pointer(ii)*invec_pointer(iiRho)+&
                           rho * invec_pointer(ii))
                      ii = ii + 1

                      rvec_pointer(ii) = rvec_pointer(ii) + dtinv*( &
                           wvec_pointer(ii)*invec_pointer(iiRho)+&
                           rho * invec_pointer(ii))
                      ii = ii + 1

                      rvec_pointer(ii) = rvec_pointer(ii) + dtinv*( &
                           wvec_pointer(ii)*invec_pointer(iiRho)+&
                           rho * invec_pointer(ii))
                      ii = ii + 1

                      ! Finally energy gets the same update
                      rvec_pointer(ii) = rvec_pointer(ii) + invec_pointer(ii)*dtinv
                      ii = ii + 1
                   end do
                end do
             end do
          end do
       end do
    else
       ! Include time step for turbulence
       ii = 1
       do nn=1, nDom
          do sps=1, nTimeIntervalsSpectral
             call setPointers(nn,1_intType,sps)
             ! read the density residuals and set local CFL
             do k=2, kl
                do j=2, jl
                   do i=2, il
                      dtinv = one/(ANK_CFL * dtl(i,j,k) * volRef(i,j,k))

                      ! Update the first entry in this block, corresponds to
                      ! density. Also save this density value.
                      rvec_pointer(ii) = rvec_pointer(ii) + invec_pointer(ii)*dtinv
                      rho = wvec_pointer(ii)
                      iirho = ii
                      ii = ii + 1

                      ! updates 2nd-4th are velocities. They need to get converted
                      ! to momentum residuals.

                      rvec_pointer(ii) = rvec_pointer(ii) + dtinv*( &
                           wvec_pointer(ii)*invec_pointer(iiRho)+&
                           rho * invec_pointer(ii))
                      ii = ii + 1

                      rvec_pointer(ii) = rvec_pointer(ii) + dtinv*( &
                           wvec_pointer(ii)*invec_pointer(iiRho)+&
                           rho * invec_pointer(ii))
                      ii = ii + 1

                      rvec_pointer(ii) = rvec_pointer(ii) + dtinv*( &
                           wvec_pointer(ii)*invec_pointer(iiRho)+&
                           rho * invec_pointer(ii))
                      ii = ii + 1

                      ! energy gets the same update
                      rvec_pointer(ii) = rvec_pointer(ii) + invec_pointer(ii)*dtinv
                      ii = ii + 1

                      ! turbulence variable needs additional scaling, and it may
                      ! get a different CFL number
                      rvec_pointer(ii) = rvec_pointer(ii) + invec_pointer(ii)* &
                           dtinv*turbResScale(1)/ANK_turbCFLScale
                      ii = ii + 1
                   end do
                end do
             end do
          end do
       end do
    end if

    call VecRestoreArrayF90(rVec, rvec_pointer, ierr)
    call EChk(ierr,__FILE__,__LINE__)

    call VecRestoreArrayReadF90(wVec, wvec_pointer, ierr)
    call EChk(ierr,__FILE__,__LINE__)

    call VecRestoreArrayReadF90(inVec, invec_pointer, ierr)
    call EChk(ierr,__FILE__,__LINE__)

    ! We don't check an error here, so just pass back zero
    ierr = 0

  end subroutine FormFunction_mf

  subroutine FormFunction_mf_turb(ctx, inVec, rVec, ierr)

    ! This is the function used for the matrix-free matrix-vector products
    ! for the GMRES solver used in ANK

    use constants
    use blockPointers, only : nDom, volRef, il, jl, kl, dw, dtl
    use inputtimespectral, only : nTimeIntervalsSpectral
    use inputIteration, only : turbResScale
    use flowvarrefstate, only : nwf, nt1, nt2
    use NKSolver, only : setRvec
    use utils, only : setPointers, EChk
    use blockette, only : blocketteRes
    implicit none

    ! PETSc Variables
    PetscFortranAddr ctx(*)
    Vec     inVec, rVec
    real(kind=realType) :: dtinv, rho
    integer(kind=intType) :: ierr, nn, sps, i, j, k, l, ii, iiRho
    real(kind=realType),pointer :: rvec_pointer(:)
    real(kind=realType),pointer :: invec_pointer(:)

    ! get the input vector
    call setWANK(inVec,nt1,nt2)

    call blocketteRes(useFlowRes=.False., useStoreWall=.False.)
    call setRVecANKTurb(rVec)

    ! Add the contribution from the time stepping term

    call VecGetArrayF90(rVec,rvec_pointer,ierr)
    call EChk(ierr,__FILE__,__LINE__)

    ! inVec contains the perturbed state vector
    call VecGetArrayReadF90(inVec,invec_pointer,ierr)
    call EChk(ierr,__FILE__,__LINE__)

    ! Include time step for turbulence
    ii = 1
    do nn=1, nDom
        do sps=1, nTimeIntervalsSpectral
            call setPointers(nn,1_intType,sps)
            ! read the density residuals and set local CFL
            do k=2, kl
                do j=2, jl
                    do i=2, il
                        dtinv = one/(ANK_CFL * dtl(i,j,k) * volRef(i,j,k))

                        ! turbulence variable needs additional scaling, and it may
                        ! get a different CFL number
                        rvec_pointer(ii) = rvec_pointer(ii) + invec_pointer(ii)* &
                        dtinv*turbResScale(1)/ANK_turbCFLScale
                        ii = ii + 1
                    end do
                end do
            end do
        end do
    end do


    call VecRestoreArrayF90(rVec, rvec_pointer, ierr)
    call EChk(ierr,__FILE__,__LINE__)

    call VecRestoreArrayReadF90(inVec, invec_pointer, ierr)
    call EChk(ierr,__FILE__,__LINE__)

    ! We don't check an error here, so just pass back zero
    ierr = 0

  end subroutine FormFunction_mf_turb

  subroutine computeUnsteadyResANK(omega)

    ! This routine calculates the unsteady residual in a given iteration.
    ! It needs the following variables/vectors:
    !
    !   omega:      This is the step size taken in the last update to the state
    !   deltaW:     Vector that contains the full update given from the
    !               Newton/Euler iteration.
    !   w(:,:,:,:): Should contain the updated state with the given step size
    !               lambdaLS and given update deltaW
    !   ANK_CFL:    The CFL number used for this non-linear iteration
    !   dtl:        Array containing time step values giving a CFL number of 1
    !               on each cell.
    !
    ! The routine calculates the unsteady residual and leaves the result in
    ! rVec, which was previously used to keep the steady residual only. This
    ! is done because the norm of this vector can easily be calculated with
    ! PETSc, however, after the line search, the rVec vector needs to be
    ! updated to contain only the steady state residuals. This can be done with
    ! setRVecANK/setRVec, with a dw(:,:,:,:) that is also up to date.

    use constants
    use blockPointers, only : nDom, volRef, il, jl, kl, w, dw, dtl
    use inputtimespectral, only : nTimeIntervalsSpectral
    use inputIteration, only : turbResScale
    use flowvarrefstate, only : nwf, nt1, nt2
    use NKSolver, only : setRvec
    use utils, only : setPointers, EChk
    use blockette, only : blocketteRes
    implicit none

    real(kind=realType), intent(in) :: omega

    real(kind=realType) :: dtinv, rho, uu, vv, ww
    integer(kind=intType) :: ierr, nn, sps, i, j, k, l, ii, iiRho
    real(kind=realType),pointer :: rvec_pointer(:)
    real(kind=realType),pointer :: dvec_pointer(:)

    ! Calculate the steady residuals
    call blocketteRes(useTurbRes=ANK_coupled)
    call setRVecANK(rVec)

    ! Add the contribution from the time stepping term

    call VecGetArrayF90(rVec,rvec_pointer,ierr)
    call EChk(ierr,__FILE__,__LINE__)

    ! deltaW contains the full update to the state
    call VecGetArrayReadF90(deltaW,dvec_pointer,ierr)
    call EChk(ierr,__FILE__,__LINE__)

    if (.not. ANK_coupled) then
       ! Only flow variables
       ii = 1
       do nn=1, nDom
          do sps=1, nTimeIntervalsSpectral
             call setPointers(nn,1_intType,sps)
             ! read the density residuals and set local CFL
             do k=2, kl
                do j=2, jl
                   do i=2, il
                      dtinv = one/(ANK_CFL * dtl(i,j,k) * volRef(i,j,k))

                      ! Update the first entry in this block, corresponds to
                      ! density. Also save this density value.
                      rvec_pointer(ii) = rvec_pointer(ii) - omega*dtinv*dvec_pointer(ii)

                      ! calculate the density in the previous non-linear iteration
                      rho = w(i,j,k,iRho) + omega*dvec_pointer(ii)
                      iiRho = ii
                      ii = ii + 1

                      ! updates 2nd-4th are velocities. They need to get converted
                      ! to momentum residuals.

                      ! Calculate the u velocity in the previous non-linear iter.
                      uu = w(i,j,k,ivx) + omega*dvec_pointer(ii)

                      rvec_pointer(ii) = rvec_pointer(ii) - omega*dtinv*( &
                           uu*dvec_pointer(iiRho)+&
                           rho * dvec_pointer(ii))
                      ii = ii + 1

                      vv = w(i,j,k,ivx) + omega*dvec_pointer(ii)

                      rvec_pointer(ii) = rvec_pointer(ii) - omega*dtinv*( &
                           vv*dvec_pointer(iiRho)+&
                           rho * dvec_pointer(ii))
                      ii = ii + 1

                      ww = w(i,j,k,ivx) + omega*dvec_pointer(ii)

                      rvec_pointer(ii) = rvec_pointer(ii) - omega*dtinv*( &
                           ww*dvec_pointer(iiRho)+&
                           rho * dvec_pointer(ii))
                      ii = ii + 1

                      ! Finally energy gets the same update
                      rvec_pointer(ii) = rvec_pointer(ii) - omega*dtinv*dvec_pointer(ii)
                      ii = ii + 1
                   end do
                end do
             end do
          end do
       end do
    else
       ! Include time step for turbulence
       ii = 1
       do nn=1, nDom
          do sps=1, nTimeIntervalsSpectral
             call setPointers(nn,1_intType,sps)
             ! read the density residuals and set local CFL
             do k=2, kl
                do j=2, jl
                   do i=2, il
                      dtinv = one/(ANK_CFL * dtl(i,j,k) * volRef(i,j,k))

                      ! Update the first entry in this block, corresponds to
                      ! density. Also save this density value.
                      rvec_pointer(ii) = rvec_pointer(ii) - omega*dtinv*dvec_pointer(ii)

                      ! calculate the density in the previous non-linear iteration
                      rho = w(i,j,k,iRho) + omega*dvec_pointer(ii)
                      iiRho = ii
                      ii = ii + 1

                      ! updates 2nd-4th are velocities. They need to get converted
                      ! to momentum residuals.

                      ! Calculate the u velocity in the previous non-linear iter.
                      uu = w(i,j,k,ivx) + omega*dvec_pointer(ii)

                      rvec_pointer(ii) = rvec_pointer(ii) - omega*dtinv*( &
                           uu*dvec_pointer(iiRho)+&
                           rho * dvec_pointer(ii))
                      ii = ii + 1

                      vv = w(i,j,k,ivx) + omega*dvec_pointer(ii)

                      rvec_pointer(ii) = rvec_pointer(ii) - omega*dtinv*( &
                           vv*dvec_pointer(iiRho)+&
                           rho * dvec_pointer(ii))
                      ii = ii + 1

                      ww = w(i,j,k,ivx) + omega*dvec_pointer(ii)

                      rvec_pointer(ii) = rvec_pointer(ii) - omega*dtinv*( &
                           ww*dvec_pointer(iiRho)+&
                           rho * dvec_pointer(ii))
                      ii = ii + 1

                      ! Finally energy gets the same update
                      rvec_pointer(ii) = rvec_pointer(ii) - omega*dtinv*dvec_pointer(ii)
                      ii = ii + 1

                      ! turbulence variable needs additional scaling, and it may
                      ! get a different CFL number
                      rvec_pointer(ii) = rvec_pointer(ii) - omega*dvec_pointer(ii)* &
                           dtinv*turbResScale(1)/ANK_turbCFLScale
                      ii = ii + 1
                   end do
                end do
             end do
          end do
       end do
    end if

    call VecRestoreArrayF90(rVec, rvec_pointer, ierr)
    call EChk(ierr,__FILE__,__LINE__)

    call VecRestoreArrayReadF90(deltaW, dvec_pointer, ierr)
    call EChk(ierr,__FILE__,__LINE__)

    ! We don't check an error here, so just pass back zero
    ierr = 0

  end subroutine computeUnsteadyResANK

  subroutine computeUnsteadyResANKTurb(omega)

    ! This routine calculates the unsteady residual in a given iteration.
    ! It needs the following variables/vectors:
    !
    !   omega:      This is the step size taken in the last update to the state
    !   deltaWTurb: Vector that contains the full update given from the
    !               Newton/Euler iteration.
    !   w(:,:,:,:): Should contain the updated state with the given step size
    !               lambdaLS and given update deltaW
    !   ANK_CFL:    The CFL number used for this non-linear iteration
    !   dtl:        Array containing time step values giving a CFL number of 1
    !               on each cell.
    !
    ! The routine calculates the unsteady residual and leaves the result in
    ! rVecTurb, which was previously used to keep the steady residual only. This
    ! is done because the norm of this vector can easily be calculated with
    ! PETSc, however, after the line search, the rVec vector needs to be
    ! updated to contain only the steady state residuals. This can be done with
    ! setRVecANK/setRVec, with a dw(:,:,:,:) that is also up to date.

    use constants
    use blockPointers, only : nDom, volRef, il, jl, kl, w, dw, dtl
    use inputtimespectral, only : nTimeIntervalsSpectral
    use inputIteration, only : turbResScale
    use flowvarrefstate, only : nwf, nt1, nt2
    use NKSolver, only : setRvec
    use utils, only : setPointers, EChk
    use blockette, only : blocketteRes
    implicit none

    real(kind=realType), intent(in) :: omega

    real(kind=realType) :: dtinv, rho, uu, vv, ww
    integer(kind=intType) :: ierr, nn, sps, i, j, k, l, ii, iiRho
    real(kind=realType),pointer :: rvec_pointer(:)
    real(kind=realType),pointer :: dvec_pointer(:)

    ! Calculate the steady residuals
    call blocketteRes(useFlowRes=.False.)
    call setRVecANKTurb(rVecTurb)

    ! Add the contribution from the time stepping term

    call VecGetArrayF90(rVecTurb,rvec_pointer,ierr)
    call EChk(ierr,__FILE__,__LINE__)

    ! deltaW contains the full update to the state
    call VecGetArrayReadF90(deltaWTurb,dvec_pointer,ierr)
    call EChk(ierr,__FILE__,__LINE__)

    ! Include time step for turbulence
    ii = 1
    do nn=1, nDom
        do sps=1, nTimeIntervalsSpectral
            call setPointers(nn,1_intType,sps)
            ! read the density residuals and set local CFL
            do k=2, kl
                do j=2, jl
                    do i=2, il
                        dtinv = one/(ANK_CFL * dtl(i,j,k) * volRef(i,j,k))

                        ! turbulence variable needs additional scaling, and it may
                        ! get a different CFL number
                        rvec_pointer(ii) = rvec_pointer(ii) - omega*dvec_pointer(ii)* &
                        dtinv*turbResScale(1)/ANK_turbCFLScale
                        ii = ii + 1
                    end do
                end do
            end do
        end do
    end do

    call VecRestoreArrayF90(rVecTurb, rvec_pointer, ierr)
    call EChk(ierr,__FILE__,__LINE__)

    call VecRestoreArrayReadF90(deltaWTurb, dvec_pointer, ierr)
    call EChk(ierr,__FILE__,__LINE__)

    ! We don't check an error here, so just pass back zero
    ierr = 0

  end subroutine computeUnsteadyResANKTurb

  subroutine destroyANKsolver

    ! Destroy all the PETSc objects for the Newton-Krylov
    ! solver.

    use constants
    use utils, only : EChk
    implicit none
    integer(kind=intType) :: ierr

    if (ANK_SolverSetup) then

       call MatDestroy(dRdw, ierr)
       call EChk(ierr, __FILE__, __LINE__)

       call MatDestroy(dRdwPre, ierr)
       call EChk(ierr, __FILE__, __LINE__)

       call VecDestroy(wVec, ierr)
       call EChk(ierr, __FILE__, __LINE__)

       call VecDestroy(rVec, ierr)
       call EChk(ierr, __FILE__, __LINE__)

       call VecDestroy(deltaW, ierr)
       call EChk(ierr, __FILE__, __LINE__)

       call VecDestroy(baseRes, ierr)
       call EChk(ierr, __FILE__, __LINE__)

       call KSPDestroy(ANK_KSP, ierr)
       call EChk(ierr, __FILE__, __LINE__)

       ANK_SolverSetup = .False.

       if (ANK_turbSetup) then

           call MatDestroy(dRdwTurb, ierr)
           call EChk(ierr, __FILE__, __LINE__)

           call MatDestroy(dRdwPreTurb, ierr)
           call EChk(ierr, __FILE__, __LINE__)

           call VecDestroy(wVecTurb, ierr)
           call EChk(ierr, __FILE__, __LINE__)

           call VecDestroy(rVecTurb, ierr)
           call EChk(ierr, __FILE__, __LINE__)

           call VecDestroy(deltaWTurb, ierr)
           call EChk(ierr, __FILE__, __LINE__)

           call KSPDestroy(ANK_KSPTurb, ierr)
           call EChk(ierr, __FILE__, __LINE__)

           ANK_turbSetup = .False.
       end if
    end if
  end subroutine destroyANKsolver

  subroutine setWVecANK(wVec,lStart,lEnd)
    ! Set the current FLOW variables in the PETSc Vector

    use constants
    use blockPointers, only : nDom, il, jl, kl, w
    use inputtimespectral, only : ntimeIntervalsSpectral
    use utils, only : setPointers, EChk
    implicit none

    Vec   wVec
    integer(kind=intType),intent(in) :: lStart, lEnd
    integer(kind=intType) :: ierr,nn,sps,i,j,k,l,ii
    real(kind=realType),pointer :: wvec_pointer(:)

    call VecGetArrayF90(wVec,wvec_pointer,ierr)
    call EChk(ierr,__FILE__,__LINE__)
    ii = 0
    do nn=1, nDom
       do sps=1, nTimeIntervalsSpectral
          call setPointers(nn, 1_intType, sps)
          ! Copy off w to wVec
          do k=2, kl
             do j=2, jl
                do i=2, il
                   do l=lStart, lEnd
                      ii = ii + 1
                      wvec_pointer(ii) = w(i, j, k, l)
                   end do
                end do
             end do
          end do
       end do
    end do

    call VecRestoreArrayF90(wVec, wvec_pointer, ierr)
    call EChk(ierr,__FILE__,__LINE__)

  end subroutine setWVecANK

  subroutine setRVecANK(rVec)

    ! Set the current FLOW residual in dw into the PETSc Vector
    use constants
    use blockPointers, only : nDom, volRef, il, jl, kl, dw
    use inputtimespectral, only : nTimeIntervalsSpectral
    use flowvarrefstate, only : nwf, nt1, nt2
    use inputIteration, only : turbResScale
    use utils, only : setPointers, EChk
    implicit none
    Vec    rVec
    integer(kind=intType) :: ierr, nn, sps, i, j, k, l, ii
    real(kind=realType),pointer :: rvec_pointer(:)
    real(Kind=realType) :: ovv
    call VecGetArrayF90(rVec,rvec_pointer,ierr)
    call EChk(ierr,__FILE__,__LINE__)
    ii = 0
    do nn=1, nDom
       do sps=1, nTimeIntervalsSpectral
          call setPointers(nn,1_intType,sps)
          ! Copy off dw/vol to rVec
          do k=2, kl
             do j=2, jl
                do i=2, il
                   ovv = one/volRef(i,j,k)
                   do l=1, nwf
                      ii = ii + 1
                      rvec_pointer(ii) = dw(i, j, k, l)*ovv
                   end do
                end do
             end do
          end do
       end do
    end do

    call VecRestoreArrayF90(rVec, rvec_pointer, ierr)
    call EChk(ierr,__FILE__,__LINE__)

  end subroutine setRVecANK

  subroutine setRVecANKTurb(rVecTurb)

    ! Set the current Turb residual in dw into the PETSc Vector
    use constants
    use blockPointers, only : nDom, volRef, il, jl, kl, dw
    use inputtimespectral, only : nTimeIntervalsSpectral
    use flowvarrefstate, only : nt1, nt2
    use inputIteration, only : turbResScale
    use utils, only : setPointers, EChk
    implicit none
    Vec    rVecTurb
    integer(kind=intType) :: ierr, nn, sps, i, j, k, l, ii
    real(kind=realType),pointer :: rvec_pointer(:)
    real(Kind=realType) :: ovv
    call VecGetArrayF90(rVecTurb,rvec_pointer,ierr)
    call EChk(ierr,__FILE__,__LINE__)
    ii = 0
    do nn=1, nDom
       do sps=1, nTimeIntervalsSpectral
          call setPointers(nn,1_intType,sps)
          ! Copy off dw/vol to rVec
          do k=2, kl
             do j=2, jl
                do i=2, il
                   ovv = one/volRef(i,j,k)
                   do l=nt1, nt2
                      ii = ii + 1
                      rvec_pointer(ii) = dw(i, j, k, l)*ovv*turbResScale(1)
                   end do
                end do
             end do
          end do
       end do
    end do

    call VecRestoreArrayF90(rVecTurb, rvec_pointer, ierr)
    call EChk(ierr,__FILE__,__LINE__)

  end subroutine setRVecANKTurb

  subroutine setWANK(wVec,lStart,lEnd)
    ! Get the updated solution from the PETSc Vector

    use constants
    use blockPointers, only : nDom, vol, il, jl, kl, w
    use inputtimespectral, only : nTimeIntervalsSpectral
    use utils, only : setPointers, EChk
    implicit none

    Vec  wVec
    integer(kind=intType),intent(in) :: lStart, lEnd
    integer(kind=intType) :: ierr, nn, sps, i, j, k, l, ii
    real(kind=realType), pointer :: wvec_pointer(:)
    call VecGetArrayReadF90(wVec, wvec_pointer, ierr)
    call EChk(ierr,__FILE__,__LINE__)

    ii = 0
    do nn=1, nDom
       do sps=1,nTimeIntervalsSpectral
          call setPointers(nn, 1_intType, sps)

          do k=2, kl
             do j=2, jl
                do i=2, il
                   do l=lStart, lEnd
                      ii = ii + 1
                      w(i, j, k, l) = wvec_pointer(ii)
                   end do
                end do
             end do
          end do
       end do
    end do
    call VecRestoreArrayReadF90(wVec, wvec_pointer, ierr)
    call EChk(ierr,__FILE__,__LINE__)

  end subroutine setWANK

! not using these anymore
  ! subroutine setUniformFlowANK()
  !   !
  !   !       setUniformFlow set the flow variables of all local blocks on
  !   !       the start level to the uniform flow field.
  !   !
  !   use constants
  !   use blockPointers, only : w, dw, fw, flowDoms, ib, jb, kb, &
  !        rev, rlv, nDom, BCData, p
  !   use communication
  !   use flowVarRefState, only : eddyModel, viscous, muInf, nw, nwf, &
  !        pInfCorr, wInf
  !   use inputIteration, only : mgStartLevel
  !   use inputPhysics, only : equationMode, flowType, eddyVisInfRatio
  !   use inputTimeSpectral, only : nTimeIntervalsSpectral
  !   use utils, only : setPointers
  !   implicit none
  !   !
  !   !      Local variables.
  !   !
  !   integer :: ierr
  !
  !   integer(kind=intType) :: nn, mm, i, j, k, l
  !
  !   real(kind=realType) :: tmp
  !
  !   real(kind=realType), dimension(3) :: dirLoc, dirGlob
  !
  !   ! Loop over the number of spectral solutions and blocks.
  !   spectralLoop: do mm=1,nTimeIntervalsSpectral
  !      domains: do nn=1,nDom
  !
  !         ! Set the pointers for this block.
  !
  !         call setPointers(nn,mgStartlevel,mm)
  !
  !         ! Set the w-variables to the ones of the uniform flow field.
  !         do l=1,nwf
  !            do k=0,kb
  !               do j=0,jb
  !                  do i=0,ib
  !                     w(i,j,k,l) = wInf(l)
  !                     dw(i,j,k,l) = zero
  !                  enddo
  !               enddo
  !            enddo
  !         enddo
  !         !set this here for a reinitialize flow to eliminate possible NAN's
  !         do l=1,nwf
  !            do k=0,kb
  !               do j=0,jb
  !                  do i=0,ib
  !                     fw(i,j,k,l) = zero
  !                  enddo
  !               enddo
  !            enddo
  !         enddo
  !
  !         ! Set the pressure.
  !
  !         p = pInfCorr
  !
  !         ! Initialize the laminar and eddy viscosity, if appropriate,
  !         ! such that no uninitialized memory is present.
  !
  !         if( viscous )   rlv = muInf
  !         if( eddyModel ) rev = eddyVisInfRatio*muInf
  !
  !      enddo domains
  !   enddo spectralLoop
  !
  ! end subroutine setUniformFlowANK
  !
  ! subroutine setUniformFlowANKTurb()
  !     !
  !     !       setUniformFlow set the flow variables of all local blocks on
  !     !       the start level to the uniform flow field.
  !     !
  !     use constants
  !     use blockPointers, only : w, dw, fw, flowDoms, ib, jb, kb, &
  !     rev, rlv, nDom, BCData, p
  !     use communication
  !     use flowVarRefState, only : eddyModel, viscous, muInf, nw, nwf, &
  !     pInfCorr, wInf, nt1, nt2
  !     use inputIteration, only : mgStartLevel
  !     use inputPhysics, only : equationMode, flowType, eddyVisInfRatio
  !     use inputTimeSpectral, only : nTimeIntervalsSpectral
  !     use utils, only : setPointers
  !     implicit none
  !     !
  !     !      Local variables.
  !     !
  !     integer :: ierr
  !
  !     integer(kind=intType) :: nn, mm, i, j, k, l
  !
  !     real(kind=realType) :: tmp
  !
  !     real(kind=realType), dimension(3) :: dirLoc, dirGlob
  !
  !     ! Loop over the number of spectral solutions and blocks.
  !     spectralLoop: do mm=1,nTimeIntervalsSpectral
  !         domains: do nn=1,nDom
  !
  !             ! Set the pointers for this block.
  !
  !             call setPointers(nn,mgStartlevel,mm)
  !
  !             ! Set the w-variables to the ones of the uniform flow field.
  !             do l=nt1,nt2
  !                 do k=0,kb
  !                     do j=0,jb
  !                         do i=0,ib
  !                             w(i,j,k,l) = wInf(l)
  !                             dw(i,j,k,l) = zero
  !                         enddo
  !                     enddo
  !                 enddo
  !             enddo
  !
  !             ! Set the pressure.
  !
  !             p = pInfCorr
  !
  !             ! Initialize the laminar and eddy viscosity, if appropriate,
  !             ! such that no uninitialized memory is present.
  !
  !             if( viscous )   rlv = muInf
  !             if( eddyModel ) rev = eddyVisInfRatio*muInf
  !
  !         enddo domains
  !     enddo spectralLoop
  !
  ! end subroutine setUniformFlowANKTurb

  subroutine physicalityCheckANK(lambdaP)

    use constants
    use blockPointers, only : ndom, il, jl, kl
    use flowVarRefState, only : nw, nwf, nt1
    use inputtimespectral, only : nTimeIntervalsSpectral
    use utils, only : setPointers, EChk, myisnan
    use communication, only : ADflow_comm_world
    implicit none

    ! input variable
    real(kind=realType) , intent(inout) :: lambdaP

    ! local variables
    integer(kind=intType) :: ierr, nn, sps, i, j, k, l, ii
    real(kind=realType), pointer :: wvec_pointer(:)
    real(kind=realType), pointer :: dvec_pointer(:)
    real(kind=alwaysRealType) :: lambdaL ! L is for local
    real(kind=realType) :: ratio


    ! Determine the maximum step size that would yield
    ! a maximum change of 10% in density, total energy,
    ! and turbulence variable after a KSP solve.

    ! Initialize the local step size as ANK_stepFactor
    ! because the initial step is likely to be equal to this.
    lambdaL = real(lambdaP)

    ! First we need to read both the update and the state
    ! from PETSc because the w in ADFlow currently contains
    ! the state that is perturbed during the matrix-free
    ! operations.

    ! wVec contains the state vector
    call VecGetArrayReadF90(wVec,wvec_pointer,ierr)
    call EChk(ierr,__FILE__,__LINE__)

    ! deltaW contains the full update
    call VecGetArrayReadF90(deltaW,dvec_pointer,ierr)
    call EChk(ierr,__FILE__,__LINE__)

    if(.not. ANK_coupled) then
       ii = 1
       do nn=1, nDom
          do sps=1, nTimeIntervalsSpectral
             call setPointers(nn,1_intType,sps)
             do k=2, kl
                do j=2, jl
                   do i=2, il
                      ! multiply the ratios by 10 to check if the change in a
                      ! variable is greater than 10% of the variable itself.

                      ! check density
                      ratio = abs(wvec_pointer(ii)/(dvec_pointer(ii)+eps))*ANK_physLSTol
                      lambdaL = min(lambdaL, ratio)

                      ! increment by 4 because we want to skip momentum variables
                      ii = ii + 4

                      ! check energy
                      ratio = abs(wvec_pointer(ii)/(dvec_pointer(ii)+eps))*ANK_physLSTol
                      lambdaL = min(lambdaL, ratio)
                      ii = ii + 1
                   end do
                end do
             end do
          end do
       end do
    else
       ii = 1
       do nn=1, nDom
          do sps=1, nTimeIntervalsSpectral
             call setPointers(nn,1_intType,sps)
             do k=2, kl
                do j=2, jl
                   do i=2, il
                      ! multiply the ratios by 10 to check if the change in a
                      ! variable is greater than 10% of the variable itself.

                      ! check density
                      ratio = abs(wvec_pointer(ii)/(dvec_pointer(ii)+eps))*ANK_physLSTol
                      lambdaL = min(lambdaL, ratio)

                      ! increment by 4 because we want to skip momentum variables
                      ii = ii + 4

                      ! check energy
                      ratio = abs(wvec_pointer(ii)/(dvec_pointer(ii)+eps))*ANK_physLSTol
                      lambdaL = min(lambdaL, ratio)
                      ii = ii + 1

                      ! if coupled ank is used, nstate = nw and this loop is executed
                      ! if no turbulence variables, this loop will be automatically skipped
                      ! check turbulence variable
                      ratio = (wvec_pointer(ii)/(dvec_pointer(ii)+eps))*ANK_physLSTolTurb
                      ! only check the updates that drive turbulence negative
                      if (ratio .lt. zero) ratio = one
                      lambdaL = min(lambdaL, ratio)
                      ii = ii + 1
                   end do
                end do
             end do
          end do
       end do
    end if

    ! Restore the pointers to PETSc vectors

    call VecRestoreArrayReadF90(wVec,wvec_pointer,ierr)
    call EChk(ierr,__FILE__,__LINE__)

    call VecRestoreArrayReadF90(deltaW,dvec_pointer,ierr)
    call EChk(ierr,__FILE__,__LINE__)

    ! Make sure that we did not get any NaN's in the process
    if (isnan(lambdaL)) lambdaL = zero

    ! Finally, communicate the step size across processes and return
    call mpi_allreduce(lambdaL, lambdaP, 1_intType, adflow_real, &
         mpi_min, ADflow_comm_world, ierr)
    call EChk(ierr,__FILE__,__LINE__)

  end subroutine physicalityCheckANK

  subroutine physicalityCheckANKTurb(lambdaP)

    use constants
    use blockPointers, only : ndom, il, jl, kl
    use flowVarRefState, only : nw, nwf, nt1,nt2
    use inputtimespectral, only : nTimeIntervalsSpectral
    use utils, only : setPointers, EChk
    use communication, only : ADflow_comm_world
    implicit none

    ! input variable
    real(kind=realType) , intent(inout) :: lambdaP

    ! local variables
    integer(kind=intType) :: ierr, nn, sps, i, j, k, l, ii
    real(kind=realType), pointer :: wvec_pointer(:)
    real(kind=realType), pointer :: dvec_pointer(:)
    real(kind=alwaysRealType) :: lambdaL ! L is for local
    real(kind=realType) :: ratio


    ! Determine the maximum step size that would yield
    ! a maximum change of 10% in density, total energy,
    ! and turbulence variable after a KSP solve.

    ! Initialize the local step size as ANK_stepFactor
    ! because the initial step is likely to be equal to this.
    lambdaL = real(lambdaP)

    ! First we need to read both the update and the state
    ! from PETSc because the w in ADFlow currently contains
    ! the state that is perturbed during the matrix-free
    ! operations.

    ! wVec contains the state vector
    call VecGetArrayReadF90(wVecTurb,wvec_pointer,ierr)
    call EChk(ierr,__FILE__,__LINE__)

    ! deltaW contains the full update
    call VecGetArrayReadF90(deltaWTurb,dvec_pointer,ierr)
    call EChk(ierr,__FILE__,__LINE__)

    ii = 1
    do nn=1, nDom
        do sps=1, nTimeIntervalsSpectral
            call setPointers(nn,1_intType,sps)
            do k=2, kl
                do j=2, jl
                    do i=2, il
                        ! multiply the ratios by 10 to check if the change in a
                        ! variable is greater than 10% of the variable itself.

                        ! if coupled ank is used, nstate = nw and this loop is executed
                        ! if no turbulence variables, this loop will be automatically skipped
                        ! check turbulence variable
                        ratio = (wvec_pointer(ii)/(dvec_pointer(ii)+eps))* ANK_physLSTolTurb
                        ! only check the updates that drive turbulence negative
                        if (ratio .lt. zero) ratio = one
                        lambdaL = min(lambdaL, ratio)
                        ii = ii + 1
                    end do
                end do
            end do
        end do
    end do

    ! Restore the pointers to PETSc vectors

    call VecRestoreArrayReadF90(wVecTurb,wvec_pointer,ierr)
    call EChk(ierr,__FILE__,__LINE__)

    call VecRestoreArrayReadF90(deltaWTurb,dvec_pointer,ierr)
    call EChk(ierr,__FILE__,__LINE__)

    ! Make sure that we did not get any NaN's in the process
    if (isnan(lambdaL)) lambdaL = zero

    ! Finally, communicate the step size across processes and return
    call mpi_allreduce(lambdaL, lambdaP, 1_intType, adflow_real, &
         mpi_min, ADflow_comm_world, ierr)
    call EChk(ierr,__FILE__,__LINE__)

  end subroutine physicalityCheckANKTurb

  subroutine ANKTurbSolveKSP

    ! This routine solves the turbulence model equation using
    ! a similar approach to the main ank solver.

    use constants
    use blockPointers, only : nDom, flowDoms
    use inputIteration, only : L2conv
    use inputTimeSpectral, only : nTimeIntervalsSpectral
    use inputDiscretization, only : approxSA
    use iteration, only : approxTotalIts, totalR0, totalR, currentLevel
    use utils, only : EChk, setPointers
    use turbMod, only : secondOrd
    use solverUtils, only : computeUTau
    use NKSolver, only : getEwTol
    use BCRoutines, only : applyAllBC, applyAllBC_block
    use haloExchange, only : whalo2
    use oversetData, only : oversetPresent
    use flowVarRefState, only : nw, nwf, nt1,nt2 , kPresent, pInfCorr
    use communication
    use blockette, only : blocketteRes
    implicit none

    ! Working Variables
    integer(kind=intType) :: ierr, maxIt, kspIterations, kspIterationsNew, nn, sps, reason, nHist, iter, feval
    integer(kind=intType) :: i,j,k,n
    real(kind=realType) :: atol, val, v2, factK, gm1, emin, emax
    real(kind=alwaysRealType) :: rtol, totalR_dummy, linearRes, norm
    real(kind=alwaysRealType) :: resHist(ANK_condMaxIter+1), resHistNew(ANK_condMaxIter+1)
    real(kind=alwaysRealType) :: unsteadyNorm, unsteadyNorm_old
    real(kind=alwaysRealType) :: linResMonitorTurb, totalRTurb
    real(kind=realType) :: reig(ANK_condMaxIter), ceig(ANK_condMaxIter)
    logical :: secondOrdSave, correctForK, LSFailed

    ! Calculate the residuals and set rVecTurb before the first iteration
    call blocketteRes(useFlowRes=.False.,useStoreWall=.False.)
    call setRVecANKTurb(rVecTurb)

    do n = 1,ANK_nsubIterTurb

        ! Compute the norm of rVecTurb, which is identical to the
        ! norm of the unsteady residual vector.
        call VecNorm(rVecTurb, NORM_2, totalRTurb, ierr)
        call EChk(ierr, __FILE__, __LINE__)

        ! Determine if we need to form the Preconditioner
        if (mod(ANK_iterTurb, ANK_jacobianLag) == 0 .and. updatePC) then

            ! Actually form the preconditioner and factorize it.
            if (myid .eq. 0 .and. ANK_turbDebug) &
            write(*,*) "Re-doing turb PC"
            call FormJacobianANKTurb()
            ANK_iterTurb = 0
        end if

        if (ank_getcond .and. (mod(ANK_iterTurb, ank_condlag) == 0))then
          call FormJacobianANKTurb()
        end if

        ! Increment the iteration counter
        ANK_iterTurb = ANK_iterTurb + 1

        ! Start with trying to take the full step set by the user.
        lambdaTurb = ANK_StepFactor

        ! Dummy matrix assembly for the matrix-free matrix
        call MatAssemblyBegin(dRdwTurb, MAT_FINAL_ASSEMBLY, ierr)
        call EChk(ierr, __FILE__, __LINE__)
        call MatAssemblyEnd(dRdwTurb, MAT_FINAL_ASSEMBLY, ierr)
        call EChk(ierr, __FILE__, __LINE__)

        ! Set the BaseVector of the matrix-free matrix:
        call MatMFFDSetBase(dRdwTurb, wVecTurb, PETSC_NULL_OBJECT, ierr)
        call EChk(ierr, __FILE__, __LINE__)

        if (totalR > ANK_secondOrdSwitchTol*totalR0) then
            ! Save if second order turbulence is used, we will only use 1st order during ANK (only matters for the coupled solver)
            approxSA = .True.
            secondOrdSave = secondOrd
            secondOrd =.False.

            ! Determine the relative convergence for the KSP solver
            rtol = ANK_rtol ! Just use the input relative tolerance for approximate fluxes
        else
            ! If the second order fluxes are used, Eisenstat-Walker algorithm to determine relateive
            ! convergence tolerance helps with performance.
            totalR_dummy = totalR
            call getEWTol(totalR_dummy, totalR_old, rtolLast, rtol)

            ! Use the ANK rtol if E-W algorithm is not picking anything lower
            rtol = min(ANK_rtol, rtol)
        end if

        ! Record the total residual and relative convergence for next iteration
        totalR_old = totalR
        rtolLast = rtol

        ! Set all tolerances for linear solve:
        atol = totalR0*L2Conv*0.01_realType

        ! Set the iteration limit to maxIt, determined by which fluxes are used.
        ! This is because ANK step require 0.1 convergence for stability during initial stages.
        ! Due to an outdated preconditioner, the KSP solve might take more iterations.
        ! If this happens, the preconditioner is re-computed and because of this,
        ! ANK iterations usually don't take more than 2 times number of ANK_subSpace size iterations
        call KSPSetTolerances(ANK_KSPTurb, rtol, &
        real(atol), real(ANK_divTol), ank_maxIter, ierr)
        call EChk(ierr, __FILE__, __LINE__)

        call KSPSetResidualHistory(ANK_KSPTurb, resHist, ank_maxIter+1, PETSC_TRUE, ierr)
        call EChk(ierr, __FILE__, __LINE__)

        ! Actually do the Linear Krylov Solve
        call KSPSolve(ANK_KSPTurb, rVecTurb, deltaWTurb, ierr)

        ! DON'T just check the error. We want to catch error code 72
        ! which is a floating point error. This is ok, we just reset and
        ! keep going
        if (ierr == 72) then
            ! The convergence check will get the nan
        else
            call EChk(ierr, __FILE__, __LINE__)
        end if

        ! Get the number of iterations from the KSP solver
        call KSPGetIterationNumber(ANK_KSPTurb, kspIterations, ierr)
        call EChk(ierr, __FILE__, __LINE__)

        call KSPGetConvergedReason(ANK_KSPTurb, reason, ierr)
        call EChk(ierr, __FILE__, __LINE__)

        if (ANK_getCond) then
          call KSPSetTolerances(ANK_KSPTurb, ANK_condSolveTol, &
               real(ANK_condSolveTol), real(ANK_divTol), ank_maxIter, ierr)
          call EChk(ierr, __FILE__, __LINE__)

          call KSPSetResidualHistory(ANK_KSPTurb, resHistNew, ank_maxIter+1, PETSC_TRUE, ierr)
          call EChk(ierr, __FILE__, __LINE__)

          ! Actually do the Linear Krylov Solve
          call KSPSolve(ANK_KSPTurb, rVecTurb, rVecTurb, ierr)

          ! DON'T just check the error. We want to catch error code 72
          ! which is a floating point error. This is ok, we just reset and
          ! keep going
          if (ierr == 72) then
             ! The convergence check will get the nan
          else
             call EChk(ierr, __FILE__, __LINE__)
          end if

          ! Get the number of iterations from the KSP solver
          call KSPGetIterationNumber(ANK_KSPTurb, kspIterationsNew, ierr)
          call EChk(ierr, __FILE__, __LINE__)

          call KSPComputeEigenvalues(ANK_KSPTurb, ANK_condMaxIter, reig, ceig, kspIterationsNew, ierr)
          call EChk(ierr, __FILE__, __LINE__)
        end if

        ! Return previously changed variables back to normal, VERY IMPORTANT
        if (totalR > ANK_secondOrdSwitchTol*totalR0) then
            ! Replace the second order turbulence option
            secondOrd = secondOrdSave
            approxSA = .False.
        end if

        ! Compute the maximum step that will limit the change
        ! in SA variable to some user defined fraction.
        call physicalityCheckANKTurb(lambdaTurb)
        !if (myid .eq. 0) write(*,*)"physicality check lambda: ",lambdaTurb
        !lambdaTurb = max(ANK_stepMin, lambdaTurb)

        ! Take the uodate after the physicality check.
        call VecAXPY(wVecTurb, -lambdaTurb, deltaWTurb, ierr)
        call EChk(ierr, __FILE__, __LINE__)

        ! Set the updated state variables
        call setWANK(wVecTurb,nt1,nt2)

        ! Compute the unsteady residuals. The actual residuals
        ! also get calculated in the process, and are stored in
        ! dw. Make sure to call setRVec/setRVecANK after this
        ! routine because rVec contains the unsteady residuals,
        ! and we need the steady residuals for the next iteration.
        call computeUnsteadyResANKTurb(lambdaTurb)

        ! Count the number of of residual evaluations outside the KSP solve
        feval = 1_intType

        ! Check if the norm of the rVec is bad:
        call VecNorm(rVecTurb, NORM_2, unsteadyNorm, ierr)
        call EChk(ierr, __FILE__, __LINE__)

        ! initialize this outside the ls
        LSFailed = .False.

        if ((unsteadyNorm > totalRTurb*ANK_unstdyLSTol .or. isnan(unsteadyNorm))) then
            ! The unsteady residual is too high or we have a NAN. Do a
            ! backtracking line search until we get a residual that is lower.

            LSFailed = .True.

            ! Restore the starting (old) w value by adding lamda*deltaW
            call VecAXPY(wVecTurb, lambdaTurb, deltaWTurb, ierr)
            call EChk(ierr, __FILE__, __LINE__)

            ! Set the initial new lambda. This is working off the
            ! potentially already physically limited step.
            lambdaTurb = 0.7_realType * lambdaTurb

            backtrack: do iter=1, 10

                ! Apply the new step
                call VecAXPY(wVecTurb, -lambdaTurb, deltaWTurb, ierr)
                call EChk(ierr, __FILE__, __LINE__)

                ! Set and recompute
                call setWANK(wVecTurb,nt1,nt2)

                ! Compute the unsteady residuals with the current step
                call computeUnsteadyResANKTurb(lambdaTurb)
                feval = feval + 1

                call VecNorm(rVecTurb, NORM_2, unsteadyNorm, ierr)
                call EChk(ierr, __FILE__, __LINE__)

                if (unsteadyNorm > totalRTurb*ANK_unstdyLSTol .or. isnan(unsteadyNorm)) then

                    ! Restore back to the original wVec
                    call VecAXPY(wVecTurb, lambdaTurb, deltaWTurb, ierr)
                    call EChk(ierr, __FILE__, __LINE__)

                    ! Haven't backed off enough yet....keep going
                    lambdaTurb = lambdaTurb * 0.7_realType
                else
                    ! We have succefssfully reduced the norm
                    LSFailed = .False.
                    exit
                end if
            end do backtrack

            if (LSFailed .or. isnan(unsteadyNorm)) then
                ! the line search wasn't much help.

                if (ANK_CFL > ANK_CFLMin) then
                    ! the cfl number is not already at the lower limit.  We
                    ! can cut the CFL back and try again. Set lambda to zero
                    ! to indicate we never took a step.
                    lambdaTurb = zero
                else
                    ! cfl is as low as it goes, try taking the step
                    ! anyway. We can't do  anything else
                    call VecAXPY(wVecTurb, -lambdaTurb, deltaWTurb, ierr)
                    call EChk(ierr, __FILE__, __LINE__)
                end if

                ! Set the state vec and compute the new residual
                call setWANK(wVecTurb,nt1,nt2)
                call blocketteRes(useFlowRes=.False., &
                                  useStoreWall=.False.)
                feval = feval + 1
            end if
        end if

        call setRvecANKTurb(rVecTurb)

        linResMonitorTurb = resHist(kspIterations+1)/resHist(1)

        if (myid == zero .and. ANK_getCond) then
          write(*,*)"Turb: cfl, linres, iter", ANK_CFL, &
          resHistNew(kspIterationsNew+1)/resHistNew(1), kspIterationsNew
          do i = 1, kspIterationsNew
            write(*,*) 'turbEig', i, reig(i), ceig(i)
          end do
        end if

        if (updatepc .and.((linResMonitorTurb .ge. ANK_rtol .and. &
            totalR > ANK_secondOrdSwitchTol*totalR0 .and.&
            linResOldTurb .le. ANK_rtol) &
            !.or. LSFailed) then
!            .or. lambdaTurb .le. ANK_stepMin) then
            .or. lambdaTurb .eq. zero)) then

            ! We should reform the PC since it took longer than we want,
            ! or we need to adjust the CFL because the last update was bad,
            ! or convergence since the last PC update was good enough and we
            ! would benefit from re-calculating the PC.
            ANK_iterTurb = 0
        end if

        ! update the linear residual for next iteration
        linResOldTurb = linResMonitorTurb

        ! Update step monitor
        ! stepMonitor = lambda

        ! Update the approximate iteration counter. The +1 is for the
        ! residual evaluations.
        ! approxTotalIts = approxTotalIts + feval + kspIterations

                    ! Print some info about the turbulence ksp
        if (myid == 0 .and. ANK_turbDebug) then
          Write(*,*) "LIN RES, ITER, INITRES, REASON, STEP", linResMonitorTurb, kspIterations, &
          reshist(1), reason, lambdaTurb
        end if

    end do

  end subroutine ANKTurbSolveKSP

  subroutine ANKStep(firstCall)

    use constants
    use blockPointers, only : nDom, flowDoms, shockSensor, ib, jb, kb, p, w, gamma
    use inputPhysics, only : equations
    use inputIteration, only : L2conv
    use inputTimeSpectral, only : nTimeIntervalsSpectral
    use inputDiscretization, only : lumpedDiss, approxSA
    use iteration, only : approxTotalIts, totalR0, totalR, stepMonitor, linResMonitor, currentLevel, iterType
    use utils, only : EChk, setPointers, myisnan
    use turbAPI, only : turbSolveSegregated
    use turbMod, only : secondOrd
    use solverUtils, only : computeUTau
    use adjointUtils, only : referenceShockSensor
    use NKSolver, only : setRVec, getEwTol
    use initializeFlow, only : setUniformFlow
    use BCRoutines, only : applyAllBC, applyAllBC_block
    use haloExchange, only : whalo2
    use oversetData, only : oversetPresent
    use flowVarRefState, only : nw, nwf, nt1,nt2 , kPresent, pInfCorr
    use flowUtils, only : computeLamViscosity
    use turbUtils, only : computeEddyViscosity
    use communication
    use blockette, only : blocketteRes
    implicit none

    ! Input Variables
    logical, intent(in) :: firstCall

    ! Working Variables
    integer(kind=intType) :: ierr, maxIt, kspIterations, kspIterationsNew, nn, sps, reason, nHist, iter, feval
    integer(kind=intType) :: i,j,k
    real(kind=realType) :: atol, val, v2, factK, gm1, emax, emin
    real(kind=alwaysRealType) :: rtol, totalR_dummy, linearRes, norm
    real(kind=alwaysRealType) :: resHist(ANK_condMaxIter+1)
    real(kind=alwaysRealType) :: resHistNew(ANK_condMaxIter+1)
    real(kind=alwaysRealType) :: unsteadyNorm, unsteadyNorm_old
    real(kind=realType) :: reig(ANK_condMaxIter), ceig(ANK_condMaxIter)
    logical :: secondOrdSave, correctForK, LSFailed

    ! Enter this check if this is the first ANK step OR we are switching to the coupled ANK solver
    if (firstCall .or. &
       ((totalR .le. ANK_coupledSwitchTol * totalR0) .and. (.not. ANK_coupled))) then

       ! If we are switching to coupled ANK
       ! destroy the solver if created previously
       ! and set the appropriate flag
       if (totalR .le. ANK_coupledSwitchTol * totalR0 .and. (.not. ANK_coupled)) then
          call destroyANKsolver()
<<<<<<< HEAD
          ANK_useTurbDADI = .False.
       else if (firstcall .and. (totalR > ANK_coupledSwitchTol * totalR0) .and. (.not. ANK_useTurbDADI)) then
          call destroyANKsolver()
          ANK_useTurbDADI = .True.
=======
          ANK_coupled = .True.
>>>>>>> ab83d88b
       end if

       call setupANKSolver()

       ! Copy the adflow 'w' into the petsc wVec
       call setwVecANK(wVec,1,nstate)

       ! Evaluate the residual before we start
       call blocketteRes(useUpdateDt=.True.)
       if (ANK_coupled) then
          call setRvec(rVec)
       else
          call setRVecANK(rVec)
       end if

       ! Check if we are using the turb KSP
       if ((.not. ANK_coupled) .and. (.not. ANK_useTurbDADI)) then
          call setwVecANK(wVecTurb,nt1,nt2)
          call setRVecANKTurb(rVecTurb)
       end if

       if (firstCall) then
          ! Start with the selected fraction of the ANK_StepFactor
          lambda = ANK_StepFactor
          lambdaTurb = ANK_stepFactor

          ! Initialize some variables
          totalR_old = totalR ! Record the old residual for the first iteration
          rtolLast = ANK_rtol ! Set the previous relative convergence tolerance for the first iteration
          ANK_CFL = ANK_CFL0 ! only set the initial cfl for the first iteration
          totalR_pcUpdate = totalR ! only update the residual at last PC calculation for the first iteration
          linResOld = zero
<<<<<<< HEAD
          ANK_iter = 0
=======
          linResOldTurb=zero

          updatepc = .true.
          firstflag = .true.
          firstTurbCond = .true.
>>>>>>> ab83d88b
       end if
    else
       ANK_iter = ANK_iter + 1
    end if

    if (ANK_iter .ge. 10 .and. ank_getcond .and. (myid == 0)) call EChk(1,__FILE__, __LINE__)

    ! Determine if we reached the relative convergence to get the condition number
    if ((ank_condrtol .ge. totalR/totalR0) .and. firstFlag) then
      ank_maxiter = ANK_condMaxIter
      ank_getcond = .true.
      ANK_turbDebug = .true.
      ! Destroy the solver, and re-create with desired GMRES parameters
      call destroyANKsolver()
      call setupANKSolver()
      ! Copy the adflow 'w' into the petsc wVec
      call setwVecANK(wVec,1,nstate)
      ! Evaluate the residual before we start
      call blocketteRes(useUpdateDt=.True.)
      if (ANK_coupled) then
         call setRvec(rVec)
      else
         call setRVecANK(rVec)
      end if
      ! Check if we are using the turb KSP
      if ((.not. ANK_coupled) .and. (.not. ANK_useTurbDADI)) then
         call setwVecANK(wVecTurb,nt1,nt2)
         call setRVecANKTurb(rVecTurb)
      end if

      ! Set flags to prevent updates to the PC, CFL
      updatePC = .false.
      firstflag  = .false.

      ! Also set the limits to the current CFL
      ank_cflmin   = ank_cfl
      ank_cfllimit = ank_cfl
      ANK_iter = 0
      ank_iterturb = 0
    end if

    ! Compute the norm of rVec, which is identical to the
    ! norm of the unsteady residual vector.
    call VecNorm(rVec, NORM_2, unsteadyNorm_old, ierr)
    call EChk(ierr, __FILE__, __LINE__)

    ! Determine if if we need to form the Preconditioner
    if ((mod(ANK_iter, ANK_jacobianLag) == 0 .or. totalR/totalR_pcUpdate < ANK_pcUpdateTol).and. updatePC) then

       ! First of all, update the minimum cfl wrt the overall convergence
       ANK_CFLMin = min(ANK_CFLLimit, ANK_CFLMin0*(totalR0/totalR)**ANK_CFLExponent)

       ! Update the CFL number depending on the outcome of the last iteration
       if (lambda < ANK_stepMin * ANK_stepFactor) then

          ! The step was too small, cut back the cfl
          ANK_CFL = max(ANK_CFL*ANK_CFLCutback, ANK_CFLMin)

       else if (totalR < totalR_pcUpdate .and. lambda .ge. ANK_constCFLStep * ANK_stepFactor) then

          ! total residuals have decreased since the last cfl
          ! change, or the step was large enough, we can ramp
          ! the cfl up
          ANK_CFL = max(min(ANK_CFL * ANK_CFLFactor**&
               ((totalR_pcUpdate-totalR)/totalR_pcUpdate), ANK_CFLLimit), ANK_CFLMin)

       else

          ! The step was not small, but it was not large enough
          ! to ramp up the cfl, so we keep it constant. Just
          ! make sure that the cfl does not go below the
          ! minimum value.
          ANK_CFL = max(ANK_CFL, ANK_CFLMin)

       end if

       ! Record the total residuals when the PC is calculated.
       totalR_pcUpdate = totalR

       ! Actually form the preconditioner and factorize it.

       call FormJacobianANK()
       if (totalR .le. ANK_secondOrdSwitchTol*totalR0) then
           if (ANK_useTurbDADI) then
               iterType = "   *SANK"
           else
               iterType = "  *CSANK"
           end if
       else
           if (ANK_useTurbDADI) then
               iterType = "    *ANK"
           else
               iterType = "   *CANK"
           end if
       end if
       ANK_iter = 0

       ! Also update the turb PC bec. the CFL has changed
       ANK_iterTurb = 0
    else
       if (totalR .le. ANK_secondOrdSwitchTol*totalR0) then
           if (ANK_useTurbDADI) then
               iterType = "    SANK"
           else
               iterType = "   CSANK"
           end if
       else
           if (ANK_useTurbDADI) then
               iterType = "     ANK"
           else
               iterType = "    CANK"
           end if
       end if
    end if

    if (ank_getcond .and. (mod(ank_iter, ank_condlag) == 0)) then
      call FormJacobianANK()
      iterType = "  *ANK"
    end if

    ! Start with trying to take the full step set by the user.
    lambda = ANK_StepFactor

    ! Dummy matrix assembly for the matrix-free matrix
    call MatAssemblyBegin(dRdw, MAT_FINAL_ASSEMBLY, ierr)
    call EChk(ierr, __FILE__, __LINE__)
    call MatAssemblyEnd(dRdw, MAT_FINAL_ASSEMBLY, ierr)
    call EChk(ierr, __FILE__, __LINE__)

    ! ============== Flow Update =============

    ! For the approximate solver, we need the approximate flux routines
    ! We set the variables required for approximate fluxes here and they will be used
    ! for the matrix-free matrix-vector product routines when the KSP solver calls it
    ! Very important to set the variables back to their original values after each
    ! KSP solve because we want actual flux functions when calculating residuals
    if (totalR > ANK_secondOrdSwitchTol*totalR0) then
       ! Setting lumped dissipation to true gives approximate fluxes
       ANK_useDissApprox =.True.
       lumpedDiss = .True.
       approxSA = .True.

       ! Save if second order turbulence is used, we will only use 1st order during ANK (only matters for the coupled solver)
       secondOrdSave = secondOrd
       secondOrd =.False.

       ! Calculate the shock sensor here because the approximate routines do not
       call referenceShockSensor()

       ! Determine the relative convergence for the KSP solver
       rtol = ANK_rtol ! Just use the input relative tolerance for approximate fluxes

    else
       ! If the second order fluxes are used, Eisenstat-Walker algorithm to determine relateive
       ! convergence tolerance helps with performance.
       totalR_dummy = totalR
       call getEWTol(totalR_dummy, totalR_old, rtolLast, rtol)

       ! Use the ANK rtol if E-W algorithm is not picking anything lower
       rtol = min(ANK_rtol, rtol)
    end if

    ! Record the total residual and relative convergence for next iteration
    totalR_old = totalR
    rtolLast = rtol

    ! Set all tolerances for linear solve:
    atol = totalR0*L2Conv*0.01_realType

    ! Set the iteration limit to maxIt, determined by which fluxes are used.
    ! This is because ANK step require 0.1 convergence for stability during initial stages.
    ! Due to an outdated preconditioner, the KSP solve might take more iterations.
    ! If this happens, the preconditioner is re-computed and because of this,
    ! ANK iterations usually don't take more than 2 times number of ANK_subSpace size iterations
    call KSPSetTolerances(ANK_KSP, rtol, &
         real(atol), real(ANK_divTol), ank_maxIter, ierr)
    call EChk(ierr, __FILE__, __LINE__)

    call KSPSetResidualHistory(ANK_KSP, resHist, ank_maxIter+1, PETSC_TRUE, ierr)
    call EChk(ierr, __FILE__, __LINE__)

    ! Set the BaseVector of the matrix-free matrix:
    call formFunction_mf(ctx, wVec, baseRes, ierr)
    call EChk(ierr, __FILE__, __LINE__)
    call MatMFFDSetBase(dRdW, wVec, baseRes, ierr)
    call EChk(ierr, __FILE__, __LINE__)

    ! Actually do the Linear Krylov Solve
    call KSPSolve(ANK_KSP, rVec, deltaW, ierr)

    ! DON'T just check the error. We want to catch error code 72
    ! which is a floating point error. This is ok, we just reset and
    ! keep going
    if (ierr == 72) then
       ! The convergence check will get the nan
    else
       call EChk(ierr, __FILE__, __LINE__)
    end if

    ! Get the number of iterations from the KSP solver
    call KSPGetIterationNumber(ANK_KSP, kspIterations, ierr)
    call EChk(ierr, __FILE__, __LINE__)

    call KSPGetConvergedReason(ANK_KSP, reason, ierr)
    call EChk(ierr, __FILE__, __LINE__)

    if (ANK_getCond) then
      call KSPSetTolerances(ANK_KSP, ANK_condSolveTol, &
           real(ANK_condSolveTol), real(ANK_divTol), ank_maxIter, ierr)
      call EChk(ierr, __FILE__, __LINE__)

      call KSPSetResidualHistory(ANK_KSP, resHistNew, ank_maxIter+1, PETSC_TRUE, ierr)
      call EChk(ierr, __FILE__, __LINE__)

      ! Actually do the Linear Krylov Solve
      call KSPSolve(ANK_KSP, rVec, rVec, ierr)

      ! DON'T just check the error. We want to catch error code 72
      ! which is a floating point error. This is ok, we just reset and
      ! keep going
      if (ierr == 72) then
         ! The convergence check will get the nan
      else
         call EChk(ierr, __FILE__, __LINE__)
      end if

      ! Get the number of iterations from the KSP solver
      call KSPGetIterationNumber(ANK_KSP, kspIterationsNew, ierr)
      call EChk(ierr, __FILE__, __LINE__)

      call KSPComputeEigenValues(ANK_KSP, ANK_condMaxiter, reig, ceig, kspIterationsNew, ierr)
      call EChk(ierr, __FILE__, __LINE__)
    end if

    ! Return previously changed variables back to normal, VERY IMPORTANT
    if (totalR > ANK_secondOrdSwitchTol*totalR0) then
       ! Set ANK_useDissApprox back to False to go back to using actual flux routines
       ANK_useDissApprox =.False.
       lumpedDiss = .False.
       approxSA = .False.

       ! Replace the second order turbulence option
       secondOrd = secondOrdSave

    end if

    ! Compute the maximum step that will limit the change in pressure
    ! and energy to some user defined fraction.
    call physicalityCheckANK(lambda)
    if (ANK_CFL .gt. ANK_CFLMin .and. lambda .lt. ANK_stepMin) &
        lambda = zero

    ! Take the uodate after the physicality check.
    call VecAXPY(wVec, -lambda, deltaW, ierr)
    call EChk(ierr, __FILE__, __LINE__)

    ! Set the updated state variables
    call setWANK(wVec,1,nState)

    ! Compute the unsteady residuals. The actual residuals
    ! also get calculated in the process, and are stored in
    ! dw. Make sure to call setRVec/setRVecANK after this
    ! routine because rVec contains the unsteady residuals,
    ! and we need the steady residuals for the next iteration.
    call computeUnsteadyResANK(lambda)

    ! Count the number of of residual evaluations outside the KSP solve
    feval = 1_intType

    ! Check if the norm of the rVec is bad:
    call VecNorm(rVec, NORM_2, unsteadyNorm, ierr)
    call EChk(ierr, __FILE__, __LINE__)

    ! initialize this outside the ls
    LSFailed = .False.

    if ((unsteadyNorm > unsteadyNorm_old*ANK_unstdyLSTol .or. isnan(unsteadyNorm))) then
       ! The unsteady residual is too high or we have a NAN. Do a
       ! backtracking line search until we get a residual that is lower.

       LSFailed = .True.

       ! Restore the starting (old) w value by adding lamda*deltaW
       call VecAXPY(wVec, lambda, deltaW, ierr)
       call EChk(ierr, __FILE__, __LINE__)

       ! Set the initial new lambda. This is working off the
       ! potentially already physically limited step.
       lambda = 0.7_realType * lambda

       backtrack: do iter=1, 12

          ! Apply the new step
          call VecAXPY(wVec, -lambda, deltaW, ierr)
          call EChk(ierr, __FILE__, __LINE__)

          ! Set and recompute
          call setWANK(wVec,1,nState)

          ! Compute the unsteady residuals with the current step
          call computeUnsteadyResANK(lambda)
          feval = feval + 1

          call VecNorm(rVec, NORM_2, unsteadyNorm, ierr)
          call EChk(ierr, __FILE__, __LINE__)

          if (unsteadyNorm > unsteadyNorm_old*ANK_unstdyLSTol .or. isnan(unsteadyNorm)) then

             ! Restore back to the original wVec
             call VecAXPY(wVec, lambda, deltaW, ierr)
             call EChk(ierr, __FILE__, __LINE__)

             ! Haven't backed off enough yet....keep going
             lambda = lambda * 0.7_realType
          else
             ! We have succefssfully reduced the norm
             LSFailed = .False.
             exit
          end if
       end do backtrack

       if (LSFailed .or. isnan(unsteadyNorm)) then
          ! the line search wasn't much help.

          if (ANK_CFL > ANK_CFLMin) then
             ! the cfl number is not already at the lower limit.  We
             ! can cut the CFL back and try again. Set lambda to zero
             ! to indicate we never took a step.
             lambda = zero
          else
             ! cfl is as low as it goes, try taking the step
             ! anyway. We can't do  anything else
             call VecAXPY(wVec, -lambda, deltaW, ierr)
             call EChk(ierr, __FILE__, __LINE__)
          end if

          ! Set the state vec and compute the new residual
          call setWANK(wVec,1,nState)
          if (.not. ANK_coupled) then
             call blocketteRes(useTurbRes=.False., useStoreWall=.False.)
          else
             call blocketteRes()
          end if
          feval = feval + 1
       else
       end if
    end if

    ! ============== Turb Update =============
    if ((.not. ANK_coupled) .and. equations==RANSEquations .and. lambda > zero) then

        if (ANK_useTurbDADI) then
            ! actually do the turbulence update
            call computeUtau
            call turbSolveSegregated
        else
            call ANKTurbSolveKSP
        end if
    end if

    ! We need to now compute the residual for the next iteration.  We
    ! also need the to update the update the time step and the
    ! viscWall pointer stuff

    call blocketteRes(useUpdateDt=.True.)

    feval = feval + 1
    if (ANK_coupled) then
       call setRvec(rVec)
    else
       call setRVecANK(rVec)
    end if

    linResMonitor = resHist(kspIterations+1)/resHist(1)

    if (myid == zero .and. ANK_getCond) then
      write(*,*)"Flow: cfl, linres, iter", ANK_CFL, &
      resHistNew(kspIterationsNew+1)/resHistNew(1), kspIterationsNew
      do i = 1, kspIterationsNew
        write(*,*) 'flowEig', i, reig(i), ceig(i)
      end do
    end if

    if (updatePC .and. ((linResMonitor .ge. ANK_rtol .and. &
         totalR > ANK_secondOrdSwitchTol*totalR0 .and.&
         linResOld .le. ANK_rtol) &
         !.or. LSFailed) then
         !.or. lambda .le. ANK_stepMin) then
         .or. lambda .eq. zero)) then
       ! We should reform the PC since it took longer than we want,
       ! or we need to adjust the CFL because the last update was bad,
       ! or convergence since the last PC update was good enough and we
       ! would benefit from re-calculating the PC.
       ANK_iter = -1
    end if

    ! update the linear residual for next iteration
    linResOld = linResMonitor

    ! Update step monitor
    stepMonitor = lambda

    ! Update the approximate iteration counter. The +1 is for the
    ! residual evaluations.
    approxTotalIts = approxTotalIts + feval + kspIterations

  end subroutine ANKStep
end module ANKSolver<|MERGE_RESOLUTION|>--- conflicted
+++ resolved
@@ -567,8 +567,7 @@
     ! convergnce check can't do anything either. By multiplying by
     ! 0.5, we make sure that the linear solver actually has to do
     ! *something* and not just kick out immediately.
-    ! atol = totalR0*L2Conv*0.01_realType
-    atol = totalR0*L2Conv*0.5_realType
+    atol = totalR0*L2Conv*0.01_realType
     maxIt = NK_subspace
 
     call KSPSetTolerances(NK_KSP, real(rtol), &
@@ -1786,10 +1785,6 @@
                PETSC_NULL_FUNCTION, ierr)
 
 #endif
-
-
-
-
           call EChk(ierr, __FILE__, __LINE__)
        end if
 
@@ -3642,14 +3637,7 @@
        ! and set the appropriate flag
        if (totalR .le. ANK_coupledSwitchTol * totalR0 .and. (.not. ANK_coupled)) then
           call destroyANKsolver()
-<<<<<<< HEAD
-          ANK_useTurbDADI = .False.
-       else if (firstcall .and. (totalR > ANK_coupledSwitchTol * totalR0) .and. (.not. ANK_useTurbDADI)) then
-          call destroyANKsolver()
-          ANK_useTurbDADI = .True.
-=======
           ANK_coupled = .True.
->>>>>>> ab83d88b
        end if
 
        call setupANKSolver()
@@ -3682,15 +3670,12 @@
           ANK_CFL = ANK_CFL0 ! only set the initial cfl for the first iteration
           totalR_pcUpdate = totalR ! only update the residual at last PC calculation for the first iteration
           linResOld = zero
-<<<<<<< HEAD
+          linResOldTurb=zero
           ANK_iter = 0
-=======
-          linResOldTurb=zero
 
           updatepc = .true.
           firstflag = .true.
           firstTurbCond = .true.
->>>>>>> ab83d88b
        end if
     else
        ANK_iter = ANK_iter + 1
