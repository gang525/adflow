module residuals
contains

  subroutine residual_block
    !
    !       residual computes the residual of the mean flow equations on
    !       the current MG level.
    !
    use blockPointers
    use cgnsGrid
    use flowVarRefState
    use inputIteration
    use inputDiscretization
    use inputTimeSpectral
    use inputUnsteady ! Added by HDN
    use iteration
    use inputAdjoint
    use flowUtils, only : computeSpeedOfSoundSquared, allNodalGradients
    use fluxes
#ifndef USE_TAPENADE
    use ALEUtils, only : interpLevelALE_block, recoverLevelALE_block
#endif
    implicit none
    !
    !      Local variables.
    !
    integer(kind=intType) :: discr
    integer(kind=intType) :: i, j, k, l
    integer(kind=intType) :: iale, jale, kale, lale, male ! For loops of ALE
    real(kind=realType), parameter :: K1 = 1.05_realType
    real(kind=realType), parameter :: K2 = 0.6_realType ! Random given number
    real(kind=realType), parameter :: M0 = 0.2_realType ! Mach number preconditioner activation
    real(kind=realType), parameter :: alpha = 0_realType
    real(kind=realType), parameter :: delta = 0_realType
    !real(kind=realType), parameter :: hinf = 2_realType ! Test phase
    real(kind=realType), parameter :: Cpres = 4.18_realType ! Test phase
    real(kind=realType), parameter :: TEMP= 297.15_realType

    !
    !     Local variables
    !
    real(kind=realType) :: K3, h, velXrho, velYrho, velZrho,SoS,hinf
    real(kind=realType) :: resM,A11,A12,A13,A14,A15,A21,A22,A23,A24,A25,A31,A32,A33,A34,A35
    real(kind=realType) :: A41,A42,A43,A44,A45,A51,A52,A53,A54,A55,B11,B12,B13,B14,B15
    real(kind=realType) :: B21,B22,B23,B24,B25,B31,B32,B33,B34,B35
    real(kind=realType) :: B41,B42,B43,B44,B45,B51,B52,B53,B54,B55
    real(kind=realType) :: rhoHdash, betaMr2
    real(kind=realType) :: G, q
    real(kind=realType) :: b1, b2, b3, b4, b5
    real(kind=realType) :: dwo(nwf)
    logical :: fineGrid


    ! Set the value of rFil, which controls the fraction of the old
    ! dissipation residual to be used. This is only for the runge-kutta
    ! schemes; for other smoothers rFil is simply set to 1.0.
    ! Note the index rkStage+1 for cdisRK. The reason is that the
    ! residual computation is performed before rkStage is incremented.

    if(smoother == RungeKutta) then
       rFil = cdisRK(rkStage+1)
    else
       rFil = one
    endif

    ! Set the value of the discretization, depending on the grid level,
    ! and the logical fineGrid, which indicates whether or not this
    ! is the finest grid level of the current mg cycle.

    discr = spaceDiscrCoarse
    if(currentLevel == 1) discr = spaceDiscr

    fineGrid = .false.
    if(currentLevel == groundLevel) fineGrid = .true.


    ! ===========================================================
    !
    ! Assuming ALE has nothing to do with MG
    ! The geometric data will be interpolated if in MD mode
    !
    ! ===========================================================
#ifndef USE_TAPENADE
    call interpLevelALE_block
#endif
    ! ===========================================================
    !
    ! The fluxes are calculated as usual
    !
    ! ===========================================================

    call inviscidCentralFlux

    select case (discr)

    case (dissScalar) ! Standard scalar dissipation scheme.

       if( fineGrid) then
          if (.not. lumpedDiss) then
             call inviscidDissFluxScalar
          else
             call inviscidDissFluxScalarApprox
          end if
       else
#ifndef USE_TAPENADE
          call inviscidDissFluxScalarCoarse
#endif
       endif

       !===========================================================

    case (dissMatrix) ! Matrix dissipation scheme.

       if( fineGrid ) then
          if (.not. lumpedDiss) then
             call inviscidDissFluxMatrix
          else
             call inviscidDissFluxMatrixApprox
          end if
       else
#ifndef USE_TAPENADE
          call inviscidDissFluxMatrixCoarse
#endif
       endif

       !===========================================================

    case (upwind) ! Dissipation via an upwind scheme.

       call inviscidUpwindFlux(fineGrid)

    end select

    !-------------------------------------------------------
    ! Lastly, recover the old s[I,J,K], sFace[I,J,K]
    ! This shall be done before difussive and source terms
    ! are computed.
    !-------------------------------------------------------
#ifndef USE_TAPENADE
    call recoverLevelALE_block
#endif


    if( viscous ) then
       ! Only compute viscous fluxes if rFil > 0
       if(abs(rFil) > thresholdReal) then
          ! not lumpedDiss means it isn't the PC...call the vicousFlux
          if (.not. lumpedDiss) then
             call computeSpeedOfSoundSquared
             call allNodalGradients
             call viscousFlux
          else
             ! This is a PC calc...only include viscous fluxes if viscPC
             ! is used
             ! if full visc is true, also need full viscous terms, even if
             ! lumpedDiss is true
             call computeSpeedOfSoundSquared
<<<<<<< HEAD
             if (viscPC .or. fullVisc) then
=======
             if (viscPC) then 
>>>>>>> ca9023f6
                call allNodalGradients
                call viscousFlux
             else
                call viscousFluxApprox
             end if
          end if
       end if
    end if

    !===========================================================

    ! Add the dissipative and possibly viscous fluxes to the
    ! Euler fluxes. Loop over the owned cells and add fw to dw.
    ! Also multiply by iblank so that no updates occur in holes
    if ( lowspeedpreconditioner ) then
       do k=2,kl
          do j=2,jl
             do i=2,il
                !    Compute speed of sound
                SoS = sqrt(gamma(i,j,k)*p(i,j,k)/w(i,j,k,irho))

                ! Coompute velocities without rho from state vector
                velXrho = w(i,j,k,ivx)
                velYrho = w(i,j,k,ivy)
                velZrho = w(i,j,k,ivz)

                q = (velXrho**2 + velYrho**2 + velZrho**2)
                resM=sqrt(q)/SoS

                !
                !    Compute K3
                K3 = K1 * ( 1 + ((1-K1*M0**2)*resM**2)/(K1*M0**4) )
                !    Compute BetaMr2
                betaMr2 = min( max( K3*(velXrho**2 + velYrho**2  &
                     + velZrho**2), ((K2)*(wInf(ivx)**2 &
                     + wInf(ivy)**2 + wInf(ivz)**2))) , SoS**2 )

                A11=  (betaMr2)*(1/SoS**4)
                A12 = zero
                A13 = zero
                A14 = zero
                A15 = (-betaMr2)/SoS**4

                A21 =one*velXrho/SoS**2
                A22 = one*w(i,j,k,irho)
                A23 = zero
                A24 = zero
                A25 = one*(-velXrho)/SoS**2

                A31 = one*velYrho/SoS**2
                A32 = zero
                A33 = one*w(i,j,k,irho)
                A34 = zero
                A35 = one*(-velYrho)/SoS**2

                A41 = one*velZrho/SoS**2
                A42 = zero
                A43 = zero
                A44 = one*w(i,j,k,irho)
                A45 = zero + one *(-velZrho)/SoS**2

                A51=  one*((1/(gamma(i,j,k)-1))+(resM**2)/2)
                A52 = one * w(i,j,k,irho)*velXrho
                A53 = one * w(i,j,k,irho)*velYrho
                A54 = one * w(i,j,k,irho)*velzrho
                A55 = one * ((-(resM**2))/2)

                B11 = A11*(gamma(i,j,k)-1)*q/2+A12*(-velXrho)&
                     /w(i,j,k,irho)+A13*(-velYrho)/w(i,j,k,irho)+A14*(-velZrho)/w(i,j,k,irho)&
                     + A15* (((gamma(i,j,k)-1)*q/2)-SoS**2)
                B12 = A11*(1-gamma(i,j,k))*velXrho+A12*1/w(i,j,k,irho)&
                     +A15*(1-gamma(i,j,k))*velXrho
                B13 = A11*(1-gamma(i,j,k))*velYrho+A13&
                     /w(i,j,k,irho)+A15*(1-gamma(i,j,k))*velYrho
                B14 = A11*(1-gamma(i,j,k))*velZrho&
                     +A14/w(i,j,k,irho)+A15*(1-gamma(i,j,k))*velZrho
                B15 = A11*(gamma(i,j,k)-1)+A15*(gamma(i,j,k)-1)

                B21 = A21*(gamma(i,j,k)-1)*q/2+A22*(-velXrho)&
                     /w(i,j,k,irho)+A23*(-velYrho)/w(i,j,k,irho)+A24*(-velZrho)&
                     /w(i,j,k,irho)+ A25* (((gamma(i,j,k)-1)*q/2)-SoS**2)
                B22 = A21*(1-gamma(i,j,k))*velXrho+A22&
                     /w(i,j,k,irho)+A25*(1-gamma(i,j,k))*velXrho
                B23 = A21*(1-gamma(i,j,k))*velYrho&
                     +A23*1/w(i,j,k,irho)+A25*(1-gamma(i,j,k))*velYrho
                B24 = A21*(1-gamma(i,j,k))*velZrho&
                     +A24*1/w(i,j,k,irho)+A25*(1-gamma(i,j,k))*velZrho
                B25 = A21*(gamma(i,j,k)-1)+A25*(gamma(i,j,k)-1)

                B31 = A31*(gamma(i,j,k)-1)*q/2+A32*(-velXrho)&
                     /w(i,j,k,irho)+A33*(-velYrho)/w(i,j,k,irho)+A34*(-velZrho)/w(i,j,k,irho)&
                     + A35* (((gamma(i,j,k)-1)*q/2)-SoS**2)
                B32 = A31*(1-gamma(i,j,k))*velXrho+A32&
                     /w(i,j,k,irho)+A35*(1-gamma(i,j,k))*velXrho
                B33 = A31*(1-gamma(i,j,k))*velYrho&
                     +A33*1/w(i,j,k,irho)+A35*(1-gamma(i,j,k))*velYrho
                B34 = A31*(1-gamma(i,j,k))*velZrho&
                     +A34*1/w(i,j,k,irho)+A35*(1-gamma(i,j,k))*velZrho
                B35 = A31*(gamma(i,j,k)-1)+A35*(gamma(i,j,k)-1)

                B41 = A41*(gamma(i,j,k)-1)*q/2+A42*(-velXrho)&
                     /w(i,j,k,irho)+A43*(-velYrho)/w(i,j,k,irho)+A44*(-velZrho) &
                     /w(i,j,k,irho)+ A45* (((gamma(i,j,k)-1)*q/2)-SoS**2)
                B42 = A41*(1-gamma(i,j,k))*velXrho+A42&
                     /w(i,j,k,irho)+A45*(1-gamma(i,j,k))*velXrho
                B43 = A41*(1-gamma(i,j,k))*velYrho&
                     +A43*1/w(i,j,k,irho)+A45*(1-gamma(i,j,k))*velYrho
                B44 = A41*(1-gamma(i,j,k))*velZrho&
                     +A44*1/w(i,j,k,irho)+A45*(1-gamma(i,j,k))*velZrho
                B45 = A41*(gamma(i,j,k)-1)+A45*(gamma(i,j,k)-1)

                B51 = A51*(gamma(i,j,k)-1)*q/2+A52*(-velXrho)&
                     /w(i,j,k,irho)+A53*(-velYrho)/w(i,j,k,irho)+A54*(-velZrho) &
                     /w(i,j,k,irho)+ A55* (((gamma(i,j,k)-1)*q/2)-SoS**2)
                B52 = A51*(1-gamma(i,j,k))*velXrho+A52&
                     /w(i,j,k,irho)+A55*(1-gamma(i,j,k))*velXrho
                B53 = A51*(1-gamma(i,j,k))*velYrho&
                     +A53*1/w(i,j,k,irho)+A55*(1-gamma(i,j,k))*velYrho
                B54 = A51*(1-gamma(i,j,k))*velZrho&
                     +A54*1/w(i,j,k,irho)+A55*(1-gamma(i,j,k))*velZrho
                B55 = A51*(gamma(i,j,k)-1)+A55*(gamma(i,j,k)-1)

                ! dwo is the orginal redisual
                do l=1,nwf
                   dwo(l) = (dw(i,j,k,l) + fw(i,j,k,l))* max(real(iblank(i,j,k), realType), zero)
                end do

                dw(i,j,k,1)=B11*dwo(1) + B12*dwo(2)+ B13*dwo(3) + B14*dwo(4) + B15*dwo(5)
                dw(i,j,k,2)=B21*dwo(1) + B22*dwo(2)+ B23*dwo(3) + B24*dwo(4) + B25*dwo(5)
                dw(i,j,k,3)=B31*dwo(1) + B32*dwo(2)+ B33*dwo(3) + B34*dwo(4) + B35*dwo(5)
                dw(i,j,k,4)=B41*dwo(1) + B42*dwo(2)+ B43*dwo(3) + B44*dwo(4) + B45*dwo(5)
                dw(i,j,k,5)=B51*dwo(1) + B52*dwo(2)+ B53*dwo(3) + B54*dwo(4) + B55*dwo(5)

             enddo
          enddo
       enddo
    else
       do l=1,nwf
          do k=2,kl
             do j=2,jl
                do i=2,il
                   dw(i,j,k,l) = (dw(i,j,k,l) + fw(i,j,k,l)) &
                        * max(real(iblank(i,j,k), realType), zero)
                enddo
             enddo
          enddo
       enddo
    endif

  end subroutine residual_block


  subroutine sourceTerms_block(nn, res, pLocal)

    ! Apply the source terms for the given block. Assume that the
    ! block pointers are already set.
    use constants
    use actuatorRegionData
    use blockPointers, only : volRef, dw, w
    use flowVarRefState, only : Pref, uRef
    implicit none

    ! Input
    integer(kind=intType), intent(in) ::  nn
    logical, intent(in) :: res
    real(kind=realType), intent(inout) :: pLocal

    ! Working
    integer(kind=intType) :: i, j, k, ii, iRegion, iStart, iEnd
    real(kind=realType) :: Ftmp(3), Vx, Vy, Vz, Fact(3), reDim

    reDim = pRef*uRef

    ! Region Loop
    !$AD II-LOOP
    regionLoop: do iRegion=1, nActuatorRegions

       ! Compute the constant force factor
       fact = actuatorRegions(iRegion)%F / actuatorRegions(iRegion)%volume / pRef

       ! Loop over the ranges for this block
       iStart = actuatorRegions(iRegion)%blkPtr(nn-1) + 1
       iEnd =  actuatorRegions(iRegion)%blkPtr(nn)

       !$AD II-LOOP
       do ii=iStart, iEnd

          ! Extract the cell ID.
          i = actuatorRegions(iRegion)%cellIDs(1, ii)
          j = actuatorRegions(iRegion)%cellIDs(2, ii)
          k = actuatorRegions(iRegion)%cellIDs(3, ii)

          ! This actually gets the force
          FTmp = volRef(i, j, k) * fact

          Vx = w(i, j, k, iVx)
          Vy = w(i, j, k, iVy)
          Vz = w(i, j, k, iVz)

          if (res) then
             ! Momentum residuals
             dw(i, j, k, imx:imz) = dw(i, j, k, imx:imz) - Ftmp

             ! energy residuals
             dw(i, j, k, iRhoE) = dw(i, j, k, iRhoE)  - &
                  Ftmp(1)*Vx - Ftmp(2)*Vy - Ftmp(3)*Vz
          else
             ! Add in the local power contribution:
             pLocal = pLocal + (Vx*Ftmp(1) + Vy*FTmp(2) + Vz*Ftmp(3))*reDim
          end if
       end do
    end do regionLoop

  end subroutine sourceTerms_block


  ! ----------------------------------------------------------------------
  !                                                                      |
  !                    No Tapenade Routine below this line               |
  !                                                                      |
  ! ----------------------------------------------------------------------

#ifndef USE_TAPENADE
  subroutine initres(varStart, varEnd)
    !
    ! Shell function to call initRes_block on all blocks
    !
    use blockPointers
    use constants
    use inputTimeSpectral
    use iteration
    use section
    use utils, only : setPointers
    !
    !      Subroutine argument.
    !
    integer(kind=intType), intent(in) :: varStart, varEnd
    !
    !      Local variables.
    !
    integer(kind=intType) :: sps, nn

    ! Loop over the number of spectral solutions.

    spectralLoop: do sps=1,nTimeIntervalsSpectral

       ! Loop over the number of blocks.

       domains: do nn=1,nDom

          ! Set the pointers for this block.

          call setPointers(nn, currentLevel, sps)

          call initres_block(varStart, varEnd, nn, sps)

       end do domains

    end do spectralLoop

  end subroutine initRes

  subroutine initres_block(varStart, varEnd, nn, sps)
    !
    !       initres initializes the given range of the residual. Either to
    !       zero, steady computation, or to an unsteady term for the time
    !       spectral and unsteady modes. For the coarser grid levels the
    !       residual forcing term is taken into account.
    !
    use blockPointers
    use flowVarRefState
    use inputIteration
    use inputPhysics
    use inputTimeSpectral
    use inputUnsteady
    use iteration

    implicit none
    !
    !      Subroutine arguments.
    !
    integer(kind=intType), intent(in) :: varStart, varEnd, nn, sps
    !
    !      Local variables.
    !
    integer(kind=intType) :: mm, ll, ii, jj, i, j, k, l, m
    real(kind=realType)   :: oneOverDt, tmp

    real(kind=realType), dimension(:,:,:,:), pointer :: ww, wsp, wsp1
    real(kind=realType), dimension(:,:,:),   pointer :: volsp

    ! Return immediately of no variables are in the range.

    if(varEnd < varStart) return

    ! Determine the equation mode and act accordingly.

    select case (equationMode)
    case (steady)

       ! Steady state computation.
       ! Determine the currently active multigrid level.

       steadyLevelTest: if(currentLevel == groundLevel) then

          ! Ground level of the multigrid cycle. Initialize the
          ! owned residuals to zero.

          do l=varStart,varEnd
             do k=2,kl
                do j=2,jl
                   do i=2,il
                      dw(i,j,k,l) = zero
                   enddo
                enddo
             enddo
          enddo

       else steadyLevelTest

          ! Coarse grid level. Initialize the owned cells to the
          ! residual forcing terms.

          do l=varStart,varEnd
             do k=2,kl
                do j=2,jl
                   do i=2,il
                      dw(i,j,k,l) = wr(i,j,k,l)
                   enddo
                enddo
             enddo
          enddo
       endif steadyLevelTest

       !===========================================================

    case (unsteady)

       ! Unsteady computation.
       ! A further distinction must be made.

       select case(timeIntegrationScheme)

       case (explicitRK)

          ! We are always on the finest grid.
          ! Initialize the residual to zero.

          do l=varStart,varEnd
             do k=2,kl
                do j=2,jl
                   do i=2,il
                      dw(i,j,k,l) = zero
                   enddo
                enddo
             enddo
          enddo

          !=======================================================

       case (MD,BDF) ! Modified by HDN

          ! Store the inverse of the physical nonDimensional
          ! time step a bit easier.

          oneOverDt = timeRef/deltaT

          ! Store the pointer for the variable to be used to compute
          ! the unsteady source term. For a runge-kutta smoother this
          ! is the solution of the zeroth runge-kutta stage. As for
          ! rkStage == 0 this variable is not yet set w is used.
          ! For other smoothers w is to be used as well.

          if(smoother == RungeKutta .and. rkStage > 0) then
             ww => wn
          else
             ww => w
          endif

          ! Determine the currently active multigrid level.

          unsteadyLevelTest: if(currentLevel == groundLevel) then

             ! Ground level of the multigrid cycle. Initialize the
             ! owned cells to the unsteady source term. First the
             ! term for the current time level. Note that in w the
             ! velocities are stored and not the momentum variables.
             ! Therefore the if-statement is present to correct this.

             do l=varStart,varEnd

                if(l == ivx .or. l == ivy .or. l == ivz) then

                   ! Momentum variables.

                   do k=2,kl
                      do j=2,jl
                         do i=2,il
                            dw(i,j,k,l) = coefTime(0)*vol(i,j,k) &
                                 * ww(i,j,k,l)*ww(i,j,k,irho)
                         enddo
                      enddo
                   enddo

                else

                   ! Non-momentum variables, for which the variable
                   ! to be solved is stored; for the flow equations this
                   ! is the conservative variable, for the turbulent
                   ! equations the primitive variable.

                   do k=2,kl
                      do j=2,jl
                         do i=2,il
                            dw(i,j,k,l) = coefTime(0)*vol(i,j,k) &
                                 * ww(i,j,k,l)
                         enddo
                      enddo
                   enddo

                endif

             enddo

             ! The terms from the older time levels. Here the
             ! conservative variables are stored. In case of a
             ! deforming mesh, also the old volumes must be taken.

             deformingTest: if( deforming_Grid ) then

                ! Mesh is deforming and thus the volumes can change.
                ! Use the old volumes as well.

                do m=1,nOldLevels
                   do l=varStart,varEnd
                      do k=2,kl
                         do j=2,jl
                            do i=2,il
                               dw(i,j,k,l) = dw(i,j,k,l)                 &
                                    + coefTime(m)*volOld(m,i,j,k) &
                                    * wOld(m,i,j,k,l)
                            enddo
                         enddo
                      enddo
                   enddo
                enddo

             else deformingTest

                ! Rigid mesh. The volumes remain constant.

                do m=1,nOldLevels
                   do l=varStart,varEnd
                      do k=2,kl
                         do j=2,jl
                            do i=2,il
                               dw(i,j,k,l) = dw(i,j,k,l)            &
                                    + coefTime(m)*vol(i,j,k) &
                                    * wOld(m,i,j,k,l)
                            enddo
                         enddo
                      enddo
                   enddo
                enddo

             endif deformingTest

             ! Multiply the time derivative by the inverse of the
             ! time step to obtain the true time derivative.
             ! This is done after the summation has been done, because
             ! otherwise you run into finite accuracy problems for
             ! very small time steps.

             do l=varStart,varEnd
                do k=2,kl
                   do j=2,jl
                      do i=2,il
                         dw(i,j,k,l) = oneOverDt*dw(i,j,k,l)
                      enddo
                   enddo
                enddo
             enddo

          else unsteadyLevelTest

             ! Coarse grid level. Initialize the owned cells to the
             ! residual forcing term plus a correction for the
             ! multigrid treatment of the time derivative term.
             ! As the velocities are stored instead of the momentum,
             ! these terms must be multiplied by the density.

             tmp = oneOverDt*coefTime(0)

             do l=varStart,varEnd

                if(l == ivx .or. l == ivy .or. l == ivz) then

                   ! Momentum variables.

                   do k=2,kl
                      do j=2,jl
                         do i=2,il
                            dw(i,j,k,l) = tmp*vol(i,j,k)               &
                                 * (ww(i,j,k,l)*ww(i,j,k,irho)  &
                                 -  w1(i,j,k,l)*w1(i,j,k,irho))
                            dw(i,j,k,l) = dw(i,j,k,l) + wr(i,j,k,l)
                         enddo
                      enddo
                   enddo

                else

                   ! Non-momentum variables.

                   do k=2,kl
                      do j=2,jl
                         do i=2,il
                            dw(i,j,k,l) = tmp*vol(i,j,k)             &
                                 * (ww(i,j,k,l) - w1(i,j,k,l))
                            dw(i,j,k,l) =  dw(i,j,k,l) + wr(i,j,k,l)
                         enddo
                      enddo
                   enddo

                endif

             enddo

          endif unsteadyLevelTest

       end select

       !===========================================================

    case (timeSpectral)

       ! Time spectral computation. The time derivative of the
       ! current solution is given by a linear combination of
       ! all other solutions, i.e. a matrix vector product.

       ! First store the section to which this block belongs
       ! in jj.

       jj = sectionID

       ! Determine the currently active multigrid level.

       spectralLevelTest: if(currentLevel == groundLevel) then

          ! Finest multigrid level. The residual must be
          ! initialized to the time derivative.

          ! Initialize it to zero.

          do l=varStart,varEnd
             do k=2,kl
                do j=2,jl
                   do i=2,il
                      dw(i,j,k,l) = zero
                   enddo
                enddo
             enddo
          enddo

          ! Loop over the number of terms which contribute
          ! to the time derivative.

          timeLoopFine: do mm=1,nTimeIntervalsSpectral

             ! Store the pointer for the variable to be used to
             ! compute the unsteady source term and the volume.
             ! Also store in ii the offset needed for vector
             ! quantities.

             wsp   => flowDoms(nn,currentLevel,mm)%w
             volsp => flowDoms(nn,currentLevel,mm)%vol
             ii    =  3*(mm-1)

             ! Loop over the number of variables to be set.

             varLoopFine: do l=varStart,varEnd

                ! Test for a momentum variable.

                if(l == ivx .or. l == ivy .or. l == ivz) then

                   ! Momentum variable. A special treatment is
                   ! needed because it is a vector and the velocities
                   ! are stored instead of the momentum. Set the
                   ! coefficient ll, which defines the row of the
                   ! matrix used later on.

                   if(l == ivx) ll = 3*sps - 2
                   if(l == ivy) ll = 3*sps - 1
                   if(l == ivz) ll = 3*sps

                   ! Loop over the owned cell centers to add the
                   ! contribution from wsp.

                   do k=2,kl
                      do j=2,jl
                         do i=2,il

                            ! Store the matrix vector product with the
                            ! velocity in tmp.

                            tmp = dvector(jj,ll,ii+1)*wsp(i,j,k,ivx) &
                                 + dvector(jj,ll,ii+2)*wsp(i,j,k,ivy) &
                                 + dvector(jj,ll,ii+3)*wsp(i,j,k,ivz)

                            ! Update the residual. Note the
                            ! multiplication with the density to obtain
                            ! the correct time derivative for the
                            ! momentum variable.

                            dw(i,j,k,l) = dw(i,j,k,l) &
                                 + tmp*volsp(i,j,k)*wsp(i,j,k,irho)

                         enddo
                      enddo
                   enddo

                else

                   ! Scalar variable.  Loop over the owned cells to
                   ! add the contribution of wsp to the time
                   ! derivative.

                   do k=2,kl
                      do j=2,jl
                         do i=2,il
                            dw(i,j,k,l) = dw(i,j,k,l)        &
                                 + dscalar(jj,sps,mm) &
                                 * volsp(i,j,k)*wsp(i,j,k,l)

                         enddo
                      enddo
                   enddo

                endif

             enddo varLoopFine

          enddo timeLoopFine
       else spectralLevelTest

          ! Coarse grid level. Initialize the owned cells to the
          ! residual forcing term plus a correction for the
          ! multigrid treatment of the time derivative term.

          ! Initialization to the residual forcing term.

          do l=varStart,varEnd
             do k=2,kl
                do j=2,jl
                   do i=2,il
                      dw(i,j,k,l) = wr(i,j,k,l)
                   enddo
                enddo
             enddo
          enddo

          ! Loop over the number of terms which contribute
          ! to the time derivative.

          timeLoopCoarse: do mm=1,nTimeIntervalsSpectral

             ! Store the pointer for the variable to be used to
             ! compute the unsteady source term and the pointers
             ! for wsp1, the solution when entering this MG level
             ! and for the volume.
             ! Furthermore store in ii the offset needed for
             ! vector quantities.

             wsp   => flowDoms(nn,currentLevel,mm)%w
             wsp1  => flowDoms(nn,currentLevel,mm)%w1
             volsp => flowDoms(nn,currentLevel,mm)%vol
             ii    =  3*(mm-1)

             ! Loop over the number of variables to be set.

             varLoopCoarse: do l=varStart,varEnd

                ! Test for a momentum variable.

                if(l == ivx .or. l == ivy .or. l == ivz) then

                   ! Momentum variable. A special treatment is
                   ! needed because it is a vector and the velocities
                   ! are stored instead of the momentum. Set the
                   ! coefficient ll, which defines the row of the
                   ! matrix used later on.

                   if(l == ivx) ll = 3*sps - 2
                   if(l == ivy) ll = 3*sps - 1
                   if(l == ivz) ll = 3*sps

                   ! Add the contribution of wps to the correction
                   ! of the time derivative. The difference between
                   ! the current time derivative and the one when
                   ! entering this grid level must be added, because
                   ! the residual forcing term only takes the spatial
                   ! part of the coarse grid residual into account.

                   do k=2,kl
                      do j=2,jl
                         do i=2,il

                            ! Store the matrix vector product with the
                            ! momentum in tmp.

                            tmp = dvector(jj,ll,ii+1)                &
                                 * (wsp( i,j,k,irho)*wsp( i,j,k,ivx)  &
                                 -  wsp1(i,j,k,irho)*wsp1(i,j,k,ivx)) &
                                 +  dvector(jj,ll,ii+2)               &
                                 * (wsp( i,j,k,irho)*wsp( i,j,k,ivy)  &
                                 -  wsp1(i,j,k,irho)*wsp1(i,j,k,ivy)) &
                                 + dvector(jj,ll,ii+3)                &
                                 * (wsp( i,j,k,irho)*wsp( i,j,k,ivz)  &
                                 -  wsp1(i,j,k,irho)*wsp1(i,j,k,ivz))

                            ! Add tmp to the residual. Multiply it by
                            ! the volume to obtain the finite volume
                            ! formulation of the  derivative of the
                            ! momentum.

                            dw(i,j,k,l) = dw(i,j,k,l) + tmp*volsp(i,j,k)

                         enddo
                      enddo
                   enddo

                else

                   ! Scalar variable. Loop over the owned cells
                   ! to add the contribution of wsp to the correction
                   ! of the time derivative.

                   do k=2,kl
                      do j=2,jl
                         do i=2,il
                            dw(i,j,k,l) = dw(i,j,k,l)        &
                                 + dscalar(jj,sps,mm) &
                                 * volsp(i,j,k)       &
                                 * (wsp(i,j,k,l) - wsp1(i,j,k,l))
                         enddo
                      enddo
                   enddo

                endif

             enddo varLoopCoarse

          enddo timeLoopCoarse
       endif spectralLevelTest

    end select

    ! Set the residual in the halo cells to zero. This is just
    ! to avoid possible problems. Their values do not matter.

    do l=varStart,varEnd
       do k=0,kb
          do j=0,jb
             dw(0,j,k,l)  = zero
             dw(1,j,k,l)  = zero
             dw(ie,j,k,l) = zero
             dw(ib,j,k,l) = zero
          enddo
       enddo

       do k=0,kb
          do i=2,il
             dw(i,0,k,l)  = zero
             dw(i,1,k,l)  = zero
             dw(i,je,k,l) = zero
             dw(i,jb,k,l) = zero
          enddo
       enddo

       do j=2,jl
          do i=2,il
             dw(i,j,0,l)  = zero
             dw(i,j,1,l)  = zero
             dw(i,j,ke,l) = zero
             dw(i,j,kb,l) = zero
          enddo
       enddo
    enddo

  end subroutine initres_block

  subroutine sourceTerms

    ! Shell function to call sourceTerms_block on all blocks

    use constants
    use blockPointers
    use utils, only : setPointers
    use actuatorRegionData
    implicit none

    integer(kind=intType) :: nn, iRegion
    real(kind=realType) :: dummy

    ! Loop over the number of domains.
    domains: do nn=1,nDom

       ! Set the pointers for this block.
       call setPointers(nn, 1, 1)
       call sourceTerms_block(nn, .True., dummy)
    end do domains

  end subroutine sourceTerms

  subroutine residual
    !
    ! Shell function to call residual_block on all blocks
    !
    use blockPointers
    use constants
    use inputTimeSpectral
    use Iteration
    use utils, only : setPointers
    implicit none
    !
    !      Local variables.
    !
    integer(kind=intType) :: sps, nn

    ! Loop over the number of spectral solutions.

    spectralLoop: do sps=1,nTimeIntervalsSpectral

       ! Loop over the number of blocks.

       domains: do nn=1,nDom

          ! Set the pointers for this block.

          call setPointers(nn, currentLevel, sps)

          call residual_block

       end do domains

    end do spectralLoop
  end subroutine residual

  subroutine computedwDADI
    !
    !       executeRkStage executes one runge kutta stage. The stage
    !       number, rkStage, is defined in the local module iteration.
    !
    use blockPointers
    use constants
    use flowVarRefState
    use inputIteration
    use inputPhysics
    use inputTimeSpectral
    use inputUnsteady
    use iteration
    implicit none
    !
    !      Local parameter.
    !
    !      Local variables.
    !
    integer(kind=intType) :: i, j, k, n
    real(kind=realType) :: gm1, epsval, fac, eps2
    real(kind=realType) :: uvel, vvel, wvel, cijk, cijkinv, c2inv, uvw
    real(kind=realType) :: ri1, ri2, ri3, rj1, rj2, rj3, rk1, rk2, rk3, uu
    real(kind=realType) :: ri, rj, rk, qsi, qsj, qsk, currentCfl
    real(kind=realType) :: xfact,  cInf, cInf2
    real(kind=realType) :: dw1, dw2, dw3, dw4, dw5
    real(kind=realType) :: a1, a2, a3, a4, a5, a6, a7, mut, ge
    real(kind=realType) :: viscTerm1, viscTerm2, viscTerm3
    real(kind=realType) :: metterm
    real(kind=realType) :: unsteadyImpl, mult
    real(kind=realType) :: sqrt2, sqrt2inv, alph, alphinv
    real(kind=realType) :: volhalf, volhalfrho, volfact
    real(kind=realType) :: mutpI, mutmI, mutpJ, mutmJ, mutpK, mutmK, &
         mettermp,mettermm, &
         viscTermI,viscTermJ,viscTermK

    real(kind=realType), dimension(:,:,:), pointer:: qq_i,qq_j,qq_k, &
         cc_i,cc_j,cc_k,spectral_i,spectral_j,spectral_k,dual_dt
    real(kind=realType), dimension(ie,5) :: bbi,cci,ddi,ffi
    real(kind=realType), dimension(je,5) :: bbj,ccj,ddj,ffj
    real(kind=realType), dimension(ke,5) :: bbk,cck,ddk,ffk
    real(kind=realType), dimension(ie) :: mettermi
    real(kind=realType), dimension(je) :: mettermj
    real(kind=realType), dimension(ke) :: mettermk
    real(kind=realType), dimension(5) :: diagPlus,diagMinus


    ! Set the value of the current cfl number,
    ! depending on the situation. On the finest grid in the mg cycle
    ! the second halo is computed, otherwise not.

    currentCfl = cflCoarse
    if (currentLevel == 1) then
       currentCfl = cfl
    end if
    qq_i => scratch(:,:,:,1)
    qq_j => scratch(:,:,:,2)
    qq_k => scratch(:,:,:,3)
    cc_i => scratch(:,:,:,4)
    cc_j => scratch(:,:,:,5)
    cc_k => scratch(:,:,:,6)
    spectral_i => scratch(:,:,:,7)
    spectral_j => scratch(:,:,:,8)
    spectral_k => scratch(:,:,:,9)
    dual_dt => scratch(:,:,:,10)

    !  havent thought about iblank

    !   these are factors for robustness.

    epsval = 0.08
    fac    = 1.05
    mut    = zero
    cInf2  = gammaInf*pInf/rhoInf
    cInf   = sqrt(cInf2)


    qsi = zero
    qsj = zero
    qsk = zero
    viscTermi=zero
    viscTermj=zero
    viscTermk=zero
    sqrt2=sqrt(two)
    sqrt2inv=one/sqrt2


    if(equationMode.eq.steady) then
       do k=2,kl
          do j=2,jl
             do i=2,il
                dual_dt(i,j,k)= currentCfl*dtl(i,j,k)*vol(i,j,k)
             enddo
          enddo
       enddo
    else
       do k=2,kl
          do j=2,jl
             do i=2,il
                unsteadyImpl = coefTime(0)*timeRef/deltaT
                mult = currentCfl*dtl(i,j,k)
                mult = mult/(mult*unsteadyImpl*vol(i,j,k) + one)
                dual_dt(i,j,k)   = mult*vol(i,j,k)
             enddo
          enddo
       enddo
    endif

    !     Set up some arrays
    do k=2,kl
       do j=2,jl
          do i=2,il
             volhalf    = half/vol(i,j,k)
             volhalfrho = volhalf/w(i,j,k,irho)
             uvel  = w(i,j,k,ivx)
             vvel  = w(i,j,k,ivy)
             wvel  = w(i,j,k,ivz)

             cijk  = sqrt(gamma(i,j,k)*p(i,j,k)/w(i,j,k,irho))

             ri1  = volhalf*(si(i,j,k,1) + si(i-1,j,k,1))
             ri2  = volhalf*(si(i,j,k,2) + si(i-1,j,k,2))
             ri3  = volhalf*(si(i,j,k,3) + si(i-1,j,k,3))

             rj1  = volhalf*(sj(i,j,k,1) + sj(i,j-1,k,1))
             rj2  = volhalf*(sj(i,j,k,2) + sj(i,j-1,k,2))
             rj3  = volhalf*(sj(i,j,k,3) + sj(i,j-1,k,3))

             rk1  = volhalf*(sk(i,j,k,1) + sk(i,j,k-1,1))
             rk2  = volhalf*(sk(i,j,k,2) + sk(i,j,k-1,2))
             rk3  = volhalf*(sk(i,j,k,3) + sk(i,j,k-1,3))

             if( addGridVelocities ) then
                qsi = (sFaceI(i-1,j,k) + sFaceI(i,j,k))*volhalf
                qsj = (sFaceJ(i,j-1,k) + sFaceJ(i,j,k))*volhalf
                qsk = (sFaceK(i,j,k-1) + sFaceK(i,j,k))*volhalf
             endif


             qq_i(i,j,k) = ri1*w(i,j,k,ivx) + ri2*w(i,j,k,ivy) +  &
                  ri3*w(i,j,k,ivz) - qsi
             qq_j(i,j,k) = rj1*w(i,j,k,ivx) + rj2*w(i,j,k,ivy) +  &
                  rj3*w(i,j,k,ivz) - qsj
             qq_k(i,j,k) = rk1*w(i,j,k,ivx) + rk2*w(i,j,k,ivy) +  &
                  rk3*w(i,j,k,ivz) - qsk

             ri   = sqrt(ri1*ri1+ri2*ri2+ri3*ri3)
             rj   = sqrt(rj1*rj1+rj2*rj2+rj3*rj3)
             rk   = sqrt(rk1*rk1+rk2*rk2+rk3*rk3)

             cc_i(i,j,k) = cijk*ri
             cc_j(i,j,k) = cijk*rj
             cc_k(i,j,k) = cijk*rk
             if( viscous )  then
                mutpI = rlv(i,j,k)+rlv(i+1,j,k)
                mutmI = rlv(i,j,k)+rlv(i-1,j,k)
                mutpJ = rlv(i,j,k)+rlv(i,j+1,k)
                mutmJ = rlv(i,j,k)+rlv(i,j-1,k)
                mutpK = rlv(i,j,k)+rlv(i,j,k+1)
                mutmK = rlv(i,j,k)+rlv(i,j,k-1)
                if( eddyModel ) then
                   mutpI = mutpI+rev(i,j,k)+rev(i+1,j,k)
                   mutmI = mutpI+rev(i,j,k)+rev(i-1,j,k)
                   mutpJ = mutpJ+rev(i,j,k)+rev(i,j+1,k)
                   mutmJ = mutpJ+rev(i,j,k)+rev(i,j-1,k)
                   mutpK = mutpK+rev(i,j,k)+rev(i,j,k+1)
                   mutmK = mutpK+rev(i,j,k)+rev(i,j,k-1)
                endif

                volfact  =   two/(vol(i,j,k)+vol(i+1,j,k))
                mettermp =   (si(i,j,k,1)*si(i,j,k,1) &
                     +si(i,j,k,2)*si(i,j,k,2) &
                     +si(i,j,k,3)*si(i,j,k,3))*mutpI*volfact
                volfact  =   two/(vol(i,j,k)+vol(i-1,j,k))
                mettermm =   (si(i-1,j,k,1)*si(i-1,j,k,1) &
                     +si(i-1,j,k,2)*si(i-1,j,k,2) &
                     +si(i-1,j,k,3)*si(i-1,j,k,3))*mutmI*volfact
                viscTermi=   (mettermp+mettermm)*volhalfrho

                volfact  =   two/(vol(i,j,k)+vol(i,j+1,k))
                mettermp =   (sj(i,j,k,1)*sj(i,j,k,1) &
                     +sj(i,j,k,2)*sj(i,j,k,2) &
                     +sj(i,j,k,3)*sj(i,j,k,3))*mutpJ*volfact
                volfact  =   two/(vol(i,j,k)+vol(i,j-1,k))
                mettermm =   (sj(i,j-1,k,1)*sj(i,j-1,k,1) &
                     +sj(i,j-1,k,2)*sj(i,j-1,k,2) &
                     +sj(i,j-1,k,3)*sj(i,j-1,k,3))*mutmJ*volfact
                viscTermj=   (mettermp+mettermm)*volhalfrho

                volfact  =   two/(vol(i,j,k)+vol(i,j,k+1))
                mettermp =   (sk(i,j,k,1)*sk(i,j,k,1) &
                     +sk(i,j,k,2)*sk(i,j,k,2) &
                     +sk(i,j,k,3)*sk(i,j,k,3))*mutpK*volfact
                volfact  =   two/(vol(i,j,k)+vol(i,j,k-1))
                mettermm =   (sk(i,j,k-1,1)*sk(i,j,k-1,1) &
                     +sk(i,j,k-1,2)*sk(i,j,k-1,2) &
                     +sk(i,j,k-1,3)*sk(i,j,k-1,3))*mutmK*volfact
                viscTermk=   (mettermp+mettermm)*volhalfrho

             endif

             eps2 = ri*cInf*epsval
             spectral_i(i,j,k) = (fac*sqrt((abs(qq_i(i,j,k))+cc_i(i,j,k))**2 &
                  + eps2**2)+viscTermi)*dual_dt(i,j,k)
             eps2 = rj*cInf*epsval
             spectral_j(i,j,k) = (fac*sqrt((abs(qq_j(i,j,k))+cc_j(i,j,k))**2 &
                  + eps2**2)+viscTermj)*dual_dt(i,j,k)
             eps2 = rk*cInf*epsval
             spectral_k(i,j,k) = (fac*sqrt((abs(qq_k(i,j,k))+cc_k(i,j,k))**2 &
                  + eps2**2)+viscTermk)*dual_dt(i,j,k)
             spectral_i(i,j,k)=spectral_i(i,j,k)*zero
             spectral_j(i,j,k)=spectral_j(i,j,k)*zero
             spectral_k(i,j,k)=spectral_k(i,j,k)*zero
          enddo
       enddo
    enddo

    !       Multiply by T_eta^inv
    do k=2,kl
       do j=2,jl
          do i=2,il

             gm1   = gamma(i,j,k)-one
             cijk  = sqrt(gamma(i,j,k)*p(i,j,k)/w(i,j,k,irho))
             c2inv = one/(cijk*cijk)
             xfact = two*cijk
             alphinv  = sqrt2*cijk/w(i,j,k,irho)

             uvel  = w(i,j,k,ivx)
             vvel  = w(i,j,k,ivy)
             wvel  = w(i,j,k,ivz)
             uvw   = half*(uvel*uvel+vvel*vvel+wvel*wvel)

             rj1  = half*(sj(i,j,k,1) + sj(i,j-1,k,1))
             rj2  = half*(sj(i,j,k,2) + sj(i,j-1,k,2))
             rj3  = half*(sj(i,j,k,3) + sj(i,j-1,k,3))
             rj   = sqrt(rj1*rj1+rj2*rj2+rj3*rj3)
             uu   = uvel*rj1+vvel*rj2+wvel*rj3
             rj1  = rj1/rj
             rj2  = rj2/rj
             rj3  = rj3/rj

             dw1   = dw(i,j,k,1)
             dw2   = dw(i,j,k,2)
             dw3   = dw(i,j,k,3)
             dw4   = dw(i,j,k,4)
             dw5   = dw(i,j,k,5)

             a1    =  dw2*uvel+dw3*vvel+dw4*wvel-dw5
             a1    =  a1*gm1*c2inv+dw1*(one-uvw*gm1*c2inv)

             a2    =  (rj2*wvel-rj3*vvel)*dw1+rj3*dw3-rj2*dw4
             a3    =  (rj3*uvel-rj1*wvel)*dw1+rj1*dw4-rj3*dw2
             a4    =  (rj1*vvel-rj2*uvel)*dw1+rj2*dw2-rj1*dw3

             a5    =  uvw*dw1-uvel*dw2-vvel*dw3-wvel*dw4+dw5
             a5    =  a5*gm1*c2inv

             a6    =  uu*dw1/rj-rj1*dw2-rj2*dw3-rj3*dw4

             dw(i,j,k,1)  = a1*rj1+a2/w(i,j,k,irho)
             dw(i,j,k,2)  = a1*rj2+a3/w(i,j,k,irho)
             dw(i,j,k,3)  = a1*rj3+a4/w(i,j,k,irho)
             dw(i,j,k,4)  = (half*a5-a6/xfact)*alphinv
             dw(i,j,k,5)  = (half*a5+a6/xfact)*alphinv

          enddo
       enddo
    enddo

    if(jl.gt.2) then

       !  Inversion in j

       do k=2,kl
          do i=2,il
             do j=1,jl
                if( viscous )   mut = rlv(i,j,k)+rlv(i,j+1,k)
                if( eddyModel ) mut = mut+rev(i,j,k)+rev(i,j+1,k)

                volfact=one/(vol(i,j,k)+vol(i,j+1,k))
                metterm =   (sj(i,j,k,1)*sj(i,j,k,1) &
                     +sj(i,j,k,2)*sj(i,j,k,2) &
                     +sj(i,j,k,3)*sj(i,j,k,3))
                mettermj(j)= metterm*mut*volfact
             enddo

             do j=2,jl

                viscTerm1 = mettermj(j)  /vol(i,j,k)/w(i,j,k,irho)
                viscTerm3 = mettermj(j-1)/vol(i,j,k)/w(i,j,k,irho)
                viscTerm2 = viscTerm1+viscTerm3

                volhalf = half/vol(i,j,k)
                rj1  = volhalf*(sj(i,j,k,1) + sj(i,j-1,k,1))
                rj2  = volhalf*(sj(i,j,k,2) + sj(i,j-1,k,2))
                rj3  = volhalf*(sj(i,j,k,3) + sj(i,j-1,k,3))
                metterm     = rj1*rj1+rj2*rj2+rj3*rj3
                eps2        = epsval*epsval*cInf2*metterm
                diagPlus(1) =half*(qq_j(i,j,k)+fac*sqrt(qq_j(i,j,k)**2+eps2))
                diagPlus(2) =diagPlus(1)
                diagPlus(3) =diagPlus(1)
                diagPlus(4) =half*(qq_j(i,j,k)+cc_j(i,j,k)   &
                     +fac*sqrt((qq_j(i,j,k)+cc_j(i,j,k))**2+eps2))
                diagPlus(5) =half*(qq_j(i,j,k)-cc_j(i,j,k)   &
                     +fac*sqrt((qq_j(i,j,k)-cc_j(i,j,k))**2+eps2))
                diagMinus(1) =half*(qq_j(i,j,k)-fac*sqrt(qq_j(i,j,k)**2+eps2))
                diagMinus(2) =diagMinus(1)
                diagMinus(3) =diagMinus(1)
                diagMinus(4) =half*(qq_j(i,j,k)+cc_j(i,j,k)   &
                     -fac*sqrt((qq_j(i,j,k)+cc_j(i,j,k))**2+eps2))
                diagMinus(5) =half*(qq_j(i,j,k)-cc_j(i,j,k)   &
                     -fac*sqrt((qq_j(i,j,k)-cc_j(i,j,k))**2+eps2))

                do n=1,5
                   bbj(j+1,n)= -viscTerm1-diagPlus(n)
                   ddj(j-1,n)= -viscTerm3+diagMinus(n)
                   ccj(j  ,n)=  viscTerm2+diagPlus(n)-diagMinus(n)
                enddo
             enddo

             do n=1,5
                bbj(je,n)=zero
                ddj(1 ,n)=zero
                do j=2,jl
                   bbj(j,n)=bbj(j,n)*dual_dt(i,j,k)*max(real(iblank(i,j,k),realType),zero)
                   ddj(j,n)=ddj(j,n)*dual_dt(i,j,k)*max(real(iblank(i,j,k),realType),zero)
                   ccj(j,n)=one+ccj(j,n)*dual_dt(i,j,k)*max(real(iblank(i,j,k),realType),zero)+spectral_i(i,j,k)+spectral_k(i,j,k)
                   ffj(j,n)=dw(i,j,k,n)
                enddo
             enddo

             call tridiagsolve(bbj,ccj,ddj,ffj,jl)

             do n=1,5
                do j=2,jl
                   dw(i,j,k,n)=ffj(j,n)
                enddo
             enddo

          enddo
       enddo

    endif
    !       Multiply by T_xi^inv T_eta


    do k=2,kl
       do j=2,jl
          do i=2,il
             ri1  = half*(si(i,j,k,1) + si(i-1,j,k,1))
             ri2  = half*(si(i,j,k,2) + si(i-1,j,k,2))
             ri3  = half*(si(i,j,k,3) + si(i-1,j,k,3))
             ri   = sqrt(ri1*ri1+ri2*ri2+ri3*ri3)
             ri1  = ri1/ri
             ri2  = ri2/ri
             ri3  = ri3/ri

             rj1  = half*(sj(i,j,k,1) + sj(i,j-1,k,1))
             rj2  = half*(sj(i,j,k,2) + sj(i,j-1,k,2))
             rj3  = half*(sj(i,j,k,3) + sj(i,j-1,k,3))
             rj   = sqrt(rj1*rj1+rj2*rj2+rj3*rj3)
             rj1  = rj1/rj
             rj2  = rj2/rj
             rj3  = rj3/rj

             dw1   = dw(i,j,k,1)
             dw2   = dw(i,j,k,2)
             dw3   = dw(i,j,k,3)
             dw4   = dw(i,j,k,4)
             dw5   = dw(i,j,k,5)

             a1 = ( ri1*rj1 + ri2*rj2 + ri3*rj3 )
             a2 = ( ri1*rj2 - rj1*ri2 )
             a3 = ( ri3*rj2 - rj3*ri2 )
             a4 = ( ri1*rj3 - rj1*ri3 )
             a5 = (dw4-dw5)*sqrt2inv
             a6 = (dw4+dw5)*half
             a7 = (a3*dw1+a4*dw2-a2*dw3-a5*a1)*sqrt2inv

             dw(i,j,k,1)=  a1*dw1 + a2*dw2 + a4*dw3 + a5*a3
             dw(i,j,k,2)=- a2*dw1 + a1*dw2 - a3*dw3 + a5*a4
             dw(i,j,k,3)=- a4*dw1 + a3*dw2 + a1*dw3 - a5*a2
             dw(i,j,k,4)= -a7+a6
             dw(i,j,k,5)=  a7+a6

          enddo
       enddo
    enddo

    !  Multiply by diagonal

    do k=2,kl
       do j=2,jl
          do i=2,il
             xfact = one+spectral_i(i,j,k)+spectral_j(i,j,k) &
                  +spectral_k(i,j,k)
             dw(i,j,k,1)=dw(i,j,k,1)*xfact
             dw(i,j,k,2)=dw(i,j,k,2)*xfact
             dw(i,j,k,3)=dw(i,j,k,3)*xfact
             dw(i,j,k,4)=dw(i,j,k,4)*xfact
             dw(i,j,k,5)=dw(i,j,k,5)*xfact
          enddo
       enddo
    enddo



    if(il.gt.2) then

       !  Inversion in i

       do k=2,kl
          do j=2,jl
             do i=1,il
                if( viscous )   mut = rlv(i,j,k)+rlv(i+1,j,k)
                if( eddyModel ) mut = mut+rev(i,j,k)+rev(i+1,j,k)

                volfact=one/(vol(i,j,k)+vol(i+1,j,k))
                metterm    =(si(i,j,k,1)*si(i,j,k,1) &
                     +si(i,j,k,2)*si(i,j,k,2) &
                     +si(i,j,k,3)*si(i,j,k,3))
                mettermi(i)=metterm*mut*volfact
             enddo

             do i=2,il

                viscTerm1 = mettermi(i)  /vol(i,j,k)/w(i,j,k,irho)
                viscTerm3 = mettermi(i-1)/vol(i,j,k)/w(i,j,k,irho)
                viscTerm2 = viscTerm1+viscTerm3

                volhalf = half/vol(i,j,k)
                ri1  = volhalf*(si(i,j,k,1) + si(i-1,j,k,1))
                ri2  = volhalf*(si(i,j,k,2) + si(i-1,j,k,2))
                ri3  = volhalf*(si(i,j,k,3) + si(i-1,j,k,3))
                metterm     = ri1*ri1+ri2*ri2+ri3*ri3
                eps2        = epsval*epsval*cInf2*metterm
                diagPlus(1) =half*(qq_i(i,j,k)+fac*sqrt(qq_i(i,j,k)**2+eps2))
                diagPlus(2) =diagPlus(1)
                diagPlus(3) =diagPlus(1)
                diagPlus(4) =half*(qq_i(i,j,k)+cc_i(i,j,k)   &
                     +fac*sqrt((qq_i(i,j,k)+cc_i(i,j,k))**2+eps2))
                diagPlus(5) =half*(qq_i(i,j,k)-cc_i(i,j,k)   &
                     +fac*sqrt((qq_i(i,j,k)-cc_i(i,j,k))**2+eps2))
                diagMinus(1) =half*(qq_i(i,j,k)-fac*sqrt(qq_i(i,j,k)**2+eps2))
                diagMinus(2) =diagMinus(1)
                diagMinus(3) =diagMinus(1)
                diagMinus(4) =half*(qq_i(i,j,k)+cc_i(i,j,k)   &
                     -fac*sqrt((qq_i(i,j,k)+cc_i(i,j,k))**2+eps2))
                diagMinus(5) =half*(qq_i(i,j,k)-cc_i(i,j,k)   &
                     -fac*sqrt((qq_i(i,j,k)-cc_i(i,j,k))**2+eps2))
                do n=1,5
                   bbi(i+1,n)= -viscTerm1-diagPlus(n)
                   ddi(i-1,n)= -viscTerm3+diagMinus(n)
                   cci(i  ,n)=  viscTerm2+diagPlus(n)-diagMinus(n)
                enddo
             enddo

             do n=1,5
                bbi(ie ,n)=zero
                ddi(1 ,n)=zero
                do i=2,il
                   bbi(i,n)=bbi(i,n)*dual_dt(i,j,k)*max(real(iblank(i,j,k),realType),zero)
                   ddi(i,n)=ddi(i,n)*dual_dt(i,j,k)*max(real(iblank(i,j,k),realType),zero)
                   cci(i,n)=one+cci(i,n)*dual_dt(i,j,k)*max(real(iblank(i,j,k),realType),zero)+spectral_j(i,j,k)+spectral_k(i,j,k)
                   ffi(i,n)=dw(i,j,k,n)
                enddo
             enddo


             call tridiagsolve(bbi,cci,ddi,ffi,il)

             do n=1,5
                do i=2,il
                   dw(i,j,k,n)=ffi(i,n)
                enddo
             enddo

          enddo
       enddo

    endif
    !       Multiply by T_zeta^inv T_xi


    do k=2,kl
       do j=2,jl
          do i=2,il
             ri1  = half*(si(i,j,k,1) + si(i-1,j,k,1))
             ri2  = half*(si(i,j,k,2) + si(i-1,j,k,2))
             ri3  = half*(si(i,j,k,3) + si(i-1,j,k,3))
             ri   = sqrt(ri1*ri1+ri2*ri2+ri3*ri3)
             ri1  = ri1/ri
             ri2  = ri2/ri
             ri3  = ri3/ri

             rk1  = half*(sk(i,j,k,1) + sk(i,j,k-1,1))
             rk2  = half*(sk(i,j,k,2) + sk(i,j,k-1,2))
             rk3  = half*(sk(i,j,k,3) + sk(i,j,k-1,3))
             rk   = sqrt(rk1*rk1+rk2*rk2+rk3*rk3)
             rk1  = rk1/rk
             rk2  = rk2/rk
             rk3  = rk3/rk

             dw1   = dw(i,j,k,1)
             dw2   = dw(i,j,k,2)
             dw3   = dw(i,j,k,3)
             dw4   = dw(i,j,k,4)
             dw5   = dw(i,j,k,5)

             a1 =  ri1*rk1 + ri2*rk2 + ri3*rk3
             a2 =  rk1*ri2 - ri1*rk2
             a3 =  rk3*ri2 - ri3*rk2
             a4 =  rk1*ri3 - ri1*rk3
             a5 = (dw4-dw5)*sqrt2inv
             a6 = (dw4+dw5)*half
             a7 = (a3*dw1+a4*dw2-a2*dw3-a5*a1)*sqrt2inv

             dw(i,j,k,1)=  a1*dw1 + a2*dw2 + a4*dw3 + a5*a3
             dw(i,j,k,2)=- a2*dw1 + a1*dw2 - a3*dw3 + a5*a4
             dw(i,j,k,3)=- a4*dw1 + a3*dw2 + a1*dw3 - a5*a2
             dw(i,j,k,4)= -a7+a6
             dw(i,j,k,5)=  a7+a6
          enddo
       enddo
    enddo

    !  Multiply by diagonal

    do k=2,kl
       do j=2,jl
          do i=2,il
             xfact = one+spectral_i(i,j,k)+spectral_j(i,j,k) &
                  +spectral_k(i,j,k)
             dw(i,j,k,1)=dw(i,j,k,1)*xfact
             dw(i,j,k,2)=dw(i,j,k,2)*xfact
             dw(i,j,k,3)=dw(i,j,k,3)*xfact
             dw(i,j,k,4)=dw(i,j,k,4)*xfact
             dw(i,j,k,5)=dw(i,j,k,5)*xfact
          enddo
       enddo
    enddo

    if(kl.gt.2) then

       !  Inversion in k

       do j=2,jl
          do i=2,il
             do k=1,kl
                if( viscous )   mut = rlv(i,j,k)+rlv(i,j,k+1)
                if( eddyModel ) mut = mut+rev(i,j,k)+rev(i,j,k+1)

                volfact=1./(vol(i,j,k)+vol(i,j,k+1))
                metterm    = sk(i,j,k,1)*sk(i,j,k,1)  &
                     +sk(i,j,k,2)*sk(i,j,k,2)  &
                     +sk(i,j,k,3)*sk(i,j,k,3)
                mettermk(k)= metterm*mut*volfact
             enddo

             do k=2,kl

                viscTerm1 = mettermk(k)  /vol(i,j,k)/w(i,j,k,irho)
                viscTerm3 = mettermk(k-1)/vol(i,j,k)/w(i,j,k,irho)
                viscTerm2 = viscTerm1+viscTerm3

                volhalf = half/vol(i,j,k)
                rk1  = volhalf*(sk(i,j,k,1) + sj(i,j,k-1,1))
                rk2  = volhalf*(sk(i,j,k,2) + sj(i,j,k-1,2))
                rk3  = volhalf*(sk(i,j,k,3) + sj(i,j,k-1,3))
                metterm     = rk1*rk1+rk2*rk2+rk3*rk3
                eps2        = epsval*epsval*cInf2*metterm
                diagPlus(1) =half*(qq_k(i,j,k)+fac*sqrt(qq_k(i,j,k)**2+eps2))
                diagPlus(2) =diagPlus(1)
                diagPlus(3) =diagPlus(1)
                diagPlus(4) =half*(qq_k(i,j,k)+cc_k(i,j,k)   &
                     +fac*sqrt((qq_k(i,j,k)+cc_k(i,j,k))**2+eps2))
                diagPlus(5) =half*(qq_k(i,j,k)-cc_k(i,j,k)   &
                     +fac*sqrt((qq_k(i,j,k)-cc_k(i,j,k))**2+eps2))
                diagMinus(1) =half*(qq_k(i,j,k)-fac*sqrt(qq_k(i,j,k)**2+eps2))
                diagMinus(2) =diagMinus(1)
                diagMinus(3) =diagMinus(1)
                diagMinus(4) =half*(qq_k(i,j,k)+cc_k(i,j,k)   &
                     -fac*sqrt((qq_k(i,j,k)+cc_k(i,j,k))**2+eps2))
                diagMinus(5) =half*(qq_k(i,j,k)-cc_k(i,j,k)   &
                     -fac*sqrt((qq_k(i,j,k)-cc_k(i,j,k))**2+eps2))

                do n=1,5
                   bbk(k+1,n)= -viscTerm1-diagPlus(n)
                   ddk(k-1,n)= -viscTerm3+diagMinus(n)
                   cck(k  ,n)=  viscTerm2+diagPlus(n)-diagMinus(n)
                enddo
             enddo

             do n=1,5
                bbk(ke,n)=zero
                ddk(1 ,n)=zero
                do k=2,kl
                   bbk(k,n)=bbk(k,n)*dual_dt(i,j,k)*max(real(iblank(i,j,k),realType),zero)
                   ddk(k,n)=ddk(k,n)*dual_dt(i,j,k)*max(real(iblank(i,j,k),realType),zero)
                   cck(k,n)=one+cck(k,n)*dual_dt(i,j,k)*max(real(iblank(i,j,k),realType),zero)+spectral_i(i,j,k)+spectral_j(i,j,k)
                   ffk(k,n)=dw(i,j,k,n)
                enddo
             enddo

             call tridiagsolve(bbk,cck,ddk,ffk,kl)

             do n=1,5
                do k=2,kl
                   dw(i,j,k,n)=ffk(k,n)
                enddo
             enddo

          enddo
       enddo
    endif

    !       Multiply by T_zeta

    do k=2,kl
       do j=2,jl
          do i=2,il
             uvel  = w(i,j,k,ivx)
             vvel  = w(i,j,k,ivy)
             wvel  = w(i,j,k,ivz)

             rk1  = half*(sk(i,j,k,1) + sk(i,j,k-1,1))
             rk2  = half*(sk(i,j,k,2) + sk(i,j,k-1,2))
             rk3  = half*(sk(i,j,k,3) + sk(i,j,k-1,3))

             rk = sqrt(rk1*rk1+rk2*rk2+rk3*rk3)
             uu = uvel*rk1+vvel*rk2+wvel*rk3

             rk1  = rk1/rk
             rk2  = rk2/rk
             rk3  = rk3/rk

             uvw   = half*(uvel*uvel+vvel*vvel+wvel*wvel)
             cijkinv = sqrt(w(i,j,k,irho)/gamma(i,j,k)/p(i,j,k))
             alph  = w(i,j,k,irho)*cijkinv*sqrt2inv
             xfact = two/cijkinv

             ge=gamma(i,j,k)*w(i,j,k,irhoE)/w(i,j,k,irho)-  &
                  (gamma(i,j,k)-one)*uvw

             dw1   = dw(i,j,k,1)
             dw2   = dw(i,j,k,2)
             dw3   = dw(i,j,k,3)
             dw4   = dw(i,j,k,4)*alph
             dw5   = dw(i,j,k,5)*alph

             a1    =  dw1*rk1+dw2*rk2+dw3*rk3+dw4+dw5
             a2    =  half*xfact*(dw4-dw5)
             a3    =  uvw*(rk1*dw1+rk2*dw2+rk3*dw3)

             dw(i,j,k,1)  = a1
             dw(i,j,k,2)  = a1*uvel-w(i,j,k,irho)*(rk3*dw2-rk2*dw3) &
                  +a2*rk1
             dw(i,j,k,3)  = a1*vvel-w(i,j,k,irho)*(rk1*dw3-rk3*dw1) &
                  +a2*rk2
             dw(i,j,k,4)  = a1*wvel-w(i,j,k,irho)*(rk2*dw1-rk1*dw2) &
                  +a2*rk3
             dw(i,j,k,5)  = a3+ w(i,j,k,irho)*       &
                  ((vvel*rk3-wvel*rk2)*dw1            &
                  +(wvel*rk1-uvel*rk3)*dw2            &
                  +(uvel*rk2-vvel*rk1)*dw3)           &
                  +(ge+half*xfact*uu/rk)*dw4 &
                  +(ge-half*xfact*uu/rk)*dw5

          enddo
       enddo
    enddo


    !      For consistency with update.

    do k=2,kl
       do j=2,jl
          do i=2,il
             volfact=-one/vol(i,j,k)
             dw(i,j,k,1)=dw(i,j,k,1)*volfact
             dw(i,j,k,2)=dw(i,j,k,2)*volfact
             dw(i,j,k,3)=dw(i,j,k,3)*volfact
             dw(i,j,k,4)=dw(i,j,k,4)*volfact
             dw(i,j,k,5)=dw(i,j,k,5)*volfact
          enddo
       enddo
    enddo


  end subroutine computedwDADI

  subroutine tridiagsolve(bb,cc,dd,ff,nn)
    use precision
    implicit none
    !
    !      Subroutine arguments
    !
    integer(kind=intType) :: nn
    real(kind=realType), dimension(nn+1,5) :: bb,cc,dd,ff

    !     local variables

    integer(kind=intType) :: m,n
    real(kind=realType) :: d0,d2

    do n=1,5
       m=2
       d0=1./cc(m,n)
       dd(m,n)=dd(m,n)*d0
       ff(m,n)=ff(m,n)*d0


       do m=3,nn
          d2=bb(m,n)
          d0=1./(cc(m,n)-d2*dd(m-1,n))
          ff(m,n)=(ff(m,n)-d2*ff(m-1,n))*d0
          dd(m,n)=dd(m,n)*d0
       enddo


       do m=nn-1,2,-1
          ff(m,n)=ff(m,n)-dd(m,n)*ff(m+1,n)
       enddo

    enddo


  end subroutine tridiagsolve


  subroutine residualAveraging
    !
    !       Implicit residual smoothing is a simple procedure that
    !       replaces the residual at each point by a weighted sum of all
    !       of the residuals in the block (although the residuals that are
    !       closer to the cell under consideration are weighted more
    !       heavily). This smoothing can be applied explicitly, but may
    !       result in zero smoothed residuals for non-zero initial
    !       residual modes.  For this reason, the smoothing is applied
    !       implicitly in the following form:
    !       -epz R{i+1} + (1 + 2 epz) R{i} -epz R{i-1} = r{i}
    !       Where r{i} is the original residual at point i, and R{i} is
    !       the implicitly smoothed residual at point i.  The analysis for
    !       the 1-D scalar convection-diffusion equation shows that if
    !       Epz >= (1/4)*((lambda/lambda*)^2 -1),
    !       where lambda is the cfl number desired to be used, and
    !       lambda* is the CFL limit of the unsmoothed scheme, the scheme
    !       can be made unconditionally stable (arbitrarily large lambda).
    !       In practice, lambda = 6-8 is common for Euler solutions.  For
    !       RANS solutions lambda = 3-4 is what we have used in practice
    !       resulting in a slight improvement in convergence rate, but,
    !       more importantly, an increase in the robustness of the solver.
    !       Note that this theoretical result can be shown for infinite
    !       1-D problems, but also for finite-periodic 1-D problems and
    !       finite-size 1-D problems (i.e. with block boundaries).  Such
    !       theoretical results are not available for 3-D cases, where the
    !       scheme is applied in an ADI fashion:
    !       (1 -epzI d_ii)(1 -epzJ d_jj)(1 -epzK d_kk) r = r
    !       Where d_ii, d_jj, d_kk are second difference operators in each
    !       of the mesh coordinate directions.
    !       For each of the coordinate direction solves, the initial
    !       matrix problem is of the form:
    !         -                                             - - -   - -
    !         | (1+2 epz)   -epz                            | |r|   |r|
    !         |   -epz    (1 +2 epz)    -epz                | |r|   |r|
    !         |             -epz       (1 + 2 epz)   -epz   | |r| = |r|
    !         |                 .           .           .   | |.|   |.|
    !         |                   .            .          . | |.|   |.|
    !         -                                             - - -   - -
    !       And after the forward elimination phase a normalization is
    !       applied so the result looks like:
    !         -                   - - -   - -
    !         |  1  -d            | |r|   |r|
    !         |  0   1  -d        | |r|   |r|
    !         |      0   1  -d    | |r| = |r|
    !         |       .   .   .   | |.|   |.|
    !         |          .  .   . | |.|   |.|
    !         -                   - - -   - -
    !       Which can then be used with a straightforward backsolve to
    !       obtain the answer.
    !       It is assumed that the pointers in blockPointers already
    !       point to the correct block.
    !
    use constants
    use blockPointers, only : nx, ny, nz, il, jl, kl, dw, p, iBlank
    use inputIteration, only: cfl, cflCoarse, cflLimit, smoop
    use flowVarRefState, only : pInfCorr, nwf
    use iteration, only : currentLevel

    implicit none
    !
    !      Local variables.
    !
    integer(kind=intType) :: i, j, k, l

    real(kind=realType), parameter :: b = 2.0_realType

    real(kind=realType) :: currentCfl, rfl0, plim
    real(kind=realType) :: dpi, dpj, dpk, r
    real(kind=realType), dimension(il,max(jl,kl)) :: epz, d, t, rfl


    !      rfl0 is a measure of the ratio lambda/lambda*
    !
    currentCfl = cflCoarse
    if (currentLevel == 1) then
       currentCfl = cfl
    end if

    rfl0  = half*currentCfl/cflLimit

    plim  = 0.001_realType*pInfCorr

    !       Smoothing in the i-direction. Only done when enough cells are
    !       present in the i-direction.
    !
    if(nx > 1) then

       do k=2,kl

          ! Compute smoothing coeficients

          do j=2,jl
             do i=2,il
                dpi = abs(p(i+1,j,k) - two*p(i,j,k) + p(i-1,j,k)) &
                     /    (p(i+1,j,k) + two*p(i,j,k) + p(i-1,j,k) + plim)
                dpj = abs(p(i,j+1,k) - two*p(i,j,k) + p(i,j-1,k)) &
                     /    (p(i,j+1,k) + two*p(i,j,k) + p(i,j-1,k) + plim)
                dpk = abs(p(i,j,k+1) - two*p(i,j,k) + p(i,j,k-1)) &
                     /    (p(i,j,k+1) + two*p(i,j,k) + p(i,j,k-1) + plim)
                rfl(i,j) = one/(one + b*(dpi  +dpj  +dpk))
             end do
          end do

          do j=2,jl
             do i=2,nx
                r = rfl0*(rfl(i,j) +rfl(i+1,j))
                epz(i,j) = fourth*smoop*dim(r*r,one)*max(real(iblank(i,j,k), realType), zero)
             end do
          end do

          ! Zero out coefficients for boundary condition treatment

          do j=2,jl
             epz(1,j)  = zero
             epz(il,j) = zero
             d(1,j)    = zero
          end do

          ! Compute coefficients for forward elimination process

          do i=2,il
             do j=2,jl
                t(i,j) = one &
                     / (one +epz(i,j) +epz(i-1,j) -epz(i-1,j)*d(i-1,j))
                d(i,j) = t(i,j)*epz(i,j)
             end do
          end do

          ! Apply same transformation to the rhs vector of residuals

          do i=2,il
             do j=2,jl
                do l=1,nwf
                   dw(i,j,k,l) = t(i,j) &
                        * (dw(i,j,k,l) +epz(i-1,j)*dw(i-1,j,k,l))
                end do
             end do
          end do

          ! Backsolve operation.  Smoothed residuals are left
          !  in dw(i,j,k,l)

          do i=nx,2,-1
             do j=2,jl
                do l=1,nwf
                   dw(i,j,k,l) = dw(i,j,k,l) +d(i,j)*dw(i+1,j,k,l)
                end do
             end do
          end do

       enddo
    endif
    !
    !       Smoothing in the j-direction. Only done when enough cells are
    !       present in the j-direction.
    !
    if(ny > 1) then

       do k=2,kl

          ! Compute smoothing coeficients

          do j=2,jl
             do i=2,il
                dpi = abs(p(i+1,j,k) - two*p(i,j,k) + p(i-1,j,k)) &
                     /    (p(i+1,j,k) + two*p(i,j,k) + p(i-1,j,k) + plim)
                dpj = abs(p(i,j+1,k) - two*p(i,j,k) + p(i,j-1,k)) &
                     /    (p(i,j+1,k) + two*p(i,j,k) + p(i,j-1,k) + plim)
                dpk = abs(p(i,j,k+1) - two*p(i,j,k) + p(i,j,k-1)) &
                     /    (p(i,j,k+1) + two*p(i,j,k) + p(i,j,k-1) + plim)
                rfl(i,j) = one/(one + b*(dpi  +dpj  +dpk))
             end do
          end do

          do j=2,ny
             do i=2,il
                r = rfl0*(rfl(i,j) +rfl(i,j+1))
                epz(i,j) = fourth*smoop*dim(r*r,one)*max(real(iblank(i,j,k), realType), zero)
             end do
          end do

          ! Zero out coefficients for boundary condition treatment

          do i=2,il
             epz(i,1)  = zero
             epz(i,jl) = zero
             d(i,1)    = zero
          end do

          ! Compute coefficients for forward eliMination process

          do j=2,jl
             do i=2,il
                t(i,j) = one &
                     / (one +epz(i,j) +epz(i,j-1) -epz(i,j-1)*d(i,j-1))
                d(i,j) = t(i,j)*epz(i,j)
             end do
          end do

          ! Apply same transformation to the rhs vector of residuals

          do j=2,jl
             do i=2,il
                do l=1,nwf
                   dw(i,j,k,l) = t(i,j) &
                        * (dw(i,j,k,l) +epz(i,j-1)*dw(i,j-1,k,l))
                end do
             end do
          end do

          ! Backsolve operation.  Smoothed residuals are left
          !  in dw(i,j,k,l)

          do j=ny,2,-1
             do i=2,il
                do l=1,nwf
                   dw(i,j,k,l) = dw(i,j,k,l) +d(i,j)*dw(i,j+1,k,l)
                end do
             end do
          end do

       enddo
    endif
    !
    !       Smoothing in the k-direction. Only done when enough cells are
    !       present in the k-direction.
    !
    if(nz > 1) then

       do j=2,jl

          ! Compute smoothing coeficients

          do k=2,kl
             do i=2,il
                dpi = abs(p(i+1,j,k) - two*p(i,j,k) + p(i-1,j,k)) &
                     /    (p(i+1,j,k) + two*p(i,j,k) + p(i-1,j,k) + plim)
                dpj = abs(p(i,j+1,k) - two*p(i,j,k) + p(i,j-1,k)) &
                     /    (p(i,j+1,k) + two*p(i,j,k) + p(i,j-1,k) + plim)
                dpk = abs(p(i,j,k+1) - two*p(i,j,k) + p(i,j,k-1)) &
                     /    (p(i,j,k+1) + two*p(i,j,k) + p(i,j,k-1) + plim)
                rfl(i,k) = one/(one + b*(dpi  +dpj  +dpk))
             end do
          end do

          do k=2,nz
             do i=2,il
                r = rfl0*(rfl(i,k) +rfl(i,k+1))
                epz(i,k) = fourth*smoop*dim(r*r,one)*max(real(iblank(i,j,k), realType), zero)
             end do
          end do

          ! Zero out coefficients for boundary condition treatment

          do i=2,il
             epz(i,1)  = zero
             epz(i,kl) = zero
             d(i,1)    = zero
          end do

          ! Compute coefficients for forward eliMination process

          do k=2,kl
             do i=2,il
                t(i,k) = one &
                     / (one +epz(i,k) +epz(i,k-1) -epz(i,k-1)*d(i,k-1))
                d(i,k) = t(i,k)*epz(i,k)
             end do
          end do

          ! Apply same transformation to the rhs vector of residuals

          do k=2,kl
             do i=2,il
                do l=1,nwf
                   dw(i,j,k,l) = t(i,k) &
                        * (dw(i,j,k,l) +epz(i,k-1)*dw(i,j,k-1,l))
                end do
             end do
          end do

          ! Backsolve operation.  Smoothed residuals are left
          !  in dw(i,j,k,l)

          do k=nz,2,-1
             do i=2,il
                do l=1,nwf
                   dw(i,j,k,l) = dw(i,j,k,l) +d(i,k)*dw(i,j,k+1,l)
                end do
             end do
          end do

       enddo
    endif

  end subroutine residualAveraging
#endif
end module residuals<|MERGE_RESOLUTION|>--- conflicted
+++ resolved
@@ -155,11 +155,7 @@
              ! if full visc is true, also need full viscous terms, even if
              ! lumpedDiss is true
              call computeSpeedOfSoundSquared
-<<<<<<< HEAD
-             if (viscPC .or. fullVisc) then
-=======
              if (viscPC) then 
->>>>>>> ca9023f6
                 call allNodalGradients
                 call viscousFlux
              else
