--- conflicted
+++ resolved
@@ -26,22 +26,20 @@
   use communication
   implicit none
 
-
-  real(kind=realType) :: value
-  ! Boring Variables
+  ! Woring Variables
 
   integer(kind=intType) :: nn,level,sps
-  integer(kind=intType) :: i,j,k,l,m,n,ierr,liftindex
+  integer(kind=intType) :: i,j,k,ierr,liftindex
 
   ! Temporary Real Arrays:
   real(kind=realType), dimension(:,:,:,:), allocatable :: V_wind,fvw
   real(kind=realType), dimension(:,:,:), allocatable :: ds,dH,du_ir,res
-  real(kind=realType) :: gm1,fact
+  real(kind=realType) :: gm1
   real(kind=realType) :: alpha,beta
 
   ! Expansion Coefficients:
   real(kind=realType) :: ffp1,ffs1,ffh1,ffp2,ffs2,ffh2,ffps2,ffph2,ffsh2
-  real(kind=realType) :: uouinf,ovfact,a,vref
+
   ! Ratios used in expansion:
   real(kind=realType) :: dPoP,dSoR,dHou2
 
@@ -52,12 +50,8 @@
   real(kind=realType) :: qsp, qsm, rqsp, rqsm, porVel, porFlux
   real(kind=realType) :: pa, fs, sFace, vnp, vnm
   real(kind=realType) :: wx, wy, wz, rvol
-  real(kind=realType) :: vp1,vm1,v(3),left,right,face,v1(3),v2
+
   ! Define coefficients:
-  !mach needs to be mach+machgrid I think...
-  
-  gm1 = gammaConstant - 1.0_realType
-
   ffp1 = -1/(gammaConstant*Mach**2)
   ffs1 = -1/(gammaConstant*Mach**2)
   ffh1 = 1.0
@@ -69,20 +63,11 @@
   ffps2 = -(1 + gm1*Mach**2)/(gammaConstant**2*Mach**4)
   ffph2 = 1/(gammaConstant * Mach**2)
   ffsh2 = 1/(gammaConstant * Mach**2)
-!    print *,'coefficients',ffp1,ffs1,ffh1
-!    print *,'coefficients2',ffp2,ffs2,ffh2
-!    print *,'coefficients3',ffps2,ffph2,ffsh2
-!    print *, 'uinf:',uinf
-!    print *,'Pinf:',Pinf
-!    print *,'rhoinf:',rhoinf
-!    print *,'Gam:',GammaConstant
-!    print *,'RGas:',RGas
-   call getDirAngle(velDirFreeStream,liftDirection,liftIndex,alpha,beta)
-
-!   print *,'alpha,beta:',alpha,beta
+
+  call getDirAngle(velDirFreeStream,liftDirection,liftIndex,alpha,beta)
 
   level = 1
-  
+  gm1 = gammaConstant - 1.0_realType
   drag_local = 0.0
   do nn=1,nDom
      do sps=1,nTimeIntervalsSpectral
@@ -95,180 +80,33 @@
                  du_ir(0:ib,0:jb,0:kb),&
                  fvw(0:ib,0:jb,0:kb,3),&
                  res(0:ib,0:jb,0:kb))
-        V_wind(:,:,:,:) = 0.0
-        ds(:,:,:) = 0.0
-        dH(:,:,:) = 0.0
-        du_ir(:,:,:) = 0.0
-        fvw(:,:,:,:) = 0.0
         res(:,:,:) = 0.0
         ! Loop over owned cells + 1 level of halos:
 
-        if (myid == 0 .and. nn==1) then
-           print *,'nx,ny,nz:',nx,ny,nz
-           print *,'il,jl,kl:',il,jl,kl
-           print *,'ie,je,ke:',ie,je,ke
-           print *,'ib,jb,kb:',ib,jb,kb
-        end if
-
-
-        do k=1,ke
-           do j=1,je
-              do i=1,ie
-                 !make w relative velocity????w-sface?
+
+        do k=1,nz
+           do j=1,ny
+              do i=1,nx                 
                  ! Compute the three components of the wind-oriented velocities:
-                 call getWindAxis(w(i,j,k,ivx:ivz),V_wind(i,j,k,:),alpha,liftIndex)
-
+                 call getWindAxis(w(i,j,k,ivx:ivz),V_wind(i,j,k,:),alpha)
+                 
                  !The variation of Entropy wrt the free stream:
                  ds(i,j,k) = (RGas/gm1)*log((P(i,j,k)/Pinf)*(rhoInf/w(i,j,k,iRho))**gammaConstant)
 
                  ! The variation of Stagnation Enthalpy relative to free stream:
                  dH(i,j,k) = (gammaConstant/gm1)*(P(i,j,k)/w(i,j,k,iRho)-Pinf/rhoinf) + &
-                      0.5*(V_wind(i,j,k,1)**2 + V_wind(i,j,k,2)**2 + V_wind(i,j,k,3)**2 - Uinf**2)
+                      0.5*(( V_wind(i,j,k,1)**2 + V_wind(i,j,k,2)**2 + V_wind(i,j,k,3)**2) - Uinf**2)
+                 
 
                  dPoP = (P(i,j,k)-Pinf)/Pinf
                  dSoR = ds(i,j,k)/RGas
                  dHou2 = dH(i,j,k)/Uinf**2
 
-                 du_ir(i,j,k)= uinf*sqrt(1 + 2*dH(i,j,k)/uinf**2 - 2/(gm1*Mach**2)*((dPoP + 1)**(gm1/gammaConstant)*exp(dSoR*(gm1/gammaconstant))-1))-uinf
-                 !du_ir(i,j,k)= uinf*sqrt(1 + 2*dH(i,j,k)/uinf**2 - 2/(gm1*Mach**2)*(exp(dSoR)**(gm1/gammaConstant)-1))-uinf
-                 
-!                  du_ir(i,j,k) = uInf*(ffp1*dPoP + ffs1*dSoR + ffH1*dHou2 + &
-!                                       ffp2*dPoP + ffs2*dSoR + ffH2*dHou2 + &
-!                                       ffps2*dPoP*dSoR + ffph2*dPoP*dHou2 + ffsh2*dSoR*dHou2)
-                 
-
-
-                 !if (myid == 0) then
-                    !print *,ds(i,j,k)
-                    !print *,dH(i,j,k)
-                  !  print *,du_ir(i,j,k)
-                 !end if
-                 vRef =sqrt(gammaInf*pRef/rhoRef)/sqrt(gammaInf*pInf/rhoInf)
-                 !fvw(i,j,k,:) = -w(i,j,k,iRho) * du_ir(i,j,k) * V_wind(i,j,k,:)
-                 fvw(i,j,k,:) = -w(i,j,k,iRho)*rhoref * v_wind(i,j,k,1) * V_wind(i,j,k,:)*vref**2
-                 !fvw(i,j,k,:) = w(i,j,k,ivx:ivz)
-                 !fvw(i,j,k,:) = 1.0
-!                  if (isnan(sum(fw(i,j,k,:)))) then
-!                     fw(i,j,k,:) = 0.0
-!                  end if
-              end do
-           end do
-        end do
-
-!         do k=2,kl
-!            do j=1,je
-!               do i=2,il
-!                  !make w relative velocity????w-sface?
-!                  ! Compute the three components of the wind-oriented velocities:
-!                  call getWindAxis(w(i,j,k,ivx:ivz),V_wind(i,j,k,:),alpha,liftIndex)
-
-!                  !The variation of Entropy wrt the free stream:
-!                  ds(i,j,k) = (RGas/gm1)*log((P(i,j,k)/Pinf)*(rhoInf/w(i,j,k,iRho))**gammaConstant)
-
-!                  ! The variation of Stagnation Enthalpy relative to free stream:
-!                  dH(i,j,k) = (gammaConstant/gm1)*(P(i,j,k)/w(i,j,k,iRho)-Pinf/rhoinf) + &
-!                       0.5*(V_wind(i,j,k,1)**2 + V_wind(i,j,k,2)**2 + V_wind(i,j,k,3)**2 - Uinf**2)
-
-!                  dPoP = (P(i,j,k)-Pinf)/Pinf
-!                  dSoR = ds(i,j,k)/RGas
-!                  dHou2 = dH(i,j,k)/Uinf**2
-
-!                  !du_ir(i,j,k)= uinf*sqrt(1 + 2*dH(i,j,k)/uinf**2 - 2/(gm1*Mach**2)*((dPoP + 1)**(gm1/gammaConstant)*exp(dSoR)**(gm1/gammaconstant)-1))-uinf
-!                  du_ir(i,j,k)= uinf*sqrt(1 + 2*dH(i,j,k)/uinf**2 - 2/(gm1*Mach**2)*(exp(dSoR)**(gm1/gammaConstant)-1))-uinf
-
-!                  if (isnan(du_ir(i,j,k))) then
-!                     print *,myid,i,j,k
-!                     print *,il,jl,kl
-!                     du_ir(i,j,k) = 0.0
-!                  end if
-
-
-
-!                  fvw(i,j,k,:) = -w(i,j,k,iRho) * du_ir(i,j,k) * V_wind(i,j,k,:)
-
-
-!               end do
-!            end do
-!         end do
-
-!         do k=1,ke
-!            do j=2,jl
-!               do i=2,il
-!                  !make w relative velocity????w-sface?
-!                  ! Compute the three components of the wind-oriented velocities:
-!                  call getWindAxis(w(i,j,k,ivx:ivz),V_wind(i,j,k,:),alpha,liftIndex)
-
-!                  !The variation of Entropy wrt the free stream:
-!                  ds(i,j,k) = (RGas/gm1)*log((P(i,j,k)/Pinf)*(rhoInf/w(i,j,k,iRho))**gammaConstant)
-
-!                  ! The variation of Stagnation Enthalpy relative to free stream:
-!                  dH(i,j,k) = (gammaConstant/gm1)*(P(i,j,k)/w(i,j,k,iRho)-Pinf/rhoinf) + &
-!                       0.5*(V_wind(i,j,k,1)**2 + V_wind(i,j,k,2)**2 + V_wind(i,j,k,3)**2 - Uinf**2)
-
-!                  dPoP = (P(i,j,k)-Pinf)/Pinf
-!                  dSoR = ds(i,j,k)/RGas
-!                  dHou2 = dH(i,j,k)/Uinf**2
-
-!                  !du_ir(i,j,k)= uinf*sqrt(1 + 2*dH(i,j,k)/uinf**2 - 2/(gm1*Mach**2)*((dPoP + 1)**(gm1/gammaConstant)*exp(dSoR)**(gm1/gammaconstant)-1))-uinf
-!                  du_ir(i,j,k)= uinf*sqrt(1 + 2*dH(i,j,k)/uinf**2 - 2/(gm1*Mach**2)*(exp(dSoR)**(gm1/gammaConstant)-1))-uinf
- 
-!                  if (isnan(du_ir(i,j,k))) then
-!                     print *,myid,i,j,k
-!                     print *,il,jl,kl
-!                     du_ir(i,j,k) = 0.0
-!                  end if
-                 
-!                 fvw(i,j,k,:) = -w(i,j,k,iRho) * du_ir(i,j,k) * V_wind(i,j,k,:)
-                
-!               end do
-!            end do
-!         end do
-
-!        print *,'myid sum:',myid,sum(fvw(:,:,:,:))
-
-
-
-
-!                  du_ir(i,j,k) = uInf*(ffp1*dPoP + ffs1*dSoR + ffH1*dHou2 + &
-!                                       ffp2*dPoP + ffs2*dSoR + ffH2*dHou2 + &
-!                                       ffps2*dPoP*dSoR + ffph2*dPoP*dHou2 + ffsh2*dSoR*dHou2)
-
-
-!                  if (myid == 0 .and. nn==1 .and. i==2 .and. j==2 .and. k==2) then
-!                     print *,'Check ds calc:'
-!                     print *,'RGas=',RGas
-!                     print *,'gm1=',gm1
-!                     print *,'P=',P(i,j,k)
-!                     print *,'Pinf=',Pinf
-!                     print *,'rhoInf=',rhoInf
-!                     print *,'rho=',w(i,j,k,iRho)
-!                     print *,'ds=',ds(i,j,k)
-!                     print *,'Vwind[0]=',V_wind(i,j,k,1)
-!                     print *,'Vwind[1]=',V_wind(i,j,k,2)
-!                     print *,'Vwind[2]=',V_wind(i,j,k,3)
-!                     print *,'dH=',dH(i,j,k)
-!                     print *,'du1=',uouinf
-!                     print *,'du2=',du_ir(i,j,k)
-!                  end if
-
-!                  if (myid == 0 .and. nn==1 .and. i==2 .and. j==2 .and. k==2) then
-!                     print *,'P=',P(i,j,k)
-!                     print *,'RGas=',RGas
-!                     print *,'Pinf=',Pinf
-!                     print *,'rhoInf=',rhoInf
-!                     print *,'rho=',w(i,j,k,iRho)
-!                     print *,'ds=',ds(i,j,k)
-!                     print *,'V_wind(1)=',V_wind(i,j,k,1)
-!                     print *,'V_wind(2)=',V_wind(i,j,k,2)
-!                     print *,'V_wind(3)=',V_wind(i,j,k,3)
-!                     print *,'Uinf=',uinf
-!                     print *,'dH=',dH(i,j,k)
-!                     print *,'one=',uouinf
-!                     print *,'two=',du_ir(i,j,k)
-!                  end if
-
-                 !print *,uouinf,du_ir(i,j,k)
-                 
+                 du_ir(i,j,k) = uInf*(ffp1*dPoP + ffs1*dSoR + ffH1*dHou2 + &
+                                      ffp2*dPoP + ffs2*dSoR + ffH2*dHou2 + &
+                                      ffps2*dPoP*dSoR + ffph2*dPoP**dHou2 + ffsh2*dSoR*dHou2)
+                 
+
                  ! We should now be in a position to integrate the
                  ! irreversible drag over the volume:
                  !         /
@@ -277,65 +115,114 @@
                  !          V
 
                  ! produce the fvw vector:
-                 !fvw(i,j,k,:) = -w(i,j,k,iRho) * du_ir(i,j,k) * V_wind(i,j,k,:)
-                 !fvw(i,j,k,:) = 1.0
-                 !print *,myid,nn,du_ir(i,j,k)
-!                  if (myid == 0) then
-!                     print *,i,j,k
-!                     print *,fvw(i,j,k,:)
-!                  end if
-!               end do
-!            end do
-!         end do
-
-
-        do k=2,kl
-           n = k -1
-           do j=2,jl
-              m = j -1
-              do i=2,il
-                 l = i -1
-
-                 ! I Left
-                 v = (fvw(i,j,k,:)+fvw(i-1,j,k,:))*0.5
-                 face  = v(1)*sI(l,j,k,1) + v(2)*sI(l,j,k,2) + v(3)*sI(l,j,k,3)
-                 res(i,j,k) = res(i,j,k) - face*porI(l,j,k)
-
-                 ! I Right
-                 v = (fvw(i+1,j,k,:)+fvw(i,j,k,:))*0.5
-                 face  = v(1)*sI(i,j,k,1) + v(2)*sI(i,j,k,2) + v(3)*sI(i,j,k,3)
-                 res(i,j,k) = res(i,j,k) + face*porI(i,j,k)
-
-                 ! J Left
-                 v = (fvw(i,j,k,:)+fvw(i,j-1,k,:))*0.5
-                 face  = v(1)*sJ(i,m,k,1) + v(2)*sJ(i,m,k,2) + v(3)*sJ(i,m,k,3)
-                 res(i,j,k) = res(i,j,k) - face*porJ(i,m,k)
-
-                 ! J Right
-                 v = (fvw(i,j+1,k,:)+fvw(i,j,k,:))*0.5
-                 face  = v(1)*sJ(i,j,k,1) + v(2)*sJ(i,j,k,2) + v(3)*sJ(i,j,k,3)
-                 res(i,j,k) = res(i,j,k) + face*porJ(i,j,k)
-
-                 ! K Left
-                 v = (fvw(i,j,k,:)+fvw(i,j,k-1,:))*0.5
-                 face  = v(1)*sK(i,j,n,1) + v(2)*sK(i,j,n,2) + v(3)*sK(i,j,n,3)
-                 res(i,j,k) = res(i,j,k) - face*porK(i,j,n)
-
-                 ! K Right
-                 v = (fvw(i,j,k+1,:)+fvw(i,j,k,:))*0.5
-                 face  = v(1)*sK(i,j,k,1) + v(2)*sK(i,j,k,2) + v(3)*sK(i,j,k,3)
-                 res(i,j,k) = res(i,j,k) + face*porK(i,j,k)
-
+                 fvw(i,j,k,:) = -w(i,j,k,iRho) * du_ir(i,j,k) * V_wind(i,j,k,:)
               end do
            end do
         end do
-        ! Now we have the divergence of fvw computed in res, we simply sum up the contributions:
-
-        !print *,'b,d:',nbkglobal,sum(fvw)
+
+        sFace = zero
         do k=2,kl
            do j=2,jl
               do i=2,il
-                 drag_local = drag_local + res(i,j,k)
+                 ! Fluxes in I
+                 vnp = fvw(i+1,j,k,1)*sI(i,j,k,1) + fvw(i+1,j,k,2)*sI(i,j,k,2) + fvw(i+1,j,k,3)*sI(i,j,k,3)
+                 vnm = fvw(i  ,j,k,1)*sI(i,j,k,1) + fvw(i  ,j,k,2)*sI(i,j,k,2) + fvw(i  ,j,k,3)*sI(i,j,k,3)
+                 
+                 if( addGridVelocities ) sFace = sFaceI(i,j,k)
+
+                 porVel  = one
+                 porFlux = half
+                 if(porI(i,j,k) == noFlux)    porFlux = zero
+                 if(porI(i,j,k) == boundFlux) then
+                    porVel = zero
+                    vnp    = sFace
+                    vnm    = sFace
+                 endif
+
+                 ! Incorporate porFlux in porVel.
+
+                 porVel = porVel*porFlux
+
+                 ! Compute the normal velocities relative to the grid for
+                 ! the face as well as the mass fluxes.
+                 
+                 qsp = (vnp -sFace)*porVel
+                 qsm = (vnm -sFace)*porVel
+
+                 fs = qsp + qsm
+
+                 res(i+1,j,k) = res(i+1,j,k) - fs
+                 res(i  ,j,k) = res(i+1,j,k) + fs
+
+                 ! Fluxes in J
+                 vnp = fvw(i,j+1,k,1)*sJ(i,j,k,1) + fvw(i,j+1,k,2)*sJ(i,j,k,2) + fvw(i,j+1,k,3)*sJ(i,j,k,3)
+                 vnm = fvw(i,j  ,k,1)*sJ(i,j,k,1) + fvw(i,j  ,k,2)*sJ(i,j,k,2) + fvw(i,j  ,k,3)*sJ(i,j,k,3)
+                 
+                 if( addGridVelocities ) sFace = sFaceJ(i,j,k)
+
+                 porVel  = one
+                 porFlux = half
+                 if(porJ(i,j,k) == noFlux)    porFlux = zero
+                 if(porJ(i,j,k) == boundFlux) then
+                    porVel = zero
+                    vnp    = sFace
+                    vnm    = sFace
+                 endif
+
+                 ! Incorporate porFlux in porVel.
+
+                 porVel = porVel*porFlux
+
+                 ! Compute the normal velocities relative to the grid for
+                 ! the face as well as the mass fluxes.
+                 
+                 qsp = (vnp -sFace)*porVel
+                 qsm = (vnm -sFace)*porVel
+
+                 fs = qsp + qsm
+
+                 res(i,j+1,k) = res(i,j+1,k) - fs
+                 res(i,j  ,k) = res(i,j  ,k) + fs
+
+                 ! Fluxes in K
+                 vnp = fvw(i,j,k+1,1)*sK(i,j,k,1) + fvw(i,j,k+1,2)*sK(i,j,k,2) + fvw(i,j,k+1,3)*sK(i,j,k,3)
+                 vnm = fvw(i,j,k  ,1)*sK(i,j,k,1) + fvw(i,j,k  ,2)*sK(i,j,k,2) + fvw(i,j,k  ,3)*sK(i,j,k,3)
+                 
+                 if( addGridVelocities ) sFace = sFaceK(i,j,k)
+
+                 porVel  = one
+                 porFlux = half
+                 if(porK(i,j,k) == noFlux)    porFlux = zero
+                 if(porK(i,j,k) == boundFlux) then
+                    porVel = zero
+                    vnp    = sFace
+                    vnm    = sFace
+                 endif
+
+                 ! Incorporate porFlux in porVel.
+
+                 porVel = porVel*porFlux
+
+                 ! Compute the normal velocities relative to the grid for
+                 ! the face as well as the mass fluxes.
+                 
+                 qsp = (vnp -sFace)*porVel
+                 qsm = (vnm -sFace)*porVel
+
+                 fs = qsp + qsm
+
+                 res(i,j,k+1) = res(i,j,k+1) - fs
+                 res(i,j,k  ) = res(i,j,k  ) + fs
+
+              end do
+           end do
+        end do
+
+        ! Now we have the divergence of fvw computed in res, we simply sum up the contributions:
+        do k=2,kl
+           do j=2,jl
+              do i=2,il
+                 drag_local = drag_local + res(i,j,k)*vol(i,j,k)
               end do
            end do
         end do
@@ -347,40 +234,22 @@
 
   ! Reduce the drag to root proc:
   call mpi_reduce(drag_local,drag,1,sumb_real,mpi_sum,0,SUmb_comm_world,ierr)
-<<<<<<< HEAD
 
 !   if (myid == 0) then
 !      print *,'Irreversable drag:',drag
 !   end if
-=======
-  fact = two/(gammaInf*pInf*MachCoef*MachCoef &
-            *surfaceRef*LRef*LRef)
-  a = sqrt(gammaInf*pRef/rhoRef)
-  ovfact = 0.5*rhoref*(machCoef*a)**2*surfaceRef
-  !fact = two/(surfaceRef)
-  if (myid == 0) then
-     print *,'fact',fact,ovfact
-  end if
-  !print *,'factff',fact,two,gammaInf,pInf,pRef,MachCoef,MachCoef,surfaceRef,LRef,LRef
-  if (myid == 0) then
-     print *,'Irreversable drag:',drag
-     print *,'Irreversable CD',drag*fact,drag/ovfact
-  end if
-  value = drag/ovfact
->>>>>>> afcd56eb
 
 end subroutine farFieldDrag
 
-subroutine getWindAxis(V1,V2,alpha,liftIndex)
+subroutine getWindAxis(V1,V2,alpha)
 
   ! Return vector V1 specified in body axis frame in wind axis frame. Only works for alpha (and not beta)
   use constants
   
   real(kind=realType) :: V1(3),V2(3),alpha
-  integer(kind=intType)::liftIndex
-  !print *,'getting wind axis',v1,v2,alpha,liftindex
+
   if (liftIndex == 2) then
-     
+
      call VectorRotation(V2(1),V2(2),V2(3),3, alpha, V1(1),V1(2),v1(3))
 
   else if (liftIndex==3) then
