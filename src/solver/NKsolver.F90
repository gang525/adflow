--- conflicted
+++ resolved
@@ -39,9 +39,6 @@
   implicit none
 #define PETSC_AVOID_MPIF_H
 #include "include/finclude/petsc.h"
-<<<<<<< HEAD
-
-=======
 #include "include/petscversion.h"
 #if PETSC_VERSION_MINOR < 1
 #include "include/finclude/petscvec.h"
@@ -53,15 +50,6 @@
 #include "include/finclude/petscsnes.h"
 #endif
 	
-  ! PETSc Variables
-  PetscFortranAddr   ctx(3)
-  SNES               snes  ! Non-linear solution context
-  Vec                wVec,rVec ! Petsc verion of state and residual vectors
-  Mat                dRdw,dRdwPre  ! Full Jacobian (Matrix Free) and
-                                   ! approximate PC
-  SNESConvergedReason reason
- 
->>>>>>> 26e93e57
   ! Working Variables
   integer(kind=intType) :: ierr,nDimw
   integer(kind=intType) , dimension(:), allocatable :: nnzDiagonal, nnzOffDiag
@@ -166,13 +154,7 @@
 
   NKSolverSetup = .False.
 
-<<<<<<< HEAD
 end subroutine DestroyNKsolver
-=======
-  ! Uncomment for unpreconditioned solver. ONLY FOR DEBUGGING. Also
-  !need to comment out SNESSetJacobian
-  !call PETScOptionsSetValue('-snes_mf',PETSC_NULL_CHARACTER,ierr); call EChk(ierr,__file__,__line__)
->>>>>>> 26e93e57
 
 subroutine NKsolver
   use communication
@@ -196,7 +178,7 @@
   real(kind=realType) :: rhoRes,totalRRes,rhoRes1
 
 
- ! We are going to have to compute what the tolerances should be
+  ! We are going to have to compute what the tolerances should be
   ! since we are going to be using the same convergence criteria as
   ! SUmb originally uses, that is L2Conv and L2ConvRel. This however,
   ! gets a little trickier, since the NKsolver will always be called
@@ -375,8 +357,6 @@
   implicit none
 #define PETSC_AVOID_MPIF_H
 #include "include/finclude/petsc.h"
-<<<<<<< HEAD
-=======
 #include "include/petscversion.h"
 #if PETSC_VERSION_MINOR < 1
 #include "include/finclude/petscvec.h"
@@ -387,7 +367,7 @@
 #include "include/finclude/petscsys.h"
 #include "include/finclude/petscsnes.h"
 #endif
->>>>>>> 26e93e57
+
   SNES           snes
   Mat            dRdw,dRdwPre 
   KSP            ksp,subksp
@@ -455,9 +435,6 @@
 
 #define PETSC_AVOID_MPIF_H
 #include "include/finclude/petsc.h"
-<<<<<<< HEAD
-  
-=======
 #include "include/petscversion.h"
 #if PETSC_VERSION_MINOR < 1
 #include "include/finclude/petscvec.h"
@@ -468,7 +445,7 @@
 #include "include/finclude/petscsys.h"
 #include "include/finclude/petscsnes.h"
 #endif
->>>>>>> 26e93e57
+
   Vec     wVec
   integer(kind=intType) :: ierr,nn,sps,i,j,k,l
   real(kind=realType) :: states(nw)
@@ -557,10 +534,7 @@
   use flowVarRefState
   implicit none
 
-<<<<<<< HEAD
-!#define PETSC_AVOID_MPIF_H
-!#include "include/finclude/petsc.h"
-=======
+
 #define PETSC_AVOID_MPIF_H
 #include "include/finclude/petsc.h"
 #include "include/petscversion.h"
@@ -573,7 +547,7 @@
 #include "include/finclude/petscsys.h"
 #include "include/finclude/petscsnes.h"
 #endif
->>>>>>> 26e93e57
+
 
   Vec     wVec
   integer(kind=intType) :: ierr,nn,sps,i,j,k,l
@@ -600,307 +574,6 @@
   end do
 end subroutine setW
 
-<<<<<<< HEAD
-=======
-subroutine setupNK_KSP_PC2(dRdwPre)
-
-  !     ******************************************************************
-  !     *                                                                *
-  !     * Compute the dRdWPre matrix for the NK Solver                   *
-  !     ******************************************************************
-  !
-  use ADjointVars
-  use blockPointers       ! i/j/kl/b/e, i/j/k/Min/MaxBoundaryStencil
-  use communication       ! procHalo(currentLevel)%nProcSend
-  use inputDiscretization ! spaceDiscr
-  USE inputTimeSpectral   ! nTimeIntervalsSpectral
-  use iteration           ! overset, currentLevel
-  use flowVarRefState     ! nw
-  use inputTimeSpectral   ! spaceDiscr
-  use inputADjoint        !sigma
-  implicit none
-
-#define PETSC_AVOID_MPIF_H
-#include "include/finclude/petsc.h"
-#include "include/petscversion.h"
-#if PETSC_VERSION_MINOR < 1
-#include "include/finclude/petscvec.h"
-#include "include/finclude/petscmat.h"
-#include "include/finclude/petscksp.h"
-#include "include/finclude/petscpc.h"
-#include "include/finclude/petscis.h"
-#include "include/finclude/petscsys.h"
-#include "include/finclude/petscsnes.h"
-#endif
-Mat dRdwPre
-
-!
-  !     Local variables.
-  !
-  integer(kind=intType) :: discr, nHalo,level
-  integer(kind=intType) :: iCell, jCell, kCell
-  integer(kind=intType) :: mm, nn, m, n,idxstate,idxres
-  integer(kind=intType) :: ii, jj, kk, i, j, k,liftIndex,l
-
-  logical :: fineGrid, correctForK, exchangeTurb,secondhalo
-
-  real(kind=realType), dimension(-2:2,-2:2,-2:2,nw,nTimeIntervalsSpectral) :: wAdj, wAdjB
-  real(kind=realType), dimension(-3:2,-3:2,-3:2,3,nTimeIntervalsSpectral)  :: xAdj, xAdjB
-
-  real(kind=realType), dimension(nw,nTimeIntervalsSpectral) :: dwAdj, dwAdjB
-
-  REAL(KIND=REALTYPE) :: machadj, machcoefadj, uinfadj, pinfcorradj
-  REAL(KIND=REALTYPE) :: machadjb, machcoefadjb,machgridadj, machgridadjb
-  REAL(KIND=REALTYPE) :: prefadj, rhorefadj
-  REAL(KIND=REALTYPE) :: pinfdimadj, rhoinfdimadj
-  REAL(KIND=REALTYPE) :: rhoinfadj, pinfadj
-  REAL(KIND=REALTYPE) :: murefadj, timerefadj
-  REAL(KIND=REALTYPE) :: alphaadj, betaadj
-  REAL(KIND=REALTYPE) :: alphaadjb, betaadjb
-  REAL(KIND=REALTYPE), DIMENSION(3) :: rotcenteradj
-  REAL(KIND=REALTYPE), DIMENSION(3) :: rotrateadj 
-  REAL(KIND=REALTYPE) :: rotcenteradjb(3), rotrateadjb(3)
-  REAL(KIND=REALTYPE) :: pointrefadj(3), pointrefadjb(3), rotpointadj(3)&
-       &  , rotpointadjb(3)
-  REAL(KIND=REALTYPE) :: xblockcorneradj(2, 2, 2, 3,nTimeIntervalsSpectral), xblockcorneradjb(2&
-       &  , 2, 2, 3,nTimeIntervalsSpectral)
-
-  integer(kind=intType), dimension(0:nProc-1) :: offsetRecv
-
-  real(kind=realType), dimension(2) :: time
-  real(kind=realType)               :: timeAdjLocal, timeAdj
-  real(kind=realType) :: prefadjb,rhorefadjb, pinfdimadjb,rhoinfdimadjb,&
-       rhoinfadjb,PINFADJB,MUREFADJB,PINFCORRADJB
-  ! dR/dw stencil
-
-  real(kind=realType), dimension(nw,nw,nTimeIntervalsSpectral) :: Aad, Bad, BBad, &
-       Cad, CCad, Dad, DDad, Ead, EEad, Fad, FFad, Gad, GGad
-
-  ! idxmgb - global block row index
-  ! idxngb - global block column index
-
-  integer(kind=intType) :: idxmgb, idxngb,ierr, sps,sps2
-
-  ! idxmgb - array of global row indices
-  ! idxngb - array of global column indices
-
-  integer(kind=intType), dimension(nw) :: idxmg, idxng
-
-  !Reference values of the dissipation coeff for the preconditioner
-  real(kind=realType) :: vis2_ref, vis4_ref
-
-  !
-  !     ******************************************************************
-  !     *                                                                *
-  !     * Begin execution.                                               *
-  !     *                                                                *
-  !     ******************************************************************
-  !
-
-  ! Set the grid level of the current MG cycle, the value of the
-  ! discretization and the logical correctForK.
-  level = 1_intType
-  currentLevel = level
-  !discr        = spaceDiscr
-  fineGrid     = .true.
-  secondHalo = .True.
-  correctForK = .False.
-  rkStage = 0
-
-  call cpu_time(time(1))
-
-  !zero the matrix for dRdWPre Insert call
-  call MatZeroEntries(dRdwPre,ierr)
-  call EChk(ierr,__file__,__line__)
-
-  !store the current values of vis2,vis4 and reset vis2 for preconditioner
-  !method based on (Hicken and Zingg,2008) AIAA journal,vol46,no.11
-  vis2_ref = vis2
-  vis4_ref = vis4
-  !sigma = 4 !setup as an input parameter....
-  !vis2 = vis2_ref+sigma*vis4_ref
-  !vis4 = 0.0
-  lumpedDiss=.True.
-
-  domainLoopAD: do nn=1,nDom
-
-     ! Loop over the number of time instances for this block.
-     spectralLoop: do sps=1,nTimeIntervalsSpectral
-        call setPointersAdj(nn,level,sps)
-
-        ! Loop over location of output (R) cell of residual
-        do kCell = 2, kl
-           do jCell = 2, jl
-              do iCell = 2, il
-                 ! Copy the state w to the wAdj array in the stencil
-               
-                 call copyADjointStencil(wAdj, xAdj,xBlockCornerAdj,alphaAdj,&
-                      betaAdj,MachAdj,machCoefAdj,machGridAdj,iCell, jCell, kCell,&
-                      nn,level,sps,pointRefAdj,rotPointAdj,&
-                      prefAdj,rhorefAdj, pinfdimAdj, rhoinfdimAdj,&
-                      rhoinfAdj, pinfAdj,rotRateAdj,rotCenterAdj,&
-                      murefAdj, timerefAdj,pInfCorrAdj,liftIndex)
-             
-                 Aad(:,:,:)  = zero
-                 Bad(:,:,:)  = zero
-                 Cad(:,:,:)  = zero
-                 Dad(:,:,:)  = zero
-                 Ead(:,:,:)  = zero
-                 Fad(:,:,:)  = zero
-                 Gad(:,:,:)  = zero
-
-                 mLoop: do m = 1, nw      ! Loop over output cell residuals (R)
-                    ! Initialize the seed for the reverse mode
-                    dwAdjb(:,:) = 0.
-                    dwAdjb(m,sps) = 1.
-                    dwAdj(:,:)  = 0.
-                    wAdjb(:,:,:,:,:)  = 0.  !dR(m)/dw
-                    xadjb = 0.
-                    alphaadjb = 0.
-                    betaadjb = 0.
-                    machadjb = 0.
-                    rotrateadjb(:)=0.
-
-                    ! Call the reverse mode of residual computation.
-                    !
-                    !                          dR(iCell,jCell,kCell,l)
-                    ! wAdjb(ii,jj,kk,n) = --------------------------------
-                    !                     dW(iCell+ii,jCell+jj,kCell+kk,n)
-
-                    ! Call reverse mode of residual computation
-
-                    call COMPUTERADJOINT_B(wadj, wadjb, xadj, xadjb, xblockcorneradj, &
-                         &  xblockcorneradjb, dwadj, dwadjb, alphaadj, alphaadjb, betaadj, &
-                         &  betaadjb, machadj, machadjb, machcoefadj, machgridadj, machgridadjb, &
-                         &  icell, jcell, kcell, nn, level, sps, correctfork, secondhalo, prefadj&
-                         &  , rhorefadj, pinfdimadj, rhoinfdimadj, rhoinfadj, pinfadj, rotrateadj&
-                         &  , rotrateadjb, rotcenteradj, rotcenteradjb, pointrefadj, pointrefadjb&
-                         &  , rotpointadj, rotpointadjb, murefadj, timerefadj, pinfcorradj, &
-                         &  liftindex)
-
-
-                    ! Store the block Jacobians (by rows).
-
-                    Aad(m,:,:)  = wAdjB( 0, 0, 0,:,:)
-                    Bad(m,:,:)  = wAdjB(-1, 0, 0,:,:)
-                    Cad(m,:,:)  = wAdjB( 1, 0, 0,:,:)
-                    Dad(m,:,:)  = wAdjB( 0,-1, 0,:,:)
-                    Ead(m,:,:)  = wAdjB( 0, 1, 0,:,:)
-                    Fad(m,:,:)  = wAdjB( 0, 0,-1,:,:)
-                    Gad(m,:,:)  = wAdjB( 0, 0, 1,:,:)
-
-                 enddo mLoop
-
-                 idxmgb = globalCell(iCell,jCell,kCell)
-                 ! >>> center block A < W(i,j,k)
-                 do sps2 = 1,nTimeIntervalsSpectral
-                    idxngb = flowDoms(nn,level,sps2)%globalCell(iCell,jCell,kCell)!idxmgb
-                    call MatSetValuesBlocked(dRdwPre, 1, idxmgb, 1, idxngb, &
-                         Aad(:,:,sps2), ADD_VALUES,ierr)
-                    call EChk(ierr,__file__,__line__)
-                 enddo
-
-                 ! >>> west block B < W(i-1,j,k)
-                 if( (iCell-1) >= 0 ) then
-                    idxngb = globalCell(iCell-1,jCell,kCell)!idxmgb
-                    if (idxngb >=0 .and. idxngb.ne.-5) then
-                       call MatSetValuesBlocked(dRdwPre, 1, idxmgb, 1, idxngb, &
-                            Bad(:,:,sps), ADD_VALUES,ierr)
-                       call EChk(ierr,__file__,__line__)
-                    endif
-                 endif
-
-                 ! >>> east block C < W(i+1,j,k)
-                 if( (iCell+1) <= ib ) then
-                    idxngb = globalCell(iCell+1,jCell,kCell)!idxmgb
-                    if (idxngb<nCellsGlobal*nTimeIntervalsSpectral .and. idxngb.ne.-5) then
-                       call MatSetValuesBlocked(dRdwPre, 1, idxmgb, 1, idxngb, &
-                            Cad(:,:,sps), ADD_VALUES,ierr)
-                       call EChk(ierr,__file__,__line__)
-                    endif
-                 end if
-
-                 ! >>> south block D < W(i,j-1,k)
-                 if( (jCell-1) >= 0 ) then
-                    idxngb = globalCell(iCell,jCell-1,kCell)!idxmgb
-                    if (idxngb>=0 .and. idxngb.ne.-5) then
-                       call MatSetValuesBlocked(dRdwPre, 1, idxmgb, 1, idxngb, &
-                            Dad(:,:,sps), ADD_VALUES,ierr)
-                       call EChk(ierr,__file__,__line__)
-                       
-                    endif
-                 endif
-
-                 ! >>> north block E < W(i,j+1,k)
-                 if( (jCell+1) <= jb ) then
-                    idxngb = globalCell(iCell,jCell+1,kCell)!idxmgb
-                    if (idxngb<nCellsGlobal*nTimeIntervalsSpectral .and. idxngb.ne.-5) then
-                       call MatSetValuesBlocked(dRdwPre, 1, idxmgb, 1, idxngb, &
-                               Ead(:,:,sps), ADD_VALUES,ierr)
-                       call EChk(ierr,__file__,__line__)
-                    endif
-                 end if
-
-                 ! >>> back block F < W(i,j,k-1)
-                 
-                 if( (kCell-1) >= 0 ) then
-                    idxngb = globalCell(iCell,jCell,kCell-1)!idxmgb
-                    if (idxngb>=0 .and. idxngb.ne.-5) then
-                       call MatSetValuesBlocked(dRdwPre, 1, idxmgb, 1, idxngb, &
-                            Fad(:,:,sps), ADD_VALUES,ierr)
-                       call EChk(ierr,__file__,__line__)
-                    endif
-                 endif
-
-                 ! >>> front block G < W(i,j,k+1)
-                 if( (kCell+1) <= kb ) then
-                    idxngb = globalCell(iCell,jCell,kCell+1)!idxmgb
-                    if (idxngb<nCellsGlobal*nTimeIntervalsSpectral .and. idxngb.ne.-5) then
-                       call MatSetValuesBlocked(dRdwPre, 1, idxmgb, 1, idxngb, &
-                            Gad(:,:,sps), ADD_VALUES,ierr)
-                       call EChk(ierr,__file__,__line__)
-                    endif
-                 end if
-              enddo
-           enddo
-        enddo
-     enddo spectralLoop
-     !===============================================================
-
-  enddo domainLoopad
-
-  !Return dissipation Parameters to normal
-  vis2 = vis2_ref
-  vis4 = vis4_ref
-
-  call MatAssemblyBegin(dRdWPre,MAT_FINAL_ASSEMBLY,ierr)
-  call EChk(ierr,__file__,__line__)
-  call MatAssemblyEnd  (dRdWPre,MAT_FINAL_ASSEMBLY,ierr)
-  call EChk(ierr,__file__,__line__)
-#ifdef USE_PETSC_3
-  call MatSetOption(dRdWPre,MAT_NEW_NONZERO_LOCATIONS,PETSC_FALSE,ierr)
-  call EChk(ierr,__file__,__line__)
-#else
-  call MatSetOption(dRdWPre,MAT_NO_NEW_NONZERO_LOCATIONS,ierr)
-  call EChk(ierr,__file__,__line__)
-#endif
-  ! Get new time and compute the elapsed time.
-
-  call cpu_time(time(2))
-  timeAdjLocal = time(2)-time(1)
-
-  ! Determine maximum time using MPI reduce
-  ! with operation mpi_max.
-
-  call mpi_reduce(timeAdjLocal, timeAdj, 1, sumb_real, &
-       mpi_max, 0, SUMB_PETSC_COMM_WORLD, ierr)
-  call EChk(ierr,__file__,__line__)
-  if( myid==0 ) &
-       write(*,20) "Assembling PC matrix time (s) = ", timeAdj
-20 format(a,1x,f8.2)
-end subroutine setupNK_KSP_PC2
-
->>>>>>> 26e93e57
 subroutine setupNK_KSP_PC(dRdwPre)
 
   !     ******************************************************************
