--- conflicted
+++ resolved
@@ -137,30 +137,6 @@
              overCellArea = 1/cellArea
 
              massFlowRateLocal = rhom*vnm*mReDim
-
-
-<<<<<<< HEAD
-                ! Get unit normal vector.
-                ss = ss/cellArea
-                massFlowRateLocal = massFlowRateLocal/timeRef*internalFlowFact*inflowFact
-
-                fx = massFlowRateLocal*ss(1) * vxm
-                fy = massFlowRateLocal*ss(2) * vym
-                fz = massFlowRateLocal*ss(3) * vzm
-
-                FMom(1) = FMom(1) - fx
-                FMom(2) = FMom(2) - fy
-                FMom(3) = FMom(3) - fz
-
-                mx = yc*fz - zc*fy
-                my = zc*fx - xc*fz
-                mz = xc*fy - yc*fx
-
-                MMom(1) = MMom(1) + mx
-                MMom(2) = MMom(2) + my
-                MMom(3) = MMom(3) + mz
-             end if
-=======
              massFlowRate = massFlowRate + massFlowRateLocal
  
              pm = pm*pRef
@@ -244,7 +220,6 @@
              MMom(1) = MMom(1) + mx
              MMom(2) = MMom(2) + my
              MMom(3) = MMom(3) + mz
->>>>>>> 0f87d51b
           end if validTrianlge
        end if
     enddo
