!
!      ******************************************************************
!      *                                                                *
!      * File:          solveState.F90                                  *
!      * Author:        Edwin van der Weide                             *
!      * Starting date: 01-29-2004                                      *
!      * Last modified: 10-31-2007                                      *
!      *                                                                *
!      ******************************************************************
!
subroutine solveState
  !
  !      ******************************************************************
  !      *                                                                *
  !      * solveState computes either the steady or unsteady state        *
  !      * vector for the multigrid level groundLevel, which can be       *
  !      * found in the module iteration.                                 *
  !      *                                                                *
  !      ******************************************************************
  !
  use communication
  use constants
  use NKSolverVars
  use flowVarRefState
  use inputIteration
  use inputPhysics
  use iteration
  use killSignals
  use monitor
  implicit none
  !
  !      Local parameter
  !
  integer(kind=intType), parameter :: nWriteConvHeader = 50
  !
  !      Local variables.
  !
  integer :: ierr


  integer(kind=intType) :: iter, nMGCycles
  real(kind=realType) :: curRes
  character (len=7) :: numberString
  logical :: solve_NK, solve_RK
  real(kind=realType) :: rhoRes1,totalRRes1
  real(kind=realType) :: l2convsave
  !
  !      ******************************************************************
  !      *                                                                *
  !      * Begin execution                                                *
  !      *                                                                *
  !      ******************************************************************
  !
  ! Allocate the memory for cycling.


  allocate(cycling(nMGSteps), stat=ierr)
  if(ierr /= 0)                  &
       call terminate("solveState", &
       "Memory allocation failure for cycling")


  ! Some initializations.

  writeVolume  = .false.
  writeSurface = .false.
  converged    = .false.
  globalSignal = noSignal
  localSignal  = noSignal
  iterTot      = 0

  ! Determine the initial residual.
  rkStage = 0
  currentLevel = groundLevel
  call timeStep(.false.)

  if(turbSegregated .or. turbCoupled) then
     call computeUtau
     call initres(nt1MG, nMGVar)
     call turbResidual
  endif

  call initres(1_intType, nwf)
  call residual

  ! Set the cycle strategy to a single grid iteration.

  nStepsCycling = 1
  cycling(1)    = 0

  ! If single grid iterations must be performed, write a message.

  if(nsgStartup > 0) then

     ! Write a message to stdout that some single grid
     ! iterations will be done. Only processor 0 does this.

     if(myID == 0) then
        write(numberString,"(i6)") nsgStartup
        numberString = adjustl(numberString)
        numberString = trim(numberString)

        if (printIterations) then
           print "(a)", "#"
           print 100, groundLevel, trim(numberString)
           print "(a)", "#"

100        format("# Grid",1X,I1,": Performing",1X,A,1X, "single grid &
                &startup iterations, unless converged earlier")
        end if
     endif

     ! Write the sliding mesh mass flow parameters (not for
     ! unsteady) and the convergence header.


     if(equationMode == steady .or. &
          equationMode == timeSpectral) call writeFamilyMassflow
     if(myID == 0) call convergenceHeader

     ! Determine and write the initial convergence info.

     call convergenceInfo

  endif

  ! Loop over the number of single grid start up iterations.


  singleGrid: do iter=1,nsgStartup

     ! Rewrite the sliding mesh mass flow parameters (not for
     ! unsteady) and the convergence header after a certain number
     ! of iterations. The latter is only done by processor 0.

     if(mod(iter,nWriteConvHeader) == 0) then
        if(equationMode == steady .or. &
             equationMode == timeSpectral) call writeFamilyMassflow
        if(myID == 0) call convergenceHeader
     endif

     ! Update iterTot and call executeMGCycle for executing
     ! a single grid cycle.

     iterTot = iterTot + 1
     call executeMGCycle

     ! Update PV3 solution for a steady computation if PV3 support
     ! is required. For unsteady mode the PV3 stuff is updated
     ! after every physical time step.


#ifdef USE_PV3
     !eran-viz         if(equationMode == steady .or.    &
     !eran-viz            equationMode == timeSpectral) &
     call pv_update(real(iterTot,realPV3Type))
#endif

     ! Determine and write the convergence info.

     call convergenceInfo

     ! The signal stuff must be done after every iteration only in
     ! steady spectral mode. In unsteady mode the signals are
     ! handled in the routine solverUnsteady.

     testSteady1: if(equationMode == steady .or. &
          equationMode == timeSpectral) then

        ! Determine the global kill parameter
        ! if signals are supported.

#ifndef USE_NO_SIGNALS

        call mpi_allreduce(localSignal, globalSignal, 1,         &
             sumb_integer, mpi_max, SUmb_comm_world, &
             ierr)
#endif

        ! Check whether a solution file, either volume or surface,
        ! must be written. Only on the finest grid level in stand
        ! alone mode.

        if(standAloneMode .and. groundLevel == 1) then
           writeVolume  = .false.
           writeSurface = .false.

           if(mod(iterTot, nSaveVolume)  == 0) writeVolume  = .true.
           if(mod(iterTot, nSaveSurface) == 0) writeSurface = .true.

           if(globalSignal == signalWrite .or. &
                globalSignal == signalWriteQuit) then

              writeVolume  = .true.
              writeSurface = .true.
           endif

           ! Make a distinction between steady and spectral
           ! mode. In the former case the grid will never
           ! be written; in the latter case when only when
           ! the volume is written.

           ! Check this: NOT true for optimization?

           writeGrid = .false.
           if(equationMode == timeSpectral .and. writeVolume) &
                writeGrid = .true.

           if(writeGrid .or. writeVolume .or. writeSurface) &
                call writeSol

        endif

        ! Reset the value of localSignal.

        localSignal = noSignal

     endif testSteady1

     ! Exit the loop if the corresponding kill signal
     ! has been received or if the solution is converged.

     if(globalSignal == signalWriteQuit .or. converged) exit

     ! Check if the bleed boundary conditions must be updated and
     ! do so if needed.

     if(mod(iter, nUpdateBleeds) == 0) &
          call BCDataMassBleedOutflow(.false., .false.)

  enddo singleGrid

  ! If the previous loop was ended due to a writeQuit signal
  ! or if the solution is converged go to the end of this routine.

  if(globalSignal == signalWriteQuit .or. converged) goto 99

  ! Determine the cycling strategy for this level.

  call setCycleStrategy

  ! Determine the number of multigrid cycles, which depends
  ! on the current multigrid level.

  nMGCycles = nCycles
  if(groundLevel > 1) nMGCycles = nCyclesCoarse

  ! Write a message. Only done by processor 0.

  if(myID == 0) then

     ! If single grid iterations were performed, write a message
     ! that from now on multigrid is turned on.

     if(nsgStartup > 0) then
        print "(a)", "#"
        print 101, groundLevel
        print "(a)", "#"
101     format("# Grid",1X,I1,": Switching to multigrid iterations")
     endif

     notCDB1 : if(.not.componentsBreakDown)then  !  eran-CBD
        ! Write a message about the number of multigrid iterations
        ! to be performed.

        write(numberString,"(i6)") nMGCycles		
        numberString = adjustl(numberString)
        numberString = trim(numberString)

        print "(a)", "#"
        print 102, groundLevel, trim(numberString)
        print "(a)", "#"
102     format("# Grid",1X,I1,": Performing",1X,A,1X, &
             "multigrid iterations, unless converged earlier")
     end if notCDB1  !  eran-CBD
  endif

  notCDB2 : if(.not.componentsBreakDown)then  !  eran-CBD

     ! Write the sliding mesh mass flow parameters (not for unsteady)
     ! and the convergence header.

     if(equationMode == steady .or. &
          equationMode == timeSpectral) call writeFamilyMassflow
     if(myID == 0) call convergenceHeader
  end if	notCDB2 !  eran-CBD

  ! Determine and write the initial convergence info.
  ! Note that if single grid startup iterations were made, this
  ! value is printed twice.

  call convergenceInfo
  !
  !         In a components-break-down run, do not execute MG, but exit
  !
  if(componentsBreakDown)go to 99 !  eran-CBD

  ! Determine if we need to run the RK solver, the NK solver or Both.

  if ( groundLevel .ne. 1_intType .or. .not. useNKSolver) then
     ! If we are not on the finest level, or if we don't want to use
     ! the NKsolver we will ALWAYS solve RK and NEVER NK.
     solve_RK = .True.
     solve_NK = .False.
     L2ConvSave = L2Conv

     if (groundLevel == 1 .and. fromPython) then
        call getFreeStreamResidual(rhoRes0,totalR0)
        call getCurrentResidual(rhoResStart,totalRStart)
     end if
  else ! We want to use the NKsolver AND we are on the fine grid. 

     ! Now we must determine if the solution is converged sufficently
     ! to start directly into the NKsolver OR if we have to run the
     ! RKsolver first to improve the starting point aand then the NKsolver

     ! Get Frestream and starting residuals
     call getFreeStreamResidual(rhoRes0,totalR0)
     call getCurrentResidual(rhoResStart,totalRStart)

     ! Determine if we need to run the RK solver, before we can
     ! run the NK solver 
     L2ConvSave = L2Conv

     if (rhoResStart/rhoRes0 > NK_Switch_Tol) then

        ! We haven't run anything yet OR the solution is not
        ! yet converged tightly enough to start with NK solver

        ! Try to run RK solver down to NKSwitchTol
        L2Conv = NK_Switch_Tol*rhoRes0/rhoResStart
        solve_RK = .True.
        solve_NK = .True.
     else 
        solve_NK = .True.
        solve_RK = .False.
        if (RKreset) then
           !for difficult restarts during optimization
           solve_RK = .True.
           !run a small number of RK iterations to re-globalize the solution
           nMGCycles = nRKreset
        end if
     end if
  end if

  if (solve_RK) then

     ! Loop over the number of multigrid cycles.

     multiGrid: do iter=1,nMGCycles

        ! Rewrite the sliding mesh mass flow parameters (not for
        ! unsteady) and the convergence header after a certain number
        ! of iterations. The latter is only done by processor 0.

        if(mod(iter,nWriteConvHeader) == 0) then
           if(equationMode == steady .or. &
                equationMode == timeSpectral) call writeFamilyMassflow
           if(myID == 0) call convergenceHeader
        endif

        ! Update iterTot and call executeMGCycle.

        iterTot = iterTot + 1
        call executeMGCycle

        ! Update PV3 solution for a steady computation if PV3 support
        ! is required. For unsteady mode the PV3 stuff is updated
        ! after every physical time step.

#ifdef USE_PV3
        if(equationMode == steady .or.    &
             equationMode == timeSpectral) &
             call pv_update(real(iterTot,realPV3Type))
#endif

        ! Determine and write the convergence info.

        call convergenceInfo

        !check for divergence or nan here
        if(routineFailed)then
           ! Release the memory of cycling.
           deallocate(cycling, stat=ierr)
           if(ierr /= 0)                 &
                call terminate("solveState", &
                "Deallocation failure for cycling")
           ! Reset the L2Convergence in case it had been changed above
           L2Conv = L2ConvSave

           return
        endif

        ! The signal stuff must be done after every iteration only in
        ! steady or spectral mode. In unsteady mode the signals are
        ! handled in the routine solverUnsteady.

        testSteady2: if(equationMode == steady .or. &
             equationMode == timeSpectral) then

           ! Determine the global kill parameter.

           call mpi_allreduce(localSignal, globalSignal, 1,         &
                sumb_integer, mpi_max, SUmb_comm_world, &
                ierr)

           ! Check whether a solution file, either volume or surface,
           ! must be written. Only on the finest grid level in stand
           ! alone mode.

           if(standAloneMode .and. groundLevel == 1) then

              writeVolume  = .false.
              writeSurface = .false.

              if(mod(iterTot, nSaveVolume)  == 0) writeVolume  = .true.
              if(mod(iterTot, nSaveSurface) == 0) writeSurface = .true.

              if(globalSignal == signalWrite .or. &
                   globalSignal == signalWriteQuit) then
                 writeVolume  = .true.
                 writeSurface = .true.
              endif

              ! Make a distinction between steady and spectral
              ! mode. In the former case the grid will never
              ! be written; in the latter case when only when
              ! the volume is written.

              writeGrid = .false.
              if(equationMode == timeSpectral .and. writeVolume) &
                   writeGrid = .true.

              if(writeGrid .or. writeVolume .or. writeSurface) &
                   call writeSol

           endif

           ! Reset the value of localSignal.

           localSignal = noSignal

        endif testSteady2

        ! Exit the loop if the corresponding kill signal
        ! has been received or if the solution is converged.

        if(globalSignal == signalWriteQuit .or. converged) exit

        ! Check if the bleed boundary conditions must be updated and
        ! do so if needed.

        if(mod(iter, nUpdateBleeds) == 0) &
             call BCDataMassBleedOutflow(.false., .false.)

     enddo multiGrid
  end if

  ! Reset the L2Convergence in case it had been changed above
  L2Conv = L2ConvSave

  ! Now we have run the RK solver. We will run the NK solver only if
  ! the solve_NK flag is set:
  if (solve_NK) then
     
     ! We have to check to see if NKSwitchtol was LOWER than
     ! l2convrel. This means that the RK solution is already good
     ! enough for what we want so we're done

     call getcurrentResidual(rhoRes1,totalRRes1)
     if (rhoRes1 < rhoResStart * l2convrel) then
        ! We no not have to run the NK solver so do nothing
     else
<<<<<<< HEAD
        !  ! Run the NK solver down as far we need to go
        
        call setupNKsolver() 
=======
	!        print *,'setting up NKSolver'
        ! Run the NK solver down as far we need to go
        call setupNKsolver()  

        if (solve_RK .or. .not. NKsolvedOnce) then 
           ! This is a little tricky...IF we had solved the RK or we
           ! haven't  solved it all all, then there's a good chance we should rebuild
           ! the PC. So set it -2: Build on the next chance
           call SNESSetLagJacobian(snes, -2, ierr); call EChk(ierr,__FILE__,__LINE__)
        else
           ! Else, just set it -1, such that it WON't recompute on the
           ! first time through. This gets reset to the actual
           ! jacobian lag we want after the first iteration.
           call SNESSetLagJacobian(snes, -1, ierr); call EChk(ierr,__FILE__,__LINE__)
        end if
>>>>>>> 39ee0136
        call NKsolver()

!         call setupNKsolver_snes()  
       
!         if (solve_RK .or. .not. NKsolvedOnce) then 
!            ! This is a little tricky...IF we had solved the RK or we
!            ! haven't  solved it all all, then there's a good chance we should rebuild
!            ! the PC. So set it -2: Build on the next chance
!            call SNESSetLagJacobian(snes, -2, ierr); call EChk(ierr,__FILE__,__LINE__)
!         else
!            ! Else, just set it -1, such that it WON't recompute on the
!            ! first time through. This gets reset to the actual
!            ! jacobian lag we want after the first iteration.
!            call SNESSetLagJacobian(snes, -1, ierr); call EChk(ierr,__FILE__,__LINE__)
!         end if
!         call NKsolver_snes()

     end if
  end if

  ! Finally...if we're on on the fine grid get the final residual
  if (groundLevel == 1) then
     call getCurrentResidual(rhoResFinal,totalRFinal)
  end if

  ! Release the memory of cycling.

99 deallocate(cycling, stat=ierr)
  if(ierr /= 0)                 &
       call terminate("solveState", &
       "Deallocation failure for cycling")

  ! Write the final values of the sliding mesh mass flow.

  call writeFamilyMassflow

  ! Write a solution. Only on the finest grid and if some iterations
  ! have been done since the last write. The solution is only
  ! written in stand alone mode for a steady or time spectral
  ! computation.

  testSteady3: if(equationMode == steady .or. &
       equationMode == timeSpectral) then

     notCBD : if(.not.componentsBreakDown)then   !  eran-CDB
       if(standAloneMode .and. groundLevel == 1) then

          writeVolume  = .not. writeVolume
          writeSurface = .not. writeSurface

        ! Make a distinction between steady and spectral
        ! mode. In the former case the grid will never
        ! be written; in the latter case when only when
        ! the volume is written.

          writeGrid = .false.
          if(equationMode == timeSpectral .and. writeVolume) &
             writeGrid = .true.

          if(writeGrid .or. writeVolume .or. writeSurface) &
               call writeSol


	   if(genCBDOUT)call componentsBreakDownPrintout(1) ! eran-CBD
       endif  ! standAloneMode .and. groundLevel 
     end if notCBD    !   eran-CDB
  endif testSteady3

end subroutine solveState<|MERGE_RESOLUTION|>--- conflicted
+++ resolved
@@ -471,27 +471,9 @@
      if (rhoRes1 < rhoResStart * l2convrel) then
         ! We no not have to run the NK solver so do nothing
      else
-<<<<<<< HEAD
         !  ! Run the NK solver down as far we need to go
         
         call setupNKsolver() 
-=======
-	!        print *,'setting up NKSolver'
-        ! Run the NK solver down as far we need to go
-        call setupNKsolver()  
-
-        if (solve_RK .or. .not. NKsolvedOnce) then 
-           ! This is a little tricky...IF we had solved the RK or we
-           ! haven't  solved it all all, then there's a good chance we should rebuild
-           ! the PC. So set it -2: Build on the next chance
-           call SNESSetLagJacobian(snes, -2, ierr); call EChk(ierr,__FILE__,__LINE__)
-        else
-           ! Else, just set it -1, such that it WON't recompute on the
-           ! first time through. This gets reset to the actual
-           ! jacobian lag we want after the first iteration.
-           call SNESSetLagJacobian(snes, -1, ierr); call EChk(ierr,__FILE__,__LINE__)
-        end if
->>>>>>> 39ee0136
         call NKsolver()
 
 !         call setupNKsolver_snes()  
