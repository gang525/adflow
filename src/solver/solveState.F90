--- conflicted
+++ resolved
@@ -27,11 +27,7 @@
   use iteration
   use killSignals
   use monitor
-<<<<<<< HEAD
   use blockPointers
-=======
-
->>>>>>> af86b2d7
   implicit none
   !
   !      Local parameter
@@ -42,12 +38,8 @@
   !
   integer :: ierr
 
-<<<<<<< HEAD
 
   integer(kind=intType) :: iter, nMGCycles, nn
-=======
-  integer(kind=intType) :: iter, nMGCycles
->>>>>>> af86b2d7
   real(kind=realType) :: curRes
   character (len=7) :: numberString
   logical :: solve_NK, solve_RK
@@ -62,10 +54,12 @@
   !
   ! Allocate the memory for cycling.
 
+
   allocate(cycling(nMGSteps), stat=ierr)
   if(ierr /= 0)                  &
        call terminate("solveState", &
        "Memory allocation failure for cycling")
+
 
   ! Some initializations.
 
@@ -77,7 +71,6 @@
   iterTot      = 0
 
   ! Determine the initial residual.
-
   rkStage = 0
   currentLevel = groundLevel
   call timeStep(.false.)
@@ -112,6 +105,7 @@
            print "(a)", "#"
            print 100, groundLevel, trim(numberString)
            print "(a)", "#"
+
 100        format("# Grid",1X,I1,": Performing",1X,A,1X, "single grid &
                 &startup iterations, unless converged earlier")
         end if
@@ -120,6 +114,7 @@
      ! Write the sliding mesh mass flow parameters (not for
      ! unsteady) and the convergence header.
 
+
      if(equationMode == steady .or. &
           equationMode == timeSpectral) call writeFamilyMassflow
      if(myID == 0) call convergenceHeader
@@ -131,6 +126,7 @@
   endif
 
   ! Loop over the number of single grid start up iterations.
+
 
   singleGrid: do iter=1,nsgStartup
 
@@ -154,10 +150,11 @@
      ! is required. For unsteady mode the PV3 stuff is updated
      ! after every physical time step.
 
+
 #ifdef USE_PV3
-     if(equationMode == steady .or.    &
-          equationMode == timeSpectral) &
-          call pv_update(real(iterTot,realPV3Type))
+     !eran-viz         if(equationMode == steady .or.    &
+     !eran-viz            equationMode == timeSpectral) &
+     call pv_update(real(iterTot,realPV3Type))
 #endif
 
      ! Determine and write the convergence info.
@@ -175,6 +172,7 @@
         ! if signals are supported.
 
 #ifndef USE_NO_SIGNALS
+
         call mpi_allreduce(localSignal, globalSignal, 1,         &
              sumb_integer, mpi_max, SUmb_comm_world, &
              ierr)
@@ -185,7 +183,6 @@
         ! alone mode.
 
         if(standAloneMode .and. groundLevel == 1) then
-
            writeVolume  = .false.
            writeSurface = .false.
 
@@ -194,6 +191,7 @@
 
            if(globalSignal == signalWrite .or. &
                 globalSignal == signalWriteQuit) then
+
               writeVolume  = .true.
               writeSurface = .true.
            endif
@@ -203,6 +201,8 @@
            ! be written; in the latter case when only when
            ! the volume is written.
 
+           ! Check this: NOT true for optimization?
+
            writeGrid = .false.
            if(equationMode == timeSpectral .and. writeVolume) &
                 writeGrid = .true.
@@ -254,17 +254,16 @@
      ! that from now on multigrid is turned on.
 
      if(nsgStartup > 0) then
-        if (printIterations) then
-           print "(a)", "#"
-           print 101, groundLevel
-           print "(a)", "#"
-101        format("# Grid",1X,I1,": Switching to multigrid iterations")
-        endif
-     end if
-     ! Write a message about the number of multigrid iterations
-     ! to be performed.
-
-<<<<<<< HEAD
+        print "(a)", "#"
+        print 101, groundLevel
+        print "(a)", "#"
+101     format("# Grid",1X,I1,": Switching to multigrid iterations")
+     endif
+
+     notCDB1 : if(.not.componentsBreakDown)then  !  eran-CBD
+        ! Write a message about the number of multigrid iterations
+        ! to be performed.
+
         write(numberString,"(i6)") nMGCycles		
         numberString = adjustl(numberString)
         numberString = trim(numberString)
@@ -273,40 +272,31 @@
            print 102, groundLevel, trim(numberString)
            print "(a)", "#"
         end if
-=======
-     write(numberString,"(i6)") nMGCycles
-     numberString = adjustl(numberString)
-     numberString = trim(numberString)
-
-     if (printIterations) then
-        print "(a)", "#"
-        print 102, groundLevel, trim(numberString)
-        print "(a)", "#"
->>>>>>> af86b2d7
 102     format("# Grid",1X,I1,": Performing",1X,A,1X, &
              "multigrid iterations, unless converged earlier")
-     endif
-  end if
-  ! Write the sliding mesh mass flow parameters (not for unsteady)
-  ! and the convergence header.
-
-<<<<<<< HEAD
+     end if notCDB1  !  eran-CBD
+  endif
+
+  notCDB2 : if(.not.componentsBreakDown)then  !  eran-CBD
+
+     ! Write the sliding mesh mass flow parameters (not for unsteady)
+     ! and the convergence header.
+
      if(equationMode == steady .or. &
           equationMode == timeSpectral) call writeFamilyMassflow
      if(myID == 0 .and. printIterations) call convergenceHeader
   end if	notCDB2 !  eran-CBD
-=======
-  if(equationMode == steady .or. &
-       equationMode == timeSpectral) call writeFamilyMassflow
-  if(myID == 0) call convergenceHeader
->>>>>>> af86b2d7
 
   ! Determine and write the initial convergence info.
   ! Note that if single grid startup iterations were made, this
   ! value is printed twice.
-  
+
   call convergenceInfo
-  
+  !
+  !         In a components-break-down run, do not execute MG, but exit
+  !
+  if(componentsBreakDown)go to 99 !  eran-CBD
+
   ! Determine if we need to run the RK solver, the NK solver or Both.
 
   if ( groundLevel .ne. 1_intType .or. .not. useNKSolver) then
@@ -315,7 +305,7 @@
      solve_RK = .True.
      solve_NK = .False.
      L2ConvSave = L2Conv
-     
+
      if (groundLevel == 1 .and. fromPython) then
         call getFreeStreamResidual(rhoRes0,totalR0)
         call getCurrentResidual(rhoResStart,totalRStart)
@@ -337,10 +327,10 @@
 
   
      if (rhoResStart/rhoRes0 > NK_Switch_Tol) then
-                
+
         ! We haven't run anything yet OR the solution is not
         ! yet converged tightly enough to start with NK solver
-              
+
         ! Try to run RK solver down to NKSwitchTol
         L2Conv = NK_Switch_Tol*rhoRes0/rhoResStart
         solve_RK = .True.
@@ -358,15 +348,15 @@
   end if
 
   if (solve_RK) then
-            
+
      ! Loop over the number of multigrid cycles.
 
      multiGrid: do iter=1,nMGCycles
-        
+
         ! Rewrite the sliding mesh mass flow parameters (not for
         ! unsteady) and the convergence header after a certain number
         ! of iterations. The latter is only done by processor 0.
-        
+
         if(mod(iter,nWriteConvHeader) == 0) then
            if(equationMode == steady .or. &
                 equationMode == timeSpectral) call writeFamilyMassflow
@@ -374,7 +364,7 @@
         endif
 
         ! Update iterTot and call executeMGCycle.
-        
+
         iterTot = iterTot + 1
         call executeMGCycle
 
@@ -389,7 +379,7 @@
 #endif
 
         ! Determine and write the convergence info.
-        
+
         call convergenceInfo
 
         !check for divergence or nan here
@@ -411,25 +401,25 @@
 
         testSteady2: if(equationMode == steady .or. &
              equationMode == timeSpectral) then
-           
+
            ! Determine the global kill parameter.
 
            call mpi_allreduce(localSignal, globalSignal, 1,         &
                 sumb_integer, mpi_max, SUmb_comm_world, &
                 ierr)
-           
+
            ! Check whether a solution file, either volume or surface,
            ! must be written. Only on the finest grid level in stand
            ! alone mode.
-           
+
            if(standAloneMode .and. groundLevel == 1) then
-              
+
               writeVolume  = .false.
               writeSurface = .false.
-              
+
               if(mod(iterTot, nSaveVolume)  == 0) writeVolume  = .true.
               if(mod(iterTot, nSaveSurface) == 0) writeSurface = .true.
-              
+
               if(globalSignal == signalWrite .or. &
                    globalSignal == signalWriteQuit) then
                  writeVolume  = .true.
@@ -444,14 +434,14 @@
               writeGrid = .false.
               if(equationMode == timeSpectral .and. writeVolume) &
                    writeGrid = .true.
-              
+
               if(writeGrid .or. writeVolume .or. writeSurface) &
                    call writeSol
 
            endif
 
            ! Reset the value of localSignal.
-           
+
            localSignal = noSignal
 
         endif testSteady2
@@ -517,24 +507,28 @@
   testSteady3: if(equationMode == steady .or. &
        equationMode == timeSpectral) then
 
-     if(standAloneMode .and. groundLevel == 1) then
-
-        writeVolume  = .not. writeVolume
-        writeSurface = .not. writeSurface
+     notCBD : if(.not.componentsBreakDown)then   !  eran-CDB
+       if(standAloneMode .and. groundLevel == 1) then
+
+          writeVolume  = .not. writeVolume
+          writeSurface = .not. writeSurface
 
         ! Make a distinction between steady and spectral
         ! mode. In the former case the grid will never
         ! be written; in the latter case when only when
         ! the volume is written.
 
-        writeGrid = .false.
-        if(equationMode == timeSpectral .and. writeVolume) &
+          writeGrid = .false.
+          if(equationMode == timeSpectral .and. writeVolume) &
              writeGrid = .true.
 
-        if(writeGrid .or. writeVolume .or. writeSurface) &
-             call writeSol
-
-     endif
+          if(writeGrid .or. writeVolume .or. writeSurface) &
+               call writeSol
+
+
+	   if(genCBDOUT)call componentsBreakDownPrintout(1) ! eran-CBD
+       endif  ! standAloneMode .and. groundLevel 
+     end if notCBD    !   eran-CDB
   endif testSteady3
 
 end subroutine solveState