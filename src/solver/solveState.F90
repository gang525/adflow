!
!      ******************************************************************
!      *                                                                *
!      * File:          solveState.F90                                  *
!      * Author:        Edwin van der Weide                             *
!      * Starting date: 01-29-2004                                      *
!      * Last modified: 10-31-2007                                      *
!      *                                                                *
!      ******************************************************************
!
subroutine solveState
  !
  !      ******************************************************************
  !      *                                                                *
  !      * solveState computes either the steady or unsteady state        *
  !      * vector for the multigrid level groundLevel, which can be       *
  !      * found in the module iteration.                                 *
  !      *                                                                *
  !      ******************************************************************
  !
  use communication
  use constants
  use NKSolverVars
  use flowVarRefState
  use inputIteration
  use inputPhysics
  use iteration
  use killSignals
  use monitor

  implicit none
  !
  !      Local parameter
  !
  integer(kind=intType), parameter :: nWriteConvHeader = 50
  !
  !      Local variables.
  !
  integer :: ierr

  integer(kind=intType) :: iter, nMGCycles
  real(kind=realType) :: curRes
  character (len=7) :: numberString
  logical :: solve_NK, solve_RK
  real(kind=realType) :: rhoRes1,totalRRes1
  real(kind=realType) :: l2convsave
  !
  !      ******************************************************************
  !      *                                                                *
  !      * Begin execution                                                *
  !      *                                                                *
  !      ******************************************************************
  !
  ! Allocate the memory for cycling.

  allocate(cycling(nMGSteps), stat=ierr)
  if(ierr /= 0)                  &
       call terminate("solveState", &
       "Memory allocation failure for cycling")

  ! Some initializations.

  writeVolume  = .false.
  writeSurface = .false.
  converged    = .false.
  globalSignal = noSignal
  localSignal  = noSignal
  iterTot      = 0

  ! Determine the initial residual.

  rkStage = 0
  currentLevel = groundLevel
  call timeStep(.false.)

  if(turbSegregated .or. turbCoupled) then
     call computeUtau
     call initres(nt1MG, nMGVar)
     call turbResidual
  endif

  call initres(1_intType, nwf)
  call residual

  ! Set the cycle strategy to a single grid iteration.

  nStepsCycling = 1
  cycling(1)    = 0

  ! If single grid iterations must be performed, write a message.

  if(nsgStartup > 0) then

     ! Write a message to stdout that some single grid
     ! iterations will be done. Only processor 0 does this.

     if(myID == 0) then
        write(numberString,"(i6)") nsgStartup
        numberString = adjustl(numberString)
        numberString = trim(numberString)

        if (printIterations) then
           print "(a)", "#"
           print 100, groundLevel, trim(numberString)
           print "(a)", "#"
100        format("# Grid",1X,I1,": Performing",1X,A,1X, "single grid &
                &startup iterations, unless converged earlier")
        end if
     endif

     ! Write the sliding mesh mass flow parameters (not for
     ! unsteady) and the convergence header.

     if(equationMode == steady .or. &
          equationMode == timeSpectral) call writeFamilyMassflow
     if(myID == 0) call convergenceHeader

     ! Determine and write the initial convergence info.

     call convergenceInfo

  endif

  ! Loop over the number of single grid start up iterations.

  singleGrid: do iter=1,nsgStartup

     ! Rewrite the sliding mesh mass flow parameters (not for
     ! unsteady) and the convergence header after a certain number
     ! of iterations. The latter is only done by processor 0.

     if(mod(iter,nWriteConvHeader) == 0) then
        if(equationMode == steady .or. &
             equationMode == timeSpectral) call writeFamilyMassflow
        if(myID == 0) call convergenceHeader
     endif

     ! Update iterTot and call executeMGCycle for executing
     ! a single grid cycle.

     iterTot = iterTot + 1
     call executeMGCycle

     ! Update PV3 solution for a steady computation if PV3 support
     ! is required. For unsteady mode the PV3 stuff is updated
     ! after every physical time step.

#ifdef USE_PV3
     if(equationMode == steady .or.    &
          equationMode == timeSpectral) &
          call pv_update(real(iterTot,realPV3Type))
#endif

     ! Determine and write the convergence info.

     call convergenceInfo

     ! The signal stuff must be done after every iteration only in
     ! steady spectral mode. In unsteady mode the signals are
     ! handled in the routine solverUnsteady.

     testSteady1: if(equationMode == steady .or. &
          equationMode == timeSpectral) then

        ! Determine the global kill parameter
        ! if signals are supported.

#ifndef USE_NO_SIGNALS
        call mpi_allreduce(localSignal, globalSignal, 1,         &
             sumb_integer, mpi_max, SUmb_comm_world, &
             ierr)
#endif

        ! Check whether a solution file, either volume or surface,
        ! must be written. Only on the finest grid level in stand
        ! alone mode.

        if(standAloneMode .and. groundLevel == 1) then

           writeVolume  = .false.
           writeSurface = .false.

           if(mod(iterTot, nSaveVolume)  == 0) writeVolume  = .true.
           if(mod(iterTot, nSaveSurface) == 0) writeSurface = .true.

           if(globalSignal == signalWrite .or. &
                globalSignal == signalWriteQuit) then
              writeVolume  = .true.
              writeSurface = .true.
           endif

           ! Make a distinction between steady and spectral
           ! mode. In the former case the grid will never
           ! be written; in the latter case when only when
           ! the volume is written.

           writeGrid = .false.
           if(equationMode == timeSpectral .and. writeVolume) &
                writeGrid = .true.

           if(writeGrid .or. writeVolume .or. writeSurface) &
                call writeSol

        endif

        ! Reset the value of localSignal.

        localSignal = noSignal

     endif testSteady1

     ! Exit the loop if the corresponding kill signal
     ! has been received or if the solution is converged.

     if(globalSignal == signalWriteQuit .or. converged) exit

     ! Check if the bleed boundary conditions must be updated and
     ! do so if needed.

     if(mod(iter, nUpdateBleeds) == 0) &
          call BCDataMassBleedOutflow(.false., .false.)

  enddo singleGrid

  ! If the previous loop was ended due to a writeQuit signal
  ! or if the solution is converged go to the end of this routine.

  if(globalSignal == signalWriteQuit .or. converged) goto 99

  ! Determine the cycling strategy for this level.

  call setCycleStrategy

  ! Determine the number of multigrid cycles, which depends
  ! on the current multigrid level.

  nMGCycles = nCycles
  if(groundLevel > 1) nMGCycles = nCyclesCoarse

  ! Write a message. Only done by processor 0.

  if(myID == 0) then

     ! If single grid iterations were performed, write a message
     ! that from now on multigrid is turned on.

     if(nsgStartup > 0) then
        if (printIterations) then
           print "(a)", "#"
           print 101, groundLevel
           print "(a)", "#"
101        format("# Grid",1X,I1,": Switching to multigrid iterations")
        endif
     end if
     ! Write a message about the number of multigrid iterations
     ! to be performed.

     write(numberString,"(i6)") nMGCycles
     numberString = adjustl(numberString)
     numberString = trim(numberString)

     if (printIterations) then
        print "(a)", "#"
        print 102, groundLevel, trim(numberString)
        print "(a)", "#"
102     format("# Grid",1X,I1,": Performing",1X,A,1X, &
             "multigrid iterations, unless converged earlier")
     endif
  end if
  ! Write the sliding mesh mass flow parameters (not for unsteady)
  ! and the convergence header.

  if(equationMode == steady .or. &
       equationMode == timeSpectral) call writeFamilyMassflow
  if(myID == 0) call convergenceHeader

  ! Determine and write the initial convergence info.
  ! Note that if single grid startup iterations were made, this
  ! value is printed twice.
  
  call convergenceInfo
  
  ! Determine if we need to run the RK solver, the NK solver or Both.

  if ( groundLevel .ne. 1_intType .or. .not. useNKSolver) then
     ! If we are not on the finest level, or if we don't want to use
     ! the NKsolver we will ALWAYS solve RK and NEVER NK.
     solve_RK = .True.
     solve_NK = .False.
     L2ConvSave = L2Conv
     
     if (groundLevel == 1 .and. fromPython) then
        call getFreeStreamResidual(rhoRes0,totalR0)
        call getCurrentResidual(rhoResStart,totalRStart)
     end if
  else ! We want to use the NKsolver AND we are on the fine grid. 

     ! Now we must determine if the solution is converged sufficently
     ! to start directly into the NKsolver OR if we have to run the
     ! RKsolver first to improve the starting point aand then the NKsolver

     ! Get Frestream and starting residuals
     call getFreeStreamResidual(rhoRes0,totalR0)
     call getCurrentResidual(rhoResStart,totalRStart)

     ! Determine if we need to run the RK solver, before we can
     ! run the NK solver 
     L2ConvSave = L2Conv

     if (rhoResStart/rhoRes0 > NK_Switch_Tol) then
                
        ! We haven't run anything yet OR the solution is not
        ! yet converged tightly enough to start with NK solver
              
        ! Try to run RK solver down to NKSwitchTol
        L2Conv = NK_Switch_Tol*rhoRes0/rhoResStart
        solve_RK = .True.
        solve_NK = .True.
     else 
        solve_NK = .True.
        solve_RK = .False.
        if (RKreset) then
           !for difficult restarts during optimization
           solve_RK = .True.
           !run a small number of RK iterations to re-globalize the solution
           nMGCycles = nRKreset
        end if
     end if
  end if

  if (solve_RK) then
            
     ! Loop over the number of multigrid cycles.

     multiGrid: do iter=1,nMGCycles
        
        ! Rewrite the sliding mesh mass flow parameters (not for
        ! unsteady) and the convergence header after a certain number
        ! of iterations. The latter is only done by processor 0.
        
        if(mod(iter,nWriteConvHeader) == 0) then
           if(equationMode == steady .or. &
                equationMode == timeSpectral) call writeFamilyMassflow
           if(myID == 0) call convergenceHeader
        endif

        ! Update iterTot and call executeMGCycle.
        
        iterTot = iterTot + 1
        call executeMGCycle

        ! Update PV3 solution for a steady computation if PV3 support
        ! is required. For unsteady mode the PV3 stuff is updated
        ! after every physical time step.

#ifdef USE_PV3
        if(equationMode == steady .or.    &
             equationMode == timeSpectral) &
             call pv_update(real(iterTot,realPV3Type))
#endif

        ! Determine and write the convergence info.
        
        call convergenceInfo

        !check for divergence or nan here
        if(routineFailed)then
           ! Release the memory of cycling.
           deallocate(cycling, stat=ierr)
           if(ierr /= 0)                 &
                call terminate("solveState", &
                "Deallocation failure for cycling")
           ! Reset the L2Convergence in case it had been changed above
           L2Conv = L2ConvSave

           return
        endif

        ! The signal stuff must be done after every iteration only in
        ! steady or spectral mode. In unsteady mode the signals are
        ! handled in the routine solverUnsteady.

        testSteady2: if(equationMode == steady .or. &
             equationMode == timeSpectral) then
           
           ! Determine the global kill parameter.

           call mpi_allreduce(localSignal, globalSignal, 1,         &
                sumb_integer, mpi_max, SUmb_comm_world, &
                ierr)
           
           ! Check whether a solution file, either volume or surface,
           ! must be written. Only on the finest grid level in stand
           ! alone mode.
           
           if(standAloneMode .and. groundLevel == 1) then
              
              writeVolume  = .false.
              writeSurface = .false.
              
              if(mod(iterTot, nSaveVolume)  == 0) writeVolume  = .true.
              if(mod(iterTot, nSaveSurface) == 0) writeSurface = .true.
              
              if(globalSignal == signalWrite .or. &
                   globalSignal == signalWriteQuit) then
                 writeVolume  = .true.
                 writeSurface = .true.
              endif

              ! Make a distinction between steady and spectral
              ! mode. In the former case the grid will never
              ! be written; in the latter case when only when
              ! the volume is written.

              writeGrid = .false.
              if(equationMode == timeSpectral .and. writeVolume) &
                   writeGrid = .true.
              
              if(writeGrid .or. writeVolume .or. writeSurface) &
                   call writeSol

           endif

           ! Reset the value of localSignal.
           
           localSignal = noSignal

        endif testSteady2

        ! Exit the loop if the corresponding kill signal
        ! has been received or if the solution is converged.

        if(globalSignal == signalWriteQuit .or. converged) exit

        ! Check if the bleed boundary conditions must be updated and
        ! do so if needed.
        
        if(mod(iter, nUpdateBleeds) == 0) &
             call BCDataMassBleedOutflow(.false., .false.)
        
     enddo multiGrid
  end if

  ! Reset the L2Convergence in case it had been changed above
  L2Conv = L2ConvSave

  ! Now we have run the RK solver. We will run the NK solver only if
  ! the solve_NK flag is set:
  if (solve_NK) then
     
     ! We have to check to see if NKSwitchtol was LOWER than
     ! l2convrel. This means that the RK solution is already good
     ! enough for what we want so we're done
    
     call getcurrentResidual(rhoRes1,totalRRes1)
     if (rhoRes1 < rhoResStart * l2convrel) then
        ! We no not have to run the NK solver so do nothing
     else
<<<<<<< HEAD
        !  ! Run the NK solver down as far we need to go
        
=======
	!        print *,'setting up NKSolver'
        ! Run the NK solver down as far we need to go
>>>>>>> afcd56eb
        call setupNKsolver()  
        call NKsolver()

!         call setupNKsolver_snes()  
       
!         if (solve_RK .or. .not. NKsolvedOnce) then 
!            ! This is a little tricky...IF we had solved the RK or we
!            ! haven't  solved it all all, then there's a good chance we should rebuild
!            ! the PC. So set it -2: Build on the next chance
!            call SNESSetLagJacobian(snes, -2, ierr); call EChk(ierr,__FILE__,__LINE__)
!         else
!            ! Else, just set it -1, such that it WON't recompute on the
!            ! first time through. This gets reset to the actual
!            ! jacobian lag we want after the first iteration.
!            call SNESSetLagJacobian(snes, -1, ierr); call EChk(ierr,__FILE__,__LINE__)
!         end if
!         call NKsolver_snes()

     end if
  end if

  ! Finally...if we're on on the fine grid get the final residual
  if (groundLevel == 1) then
     call getCurrentResidual(rhoResFinal,totalRFinal)
  end if

  ! Release the memory of cycling.

99 deallocate(cycling, stat=ierr)
  if(ierr /= 0)                 &
       call terminate("solveState", &
       "Deallocation failure for cycling")

  ! Write the final values of the sliding mesh mass flow.

  call writeFamilyMassflow

  ! Write a solution. Only on the finest grid and if some iterations
  ! have been done since the last write. The solution is only
  ! written in stand alone mode for a steady or time spectral
  ! computation.

  testSteady3: if(equationMode == steady .or. &
       equationMode == timeSpectral) then

     if(standAloneMode .and. groundLevel == 1) then

        writeVolume  = .not. writeVolume
        writeSurface = .not. writeSurface

        ! Make a distinction between steady and spectral
        ! mode. In the former case the grid will never
        ! be written; in the latter case when only when
        ! the volume is written.

        writeGrid = .false.
        if(equationMode == timeSpectral .and. writeVolume) &
             writeGrid = .true.

        if(writeGrid .or. writeVolume .or. writeSurface) &
             call writeSol

     endif
  endif testSteady3

end subroutine solveState<|MERGE_RESOLUTION|>--- conflicted
+++ resolved
@@ -456,13 +456,8 @@
      if (rhoRes1 < rhoResStart * l2convrel) then
         ! We no not have to run the NK solver so do nothing
      else
-<<<<<<< HEAD
         !  ! Run the NK solver down as far we need to go
         
-=======
-	!        print *,'setting up NKSolver'
-        ! Run the NK solver down as far we need to go
->>>>>>> afcd56eb
         call setupNKsolver()  
         call NKsolver()
 
