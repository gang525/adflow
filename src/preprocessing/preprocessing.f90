--- conflicted
+++ resolved
@@ -128,20 +128,6 @@
                         "Memory allocation failure for &
                         &commPatternMixing")
 
-<<<<<<< HEAD
-       ! Allocate the memory for the overset mesh communication pattern.
-       ! This pattern changes in time and therefore each spectral time
-       ! value has its own sliding mesh communication pattern.
-
-       mm = nTimeIntervalsSpectral
-       allocate(commPatternOverset(nn,mm), internalOverset(nn,mm), &
-                stat=ierr)
-       if(ierr /= 0)                     &
-         call returnFail("preprocessing", &
-                        "Memory allocation failure for commOverset")
-
-=======
->>>>>>> 560ccaaf
        ! Determine the fine grid 1 to 1 matching communication pattern.
 
        call determineCommPattern(1_intType)
