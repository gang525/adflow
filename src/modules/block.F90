!
!      ******************************************************************
!      *                                                                *
!      * File:          block.f90                                       *
!      * Author:        Edwin van der Weide, Steve Repsher,             *
!      *                Seonghyeon Hahn                                 *
!      * Starting date: 12-19-2002                                      *
!      * Last modified: 11-21-2007                                      *
!      *                                                                *
!      ******************************************************************
!
module block
  !
  !      ******************************************************************
  !      *                                                                *
  !      * This module contains the definition of the derived data type   *
  !      * for block, which is the basic building block for this code.    *
  !      *                                                                *
  !      * Apart from the derived data type for block, this module also   *
  !      * contains the actual array for storing the blocks and the       *
  !      * number of blocks stored on this processor.                     *
  !      *                                                                *
  !      ******************************************************************
  !
  use constants
  implicit none
  save

  ! Parameters used for coarsening definition.

  integer(kind=porType), parameter :: leftStarted  = -1_porType
  integer(kind=porType), parameter :: regular      =  0_porType
  integer(kind=porType), parameter :: rightStarted =  1_porType

  ! Parameters used for subsonic inlet bc treatment.

  integer(kind=intType), parameter :: noSubInlet      = 0
  integer(kind=intType), parameter :: totalConditions = 1
  integer(kind=intType), parameter :: massFlow        = 2
  !
  !      ******************************************************************
  !      *                                                                *
  !      * The definition of the derived data type visc_subface_type,     *
  !      * which stores the viscous stress tensor and heat flux vector.   *
  !      * In this way it is avoided that these quantities must be        *
  !      * recomputed for the viscous forces and postprocessing. This     *
  !      * saves both time and a considerable amount of code.             *
  !      *                                                                *
  !      ******************************************************************
  !
  type viscSubfaceType

     ! tau(:,:,6): The 6 components of the viscous stress tensor.
     !             The first 2 dimensions of these arrays are equal
     !             to the dimenions of the cell subface without any
     !             halo cell. Consequently the starting index is
     !             arbitrary, such that no offset computation is
     !             needed when the arrays are accessed.
     ! q(:,:,3):   Same story for the heat flux vector.
     ! uTau(:,:):  And for the friction velocity.

     real(kind=realType), dimension(:,:,:), pointer :: tau, q
     real(kind=realType), dimension(:,:),   pointer :: uTau

  end type viscSubfaceType

  type rPtr
     real(kind=realType), dimension(:, :, :), pointer :: var
  end type rPtr

  type iPtr
     integer(kind=intType), dimension(:, :, :), pointer :: var
  end type iPtr
  !
  !      ******************************************************************
  !      *                                                                *
  !      * The definition of the derived data type BCDataType, which      *
  !      * stores the prescribed data of boundary faces as well as unit   *
  !      * normals. For all the arrays the first two dimensions equal the *
  !      * dimensions of the subface, possibly extended with halo cells.  *
  !      * Consequently the starting index is arbitrary, such that no     *
  !      * offset computation is needed when the array is accessed.       *
  !      *                                                                *
  !      ******************************************************************
  !
  type BCDataType

     ! inBeg, inEnd: Node range in the first direction of the subface
     ! jnBeg, jnEnd: Idem in the second direction.
     ! icBeg, icEnd: Cell range in the first direction of the subface
     ! jcBeg, jcEnd: Idem in the second direction.

     integer(kind=intType) :: inBeg, inEnd, jnBeg, jnEnd
     integer(kind=intType) :: icBeg, icEnd, jcBeg, jcEnd

     ! norm(:,:,3):  The unit normal; it points out of the domain.
     ! rface(:,:):   Velocity of the face in the direction of the
     !               outward pointing normal. only allocated for
     !               the boundary conditions that need this info.

     real(kind=realType), dimension(:,:,:), pointer :: norm
     real(kind=realType), dimension(:,:),   pointer :: rface
     real(kind=realType), dimension(:,:,:), pointer :: F, Fv, Fp
     real(kind=realType), dimension(:,:,:), pointer :: T, Tv, Tp
     real(kind=realType), dimension(:,:), pointer :: area
     integer(kind=realType), dimension(:,:), pointer :: fIndex

     ! symNorm is the normal for (symmertry) boundary conditions.
     ! symNormSet is set to false until symNorm is computed at the
     ! beginning of a simulation. symNorm then remains constant for
     ! the remainder of the simulation. This is ok, since if the
     ! normal of the symmetry plane is changing, your results are
     ! invalid anyway.  These values are only used on symmetry
     ! plane. They are undefined for other BC's.
     real(kind=realType), dimension(3) :: symNorm

     logical :: symNormSet 

     ! subsonicInletTreatment: which boundary condition treatment
     !                         to use for subsonic inlets; either
     !                         totalConditions or massFlow.

     integer(kind=intType) :: subsonicInletTreatment

     ! uSlip(:,:,3):  the 3 components of the velocity vector on
     !                a viscous wall. 
     ! TNS_Wall(:,:): Wall temperature for isothermal walls.

     real(kind=realType), dimension(:,:,:), pointer :: uSlip
     real(kind=realType), dimension(:,:),   pointer :: TNS_Wall

     ! The name of this boundary condition and it's index
     character(maxCGNSNameLen) :: family
     integer(kind=intType) :: famID

     ! *******************************
     ! Added by HDN
     ! *******************************
     ! normALE(0:nALEsteps,ie:ib,je:jb,3)
     !                 - Storage of norm for intermediate meshes.
     ! rFaceALE(0:nALEsteps,iBeg:iEnd,jBeg:jEnd)
     !                 - Storage of rface for intermediate meshes.
     ! uSlipALE(0:nALEsteps,iBeg:iEnd,jBeg:jEnd,3)
     !                 - Storage of uSlip for intermediate meshes.
     ! sHeatFlux(0:nALEsteps,iBeg:iEnd,jBeg:jEnd,3)
     !                 - Surface heat flux.
     real(kind=realType), dimension(:,:,:,:), pointer :: normALE
     real(kind=realType), dimension(:,:,:),   pointer :: rFaceALE
     real(kind=realType), dimension(:,:,:,:), pointer :: uSlipALE
     real(kind=realType), dimension(:,:),     pointer :: sHeatFlux

<<<<<<< HEAD
=======

>>>>>>> a08ae537
     ! ptInlet(:,:):       Total pressure at subsonic inlets.
     ! ttInlet(:,:):       Total temperature at subsonic inlets.
     ! htInlet(:,:):       Total enthalpy at subsonic inlets.
     ! flowXDirInlet(:,:): X-direction of the flow for subsonic
     !                     inlets.
     ! flowYDirInlet(:,:): Idem in y-direction.
     ! flowZDirInlet(:,:): Idem in z-direction.

     real(kind=realType), dimension(:,:), pointer :: ptInlet, ttInlet, htInlet
     real(kind=realType), dimension(:,:), pointer :: flowXDirInlet
     real(kind=realType), dimension(:,:), pointer :: flowYDirInlet
     real(kind=realType), dimension(:,:), pointer :: flowZDirInlet

     ! turbInlet(:,:,nt1:nt2): Turbulence variables at inlets,
     !                         either subsonic or supersonic.

     real(kind=realType), dimension(:,:,:), pointer :: turbInlet

     ! rho(:,:):  density; used for multiple bc's.
     ! velX(:,:): x-velocity; used for multiple bc's.
     ! velY(:,:): y-velocity; used for multiple bc's.
     ! velZ(:,:): z-velocity; used for multiple bc's.
     ! ps(:,:):   static pressure; used for multiple bc's.

     real(kind=realType), dimension(:,:), pointer :: rho
     real(kind=realType), dimension(:,:), pointer :: velX
     real(kind=realType), dimension(:,:), pointer :: velY
     real(kind=realType), dimension(:,:), pointer :: velZ
     real(kind=realType), dimension(:,:), pointer :: ps

     ! Surface blanking for force integration
     integer(kind=intType), dimension(:,:), pointer :: iblank
      
     ! Surface deviation. This is an estimate of how much the surface
     ! deviates from the "real" underlying surface'
     real(Kind=realType), dimension(:, :), pointer :: delta
     real(Kind=realType), dimension(:, :), pointer :: deltaNode

  end type BCDataType

  type surfaceNodeWeightArray
     real(kind=realType), dimension(:, :, :), pointer :: weight
  end type surfaceNodeWeightArray

 type fringeType

     ! Make everything in here static such that we can easily copy the
     ! datatype and use MPI to communicate them directly. This data
     ! type bears some resemblence to the haloList type used for the
     ! B2B preprocessing.

    ! qualaity is the best quality that has been found from a
    ! DONOR cell. It is initialized to a 'large' value.
    real(kind=realType) :: quality

    real(kind=realType) :: origQuality

    ! This is the information regarding where the cell came from. 
    integer(kind=intType) :: myBlock, myI, myJ, myK

    ! This is the information about the donor that was found. Note we
    ! use dI, dJ, dK, short for donorI, etc.
    integer(kind=intType) :: donorProc, donorBlock, dI, dJ, dK
    real(kind=realType) :: donorFrac(3)

    ! gInd are the global indices of the donor cells. We will need
    ! these for forming the PC for the Newton Krylov solver
    integer(kind=intType), dimension(8) :: gInd
    
    ! Status integer: This stores the following status information:
    ! isDonor, isHole, isCompute, isFloodSeed, isFlooded, isWall and
    ! is wallDonor. 

    integer(kind=intType) :: status

  end type fringeType
  
  interface operator(<=)
     module procedure lessEqualFringeType
  end interface operator(<=)

  interface operator(<)
     module procedure lessFringeType
  end interface operator(<)


  !      ******************************************************************
  !      *                                                                *
  !      * The definition of the derived data type block_type, which      *
  !      * stores dimensions, coordinates, solution, etc.                 *
  !      *                                                                *
  !      ******************************************************************
  !
  type blockType
     !
     !        ****************************************************************
     !        *                                                              *
     !        * Block dimensions and orientation.                            *
     !        *                                                              *
     !        ****************************************************************
     !
     !  nx, ny, nz - Block integer dimensions for no halo cell based
     !               quantities.
     !  il, jl, kl - Block integer dimensions for no halo node based
     !               quantities.
     !  ie, je, ke - Block integer dimensions for single halo
     !               cell-centered quantities.
     !  ib, jb, kb - Block integer dimensions for double halo
     !               cell-centered quantities.
     ! rightHanded - Whether or not the block is a right handed.
     !               If not right handed it is left handed of course.

     integer(kind=intType) :: nx, ny, nz
     integer(kind=intType) :: il, jl, kl
     integer(kind=intType) :: ie, je, ke
     integer(kind=intType) :: ib, jb, kb

     logical :: rightHanded
     !
     !        ****************************************************************
     !        *                                                              *
     !        * Block boundary conditions.                                   *
     !        *                                                              *
     !        ****************************************************************
     !
     !  nSubface             - Number of subfaces on this block.
     !  n1to1                - Number of 1 to 1 block boundaries.
     !  nBocos               - Number of physical boundary subfaces.
     !  nViscBocos           - Number of viscous boundary subfaces.
     !  BCType(:)            - Boundary condition type for each
     !                         subface. See the module BCTypes for
     !                         the possibilities.
     !  BCFaceID(:)          - Block face location of each subface.
     !                         possible values are: iMin, iMax, jMin,
     !                         jMax, kMin, kMax. see also module
     !                         BCTypes.
     !  cgnsSubface(:)       - The subface in the corresponding cgns
     !                         block. As cgns distinguishes between
     !                         boundary and internal boundaries, the
     !                         BCType of the subface is needed to
     !                         know which one to take.
     !  inBeg(:), inEnd(:)   - Lower and upper limits for the nodes
     !  jnBeg(:), jnEnd(:)     in each of the index directions on a
     !  knBeg(:), knEnd(:)     given subface. Note that one of these
     !                         indices will not change since we will
     !                         be moving on a face.
     !  dinBeg(:), dinEnd(:) - Lower and upper limits for the nodes
     !  djnBeg(:), djnEnd(:)   in the each of the index directions
     !  dknBeg(:), dknEnd(:)   of the donor subface for this
     !                         particular subface. Note that one of
     !                         these indices will not change since we
     !                         will be moving on a face.
     !  icBeg(:), icEnd(:)   - Lower and upper limits for the cells
     !  jcBeg(:), jcEnd(:)     in each of the index directions for
     !  kcBeg(:), kcEnd(:)     the subface. The cells indicated by
     !                         this range are halo cells (the 
     !                         constant index) adjacent to the face.
     !                         a possible overlap outside the block
     !                         is stored.
     !  neighBlock(:)        - Local block number to which this
     !                         subface connects. This value is set to
     !                         zero if this subface is not connected
     !                         to another block.
     !  neighProc(:)         - Processor number where the neighbor
     !                         block is stored. This value is set to
     !                         -1 if this subface is not connected
     !                         to another block.
     !  l1(:), l2(:),        - Short hand for the transformation
     !  l3(:)                  matrix between this subface and the
     !                         neighbor block. These values are set
     !                         to zero if this subface is not
     !                         connected to another block.
     !  groupNum(:)          - Group number to which this subface
     !                         belongs. If this subface does not
     !                         belong to any group, the corresponding
     !                         entry in this array is zeroed out. If
     !                         the subface belongs to a sliding mesh
     !                         interface the absolute value of 
     !                         groupNum contains the number of the
     !                         sliding mesh interface. One side of
     !                         the interface gets a positive number,
     !                         the other side a negative one.
     !
     !
     integer(kind=intType) :: nSubface, n1to1, nBocos, nViscBocos

     integer(kind=intType), dimension(:), pointer :: BCType
     integer(kind=intType), dimension(:), pointer :: BCFaceID

     integer(kind=intType), dimension(:), pointer :: cgnsSubface

     integer(kind=intType), dimension(:), pointer :: inBeg, inEnd
     integer(kind=intType), dimension(:), pointer :: jnBeg, jnEnd
     integer(kind=intType), dimension(:), pointer :: knBeg, knEnd

     integer(kind=intType), dimension(:), pointer :: dinBeg, dinEnd
     integer(kind=intType), dimension(:), pointer :: djnBeg, djnEnd
     integer(kind=intType), dimension(:), pointer :: dknBeg, dknEnd

     integer(kind=intType), dimension(:), pointer :: icBeg, icEnd
     integer(kind=intType), dimension(:), pointer :: jcBeg, jcEnd
     integer(kind=intType), dimension(:), pointer :: kcBeg, kcEnd

     integer(kind=intType), dimension(:), pointer :: neighBlock
     integer(kind=intType), dimension(:), pointer :: neighProc
     integer(kind=intType), dimension(:), pointer :: l1, l2, l3
     integer(kind=intType), dimension(:), pointer :: groupNum

     !
     !        ****************************************************************
     !        *                                                              *
     !        * Overset interpolation information                            *
     !        *                                                              *
     !        ****************************************************************

     integer(kind=intType), dimension(:,:,:), pointer :: iblank
     type(fringeType) , dimension(:, :, :), pointer :: fringes
     integer(kind=intType), dimension(:, :), pointer :: orphans
     integer(kind=intType) :: nOrphans

     !
     !        ****************************************************************
     !        *                                                              *
     !        * Boundary data for the boundary subfaces.                     *
     !        *                                                              *
     !        ****************************************************************
     !
     ! BCData(nBocos): The boundary data for each of the boundary
     !                 subfaces.

     type(BCDataType), dimension(:), pointer :: BCData
     !
     !        ****************************************************************
     !        *                                                              *
     !        * The stress tensor and heat flux vector at viscous wall faces *
     !        * as well as the face pointers to these viscous wall faces.    *
     !        *                                                              *
     !        ****************************************************************
     !
     ! viscSubface(nViscBocos):    Storage for the viscous stress
     !                             tensor and heat flux vector for
     !                             the viscous subfaces.
     ! viscIMinPointer(2:jl,2:kl): Pointer to viscous subface for 
     !                             the iMin block face. If the face
     !                             is not part of a viscous subface
     !                             this value is set to 0.
     ! viscIMaxPointer(2:jl,2:kl): Idem for iMax block face.
     ! viscJMinPointer(2:il,2:kl): Idem for jMin block face.
     ! viscJMaxPointer(2:il,2:kl): Idem for jmax block face.
     ! viscKMinPointer(2:il,2:jl): Idem for kMin block face.
     ! viscKMaxPointer(2:il,2:jl): Idem for kMax block face.

     type(viscSubfaceType), dimension(:), pointer :: viscSubface

     integer(kind=intType), dimension(:,:), pointer :: viscIMinPointer
     integer(kind=intType), dimension(:,:), pointer :: viscIMaxPointer
     integer(kind=intType), dimension(:,:), pointer :: viscJMinPointer
     integer(kind=intType), dimension(:,:), pointer :: viscJMaxPointer
     integer(kind=intType), dimension(:,:), pointer :: viscKMinPointer
     integer(kind=intType), dimension(:,:), pointer :: viscKMaxPointer
     !
     !        ****************************************************************
     !        *                                                              *
     !        * Mesh related variables.                                      *
     !        *                                                              *
     !        ****************************************************************
     !
     !  x(0:ie,0:je,0:ke,3)  - xyz locations of grid points in block.
     !  xOld(nOld,:,:,:,:)   - Coordinates on older time levels;
     !                         only needed for unsteady problems on
     !                         deforming grids. Only allocated on
     !                         the finest grid level. The blank
     !                         dimensions are equal to the dimensions
     !                         of x.
     !  sI(0:ie,1:je,1:ke,3) - Projected areas in the i-coordinate
     !                         direction. Normals point in the
     !                         direction of increasing i.
     !  sJ(1:ie,0:je,1:ke,3) - Projected areas in the j-coordinate
     !                         direction. Normals point in the
     !                         direction of increasing j.
     !  sK(1:ie,1:je,0:ke,3) - Projected areas in the k-coordinate
     !                         direction. Normals point in the
     !                         direction of increasing k.
     !  vol(0:ib,0:jb,0:kb)  - Cell volumes. The second level halo
     !                         is present for a multigrid option.
     !  volOld(nold,2:il,..) - Volumes on older time levels; only
     !                         needed for unsteady problems on
     !                         deforming grids. Only allocated on
     !                         the finest grid level.
     !  uv(2,2:il,2:jl,2:kl) - Parametric location on elemID for each cell. 
     !                         Only used for fast wall distance calcs. 
     !  porI(1:il,2:jl,2:kl) - Porosity in the i direction.
     !  porJ(2:il,1:jl,2:kl) - Porosity in the j direction.
     !  porK(2:il,2:jl,1:kl) - Porosity in the k direction.
     !
     !  indFamilyI(:,:,:)  - Index of the i-face in the arrays
     !                       to compute the local mass flow
     !                       for a family or sliding mesh interface.
     !                       Dimension is (1:il,2:jl,2:kl).
     !  indFamilyJ(:,:,:)  - Idem for the j-faces.
     !                       Dimension is (2:il,1:jl,2:kl).
     !  indFamilyK(:,:,:)  - Idem for the k-faces.
     !                       Dimension is (2:il,2:jl,1:kl)
     !  factFamilyI(:,:,:) - Corresponding factor to make sure
     !                       that the massflow is defined positive
     !                       when it enters the block and to define
     !                       the mass flow of the entire wheel
     !                       instead of a sector. Hence the possible
     !                       values or -nSlices and nSlices, where
     !                       nSlices or the number of sections to
     !                       obtain the full wheel.
     !  factFamilyJ(:,:,:) - Idem for the j-faces.
     !  factFamilyK(:,:,:) - Idem for the k-faces.
     !
     !  rotMatrixI(:,:,:,:,:) - Rotation matrix of the i-faces to
     !                          transform the velocity components
     !                          from Cartesian to local cylindrical.
     !                          This is needed only for problems with
     !                          rotational periodicity in combination
     !                          with an upwind scheme.
     !                          Dimension is (1:il,2:jl,2:kl,3,3).
     !  rotMatrixJ(:,:,:,:,:) - Idem for the j-faces.
     !                          Dimension is (2:il,1:jl,2:kl,3,3).
     !  rotMatrixK(:,:,:,:,:) - Idem for the k-faces.
     !                          Dimension is (2:il,2:jl,1:kl,3,3).
     !
     !  blockIsMoving      - Whether or not the block is moving.
     !  addGridVelocities  - Whether or not the face velocities
     !                       are allocated and set.
     !  sFaceI(0:ie,je,ke) - Dot product of the face velocity and
     !                       the normal in i-direction.
     !  sFaceJ(ie,0:je,ke) - Idem in j-direction.
     !  sFaceK(ie,je,0:ke) - Idem in k-direction.

     real(kind=realType), dimension(:,:,:,:),   pointer :: x, xtmp
     real(kind=realType), dimension(:,:,:,:,:),   pointer :: Xold
     real(kind=realType), dimension(:,:,:,:), pointer :: sI, sJ, sK
     real(kind=realType), dimension(:,:,:),   pointer :: vol
     real(kind=realType), dimension(:,:,:,:), pointer :: volOld
     real(kind=realType), dimension(:,:,:,:), pointer :: uv
     integer(kind=intType), dimension(:,:,:,:), pointer :: surfNodeIndices

     integer(kind=porType), dimension(:,:,:), pointer :: porI, porJ, porK
     integer(kind=intType), dimension(:,:,:), pointer :: indFamilyI, indFamilyJ, indFamilyK
     integer(kind=intType), dimension(:,:,:), pointer :: factFamilyI, factFamilyJ, factFamilyK
     real(kind=realType), dimension(:,:,:,:,:), pointer :: rotMatrixI, rotMatrixJ, rotMatrixK

     logical :: blockIsMoving, addGridVelocities

     real(kind=realType), dimension(:,:,:), pointer :: sFaceI, sFaceJ, sFaceK


     ! *******************************
     ! Added by HDN
     ! *******************************
     ! xALE(0:ie,0:je,0:ke,3)              - Temporary storage of x so that
     !                                       intermediate meshes can be stored in
     !                                       x directly
     ! sVeloIALE(0:ie,1:je,1:ke,3)
     ! sVeloJALE(1:ie,0:je,1:ke,3)
     ! sVeloKALE(1:ie,1:je,0:ke,3)         - Storage of surface velocities at one
     !                                       time step
     ! sIALE(0:nALEsteps,0:ie,1:je,1:ke,3)
     ! sJALE(0:nALEsteps,1:ie,0:je,1:ke,3)
     ! sKALE(0:nALEsteps,1:ie,1:je,0:ke,3) - Storage of sI, sJ, sK for intermediate
     !                                       meshes
     ! sFaceIALE(0:nALEsteps,0:ie,je,ke)
     ! sFaceJALE(0:nALEsteps,ie,0:je,ke)
     ! sFaceKALE(0:nALEsteps,ie,je,0:ke)   - Storage of sFaceI, sFaceJ, sFaceK for
     !                                       intermediate meshes
     real(kind=realType), dimension(:,:,:,:),   pointer :: xALE
     real(kind=realType), dimension(:,:,:,:),   pointer :: sVeloIALE, sVeloJALE, sVeloKALE
     real(kind=realType), dimension(:,:,:,:,:), pointer :: sIALE, sJALE, sKALE
     real(kind=realType), dimension(:,:,:,:),   pointer :: sFaceIALE, sFaceJALE, sFaceKALE


     ! Tempory storage for overset variables
     real(kind=realType), dimension(:, :, :, :), pointer :: XSeed
     integer(kind=intType), dimension(:, :, :), pointer :: wallInd

     !
     !        ****************************************************************
     !        *                                                              *
     !        * Flow variables.                                              *
     !        *                                                              *
     !        ****************************************************************
     !
     ! w(0:ib,0:jb,0:kb,1:nw)       - The set of independent variables
     !                                w(i,j,k,1:nwf) flow field
     !                                variables, which are rho, u, 
     !                                v, w and rhoE. In other words
     !                                the velocities  are stored and
     !                                not the momentum!!!!
     !                                w(i,j,k,nt1:nt2) turbulent 
     !                                variables; also the primitive
     !                                variables are stored.
     ! wOld(nOld,2:il,2:jl,2:kl,nw) - Solution on older time levels,
     !                                needed for the time integration
     !                                for unsteady problems. In
     !                                constrast to w, the conservative
     !                                variables are stored in wOld for
     !                                the flow variables; the turbulent
     !                                variables are always the
     !                                primitive ones.
     !                                Only allocated on the finest
     !                                mesh.
     ! p(0:ib,0:jb,0:kb)            - Static pressure.
     ! gamma(0:ib,0:jb,0:kb)        - Specific heat ratio; only
     !                                allocated on the finest grid.
     ! rlv(0:ib,0:jb,0:kb)          - Laminar viscosity; only
     !                                allocated on the finest mesh
     !                                and only for viscous problems.
     ! rev(0:ib,0:jb,0:kb)          - Eddy viscosity; only
     !                                allocated rans problems with
     !                                eddy viscosity models.
     ! s(1:ie,1:je,1:ke,3)          - Mesh velocities of the cell
     !                                centers; only for moving mesh
     !                                problems.

     real(kind=realType), dimension(:,:,:,:),   pointer :: w, wtmp
     real(kind=realType), dimension(:,:,:,:,:), pointer :: dw_deriv
     real(kind=realType), dimension(:,:,:,:,:), pointer :: wOld
     real(kind=realType), dimension(:,:,:),     pointer :: p, gamma, aa
     real(kind=realType), dimension(:,:,:),     pointer :: rlv, rev
     real(kind=realType), dimension(:,:,:,:),   pointer :: s
     real(kind=realType), dimension(:,:,:),   pointer :: shockSensor

     ! Nodal Fluxes: ux,uy,uz,vx,vy,vz,wx,wy,wz,qx,qy,qz(il, jl, kl)
     real(kind=realType), dimension(:, :, :), pointer:: ux, uy, uz
     real(kind=realType), dimension(:, :, :), pointer:: vx, vy, vz 
     real(kind=realType), dimension(:, :, :), pointer:: wx, wy, wz 
     real(kind=realType), dimension(:, :, :), pointer:: qx, qy, qz 
     



     !
     !        ****************************************************************
     !        *                                                              *
     !        * Residual and multigrid variables.                            *
     !        *                                                              *
     !        ****************************************************************
     !
     ! dw(0:ib,0:jb,0:kb,1:nw)   - Values of convective and combined
     !                             flow residuals. Only allocated on
     !                             the finest mesh.
     ! fw(0:ib,0:jb,0:kb,1:nwf)  - values of artificial dissipation
     !                             and viscous residuals.
     !                             Only allocated on the finest mesh.

     ! dwOldRK(:,2:il,2:jl,2:kl,nw) - Old residuals for the time
     !                                accurate Runge-Kutta schemes.
     !                                The first dimension is
     !                                nRKStagesUnsteady - 1.Only
     !                                allocated on the finest level
     !                                and only in unsteady mode for
     !                                Runge-Kutta schemes.

     ! w1(1:ie,1:je,1:ke,1:nMGVar) - Values of the mg variables
     !                               upon first entry to a coarser
     !                               mesh; only allocated on the
     !                               coarser grids. The variables
     !                               used to compute the multigrid
     !                               corrections are rho, u, v, w
     !                               and p; the rhoE value is used
     !                               for unsteady problems only.
     ! p1(1:ie,1:je,1:ke)          - Value of the pressure upon
     !                               first entry to a coarser grid;
     !                               only allocated on the coarser
     !                               grids.
     ! wr(2:il,2:jl,2:kl,1:nMGVar) - Multigrid forcing terms; only 
     !                               allocated on the coarser grids.
     !                               The forcing term of course
     !                               contains conservative residuals,
     !                               at least for the flow variables.
     ! shockSensor(0:ib,0:jb,0:kb)   Precomputed sensor value for shock 
     !                               that is *NOT* differentated. 
     ! scratch(0:ib,0:jb,0:kb,5)     Scratch space for the turbulence
     !                               models. NOMINALLY this could use
     !                               dw and the code was nominally setup
     !                               for this originally. However, this 
     !                               complicates reverse mode sensitivities
     !                               So we use this instead. 

     real(kind=realType), dimension(:,:,:),     pointer :: p1
     real(kind=realType), dimension(:,:,:,:),   pointer :: dw, fw
     real(kind=realType), dimension(:,:,:,:),   pointer :: dwtmp, dwtmp2
     real(kind=realType), dimension(:,:,:,:,:), pointer :: dwOldRK
     real(kind=realType), dimension(:,:,:,:),   pointer :: w1, wr
     real(kind=realType), dimension(:,:,:,:),   pointer :: scratch


     ! *******************************
     ! Added by HDN
     ! Used for ALE. Only allocated on the finest mesh.
     ! Extra dim is used to store initial residuals
     ! *******************************
     ! dwALE(0:nALEsteps,0:ib,0:jb,0:kb,1:nw)   - Values of ONLY the convective flux
     !                                            of intermediate meshes.
     ! fwALE(0:nALEsteps,0:ib,0:jb,0:kb,1:nwf)  - values of ONLY the artificial
     !                                            dissipation of intermediate meshes.
     real(kind=realType), dimension(:,:,:,:,:),   pointer :: dwALE, fwALE



     ! mgIFine(2:il,2) - The two fine grid i-cells used for the
     !                   restriction of the solution and residual to
     !                   the coarse grid. Only on the coarser grids.
     ! mgJFine(2:jl,2) - Idem for j-cells.
     ! mgKFine(2:kl,2) - Idem for k-cells.

     ! mgIWeight(2:il) - Weight for the residual restriction in
     !                   in i-direction. Value is either 0.5 or 1.0,
     !                   depending whether mgIFine(,1) is equal to
     !                   or differs from mgIFine(,2).
     ! mgJWeight(2:jl) - Idem for weights in j-direction.
     ! mgKWeight(2:kl) - Idem for weights in k-direction.

     ! mgICoarse(2:il,2) - The two coarse grid i-cells used for the
     !                     interpolation of the correction to the
     !                     fine grid. Not on the coarsest grid.
     ! mgJCoarse(2:jl,2) - Idem for j-cells.
     ! mgKCoarse(2:kl,2) - Idem for k-cells.

     integer(kind=intType), dimension(:,:), pointer :: mgIFine
     integer(kind=intType), dimension(:,:), pointer :: mgJFine
     integer(kind=intType), dimension(:,:), pointer :: mgKFine

     real(kind=realType),   dimension(:),   pointer :: mgIWeight
     real(kind=realType),   dimension(:),   pointer :: mgJWeight
     real(kind=realType),   dimension(:),   pointer :: mgKWeight

     integer(kind=intType), dimension(:,:), pointer :: mgICoarse
     integer(kind=intType), dimension(:,:), pointer :: mgJCoarse
     integer(kind=intType), dimension(:,:), pointer :: mgKCoarse

     ! iCoarsened - How this block was coarsened in i-direction.
     ! jCoarsened - How this block was coarsened in j-direction.
     ! kCoarsened - How this block was coarsened in k-direction.

     integer(kind=porType) :: iCoarsened, jCoarsened, kCoarsened

     ! iCo: Indicates whether or not i grid lines are present on the
     !      coarse grid; not allocated for the coarsest grid.
     ! jCo: Idem in j-direction.
     ! kCo: Idem in k-direction.

     logical, dimension(:), pointer :: iCo, jCo, kCo
     !
     !        ****************************************************************
     !        *                                                              *
     !        * Time-stepping and spectral radii variables.                  *
     !        * only allocated on the finest grid.                           *
     !        *                                                              *
     !        ****************************************************************
     !
     ! wn(2:il,2:jl,2:kl,1:nMGVar) - Values of the update variables
     !                               at the beginning of the RungeKutta
     !                               iteration. Only allocated for
     !                               RungeKutta smoother.
     ! pn(2:il,2:jl,2:kl)          - The pressure for the RungeKutta
     !                               smoother.
     ! dtl(1:ie,1:je,1:ke)         - Time step
     ! radI(1:ie,1:je,1:ke)        - Spectral radius in i-direction.
     ! radJ(1:ie,1:je,1:ke)        - Spectral radius in j-direction.
     ! radK(1:ie,1:je,1:ke)        - Spectral radius in k-direction.

     real(kind=realType), dimension(:,:,:,:), pointer :: wn
     real(kind=realType), dimension(:,:,:),   pointer :: pn
     real(kind=realType), dimension(:,:,:),   pointer :: dtl
     real(kind=realType), dimension(:,:,:),   pointer :: radI, radJ, radK

     !
     !        ****************************************************************
     !        *                                                              *
     !        * Variables for Iso/Surface Slice generation                   *
     !        *                                                              *
     !        ****************************************************************
     ! fc(1:ie,1:je,1:ke) - cell center values of the function to be iso-valued
     ! fn(1:il,1:jl,1:kl) - node values of the function to be iso-valued
     ! Note these are are only allocated temporaily during solution writing.

     real(kind=realType), dimension(:, :, :), pointer :: fc
     real(kind=realType), dimension(:, :, :), pointer :: fn
     


     !
     !        ****************************************************************
     !        *                                                              *
     !        * Turbulence model variables.                                  *
     !        *                                                              *
     !        ****************************************************************
     !
     ! d2Wall(2:il,2:jl,2:kl) - Distance from the center of the cell
     !                          to the nearest viscous wall.

     real(kind=realType), dimension(:,:,:), pointer :: d2Wall, filterDES


     ! bmti1(je,ke,nt1:nt2,nt1:nt2): Matrix used for the implicit
     !                               boundary condition treatment of
     !                               the turbulence equations at the
     !                               iMin boundary. Only allocated on
     !                               the finest level and for the 1st
     !                               spectral solution.
     ! bmti2(je,ke,nt1:nt2,nt1:nt2): Idem for the iMax boundary.
     ! bmtj1(ie,ke,nt1:nt2,nt1:nt2): Idem for the jMin boundary.
     ! bmtj2(ie,ke,nt1:nt2,nt1:nt2): Idem for the jMax boundary.
     ! bmtk1(ie,je,nt1:nt2,nt1:nt2): Idem for the kMin boundary.
     ! bmtk2(ie,je,nt1:nt2,nt1:nt2): Idem for the kMax boundary.

     real(kind=realType), dimension(:,:,:,:), pointer :: bmti1, bmti2
     real(kind=realType), dimension(:,:,:,:), pointer :: bmtj1, bmtj2
     real(kind=realType), dimension(:,:,:,:), pointer :: bmtk1, bmtk2


     ! bvti1(je,ke,nt1:nt2): RHS vector used for the implicit
     !                       boundary condition treatment of the
     !                       turbulence equations at the iMin
     !                       boundary. Only allocated on the finest
     !                       level and for the 1st spectral solution.
     ! bvti2(je,ke,nt1:nt2): Idem for the iMax boundary.
     ! bvtj1(ie,ke,nt1:nt2): Idem for the jMin boundary.
     ! bvtj2(ie,ke,nt1:nt2): Idem for the jMax boundary.
     ! bvti2(je,ke,nt1:nt2): Idem for the iMax boundary.
     ! bvtk1(ie,ke,nt1:nt2): Idem for the kMin boundary.
     ! bvtk2(ie,ke,nt1:nt2): idem for the kMax boundary.

     real(kind=realType), dimension(:,:,:), pointer :: bvti1, bvti2
     real(kind=realType), dimension(:,:,:), pointer :: bvtj1, bvtj2
     real(kind=realType), dimension(:,:,:), pointer :: bvtk1, bvtk2
     !
     !        ****************************************************************
     !        *                                                              *
     !        * Relation to the original cgns grid.                          *
     !        *                                                              *
     !        ****************************************************************
     !
     ! sectionID      - The section of the grid this block belongs to.
     ! cgnsBlockID    - Block/zone number of the cgns grid to which
     !                  this block is related.
     ! iBegOr, iEndOr - Range of points of this block in the
     ! jBegOr, jEndOr   corresponding cgns block, i.e. for this block
     ! kBegOr, kEndOr   iBegOr <= i <= iEndOr, jBegOr <= j <= jEndOr, 
     !                  kBegOr <= k <= kEndOr.
     !                  It is of course possible that the entire
     !                  block is stored.

     integer(kind=intType) :: cgnsBlockID, sectionID
     integer(kind=intType) :: iBegOr, iEndOr, jBegOr, jEndOr
     integer(kind=intType) :: kBegOr, kEndOr
     type(surfaceNodeWeightArray) , dimension(6) :: nodalWeights 
     !
     !        ****************************************************************
     !        *                                                              *
     !        * Adjoint solver variables.                                    *
     !        *                                                              *
     !        ****************************************************************
     !
     ! globalNode(ib:ie,jb:je,kb:ke):  Global node numbering.
     ! globalCell(0:ib,0:jb,0:kb):     Global cell numbering.
     ! color(0:ib,0:jb,0:kb)     :     Temporary coloring array used for 
     !                                 forward mode AD/FD calculations
     integer(kind=intType), dimension(:,:,:), pointer :: globalNode
     integer(kind=intType), dimension(:,:,:), pointer :: globalCell
     integer(kind=intType), dimension(:,:,:), pointer :: color

     integer(kind=intType),dimension(:),pointer::ifaceptb
     integer(kind=intType),dimension(:),pointer::iedgeptb

     ! Data storing the first order PC in tri-diagonal ordering. 7 
     ! real(kind=realType), dimension(:, :, :, :, :), pointer :: Diag
     ! real(kind=realType), dimension(:, :, :, :, :), pointer :: i_L, i_U
     ! real(kind=realType), dimension(:, :, :, :, :), pointer :: j_L, j_U
     ! real(kind=realType), dimension(:, :, :, :, :), pointer :: k_L, k_U

     real(kind=realType), dimension(:, :, :, :, :), pointer :: PCMat

     ! Generic vectors for doing products/preconditioning. Like w, but
     ! only 1 level of halos, and it is in block ordering (nw first)
     ! instead of field ordering like w is. 
     real(kind=realType), dimension(:, :, :, :), pointer :: PCVec1, PCVec2

     ! Data for the factorized trigonal solves
     real(kind=realType), dimension(:, :, :, :), pointer :: i_D_fact,  j_D_fact,  k_D_fact 
     real(kind=realType), dimension(:, :, :, :), pointer :: i_L_Fact,  j_L_Fact,  k_L_Fact 
     real(kind=realType), dimension(:, :, :, :), pointer :: i_U_Fact,  j_U_Fact,  k_U_Fact 
     real(kind=realType), dimension(:, :, :, :), pointer :: i_U2_Fact, j_U2_Fact, k_U2_Fact

     integer(kind=intType), dimension(:, :, :, :), pointer :: i_ipiv, j_ipiv, k_ipiv

     ! A list of pointers for generic communication of either real or
     ! integer data.
     type(rPtr), dimension(12) :: realCommVars
     type(iPtr), dimension(3) :: intCommvars

  end type blockType

  !
  !      ******************************************************************
  !      *                                                                *
  !      * Array of all blocks at all multigrid levels and spectral sols. *
  !      *                                                                *
  !      ******************************************************************
  !
  ! nDom:            total number of computational blocks.
  ! flowDoms(:,:,:): array of blocks. Dimensions are
  !                  (nDom,nLevels,nTimeIntervalsSpectral)

  integer(kind=intType) :: nDom


#ifdef USE_TAPENADE
  ! This is never actually compiled...just make tapenade think it
  ! isn't allocatable
  type(blockType), dimension(nn:nn,1,ntimeIntervalsSpectral) :: flowDoms
#else
  type(blockType), allocatable, dimension(:,:,:) :: flowDoms
  type(blockType), allocatable, dimension(:,:,:) :: flowDomsd
  type(blockType), allocatable, dimension(:,:,:) :: flowDomsb
#endif

  !
  !      ******************************************************************
  !      *                                                                *
  !      * Additional info needed in the flow solver.                     *
  !      *                                                                *
  !      ******************************************************************
  !
  ! nCellGlobal(nLev) - Global number of cells on every mg level.

  integer(kind=intType), allocatable, dimension(:) :: nCellGlobal

  contains


  logical function lessEqualFringeType(g1, g2)
    
    !        ****************************************************************
    !        *                                                              *
    !        * lessEqual returns .true. if g1 <= g2 and .false. otherwise.  *
    !        * The comparison is firstly based on the processor ID of the   *
    !        * donor, then the block, then then the I, J, K                 *
    !        *                                                              *
    !        ****************************************************************
    !
    implicit none
    !
    !        Function arguments.
    !
    type(fringeType), intent(in) :: g1, g2
    !
    ! Compare the donor processors first. If not equal,
    ! set lessEqual appropriately and return.
    
    if(g1%donorProc < g2%donorProc) then
       lessEqualfringeType = .true.
       return
    else if(g1%donorProc > g2%donorProc) then
       lessEqualfringeType = .false.
       return
    endif

    ! Donor processors are identical. Now we check the block
    
    if(g1%donorBlock < g2%donorBlock) then
       lessEqualfringeType = .true.
       return
    else if(g1%donorBlock > g2%donorBlock) then
       lessEqualfringeType = .false.
       return
    endif
    
    ! Compare the indices of the halo. First k, then j and
    ! finally i.
    
    if(g1%dK < g2%dK) then
       lessEqualfringeType = .true.
       return
    else if(g1%dK > g2%dK) then
       lessEqualfringeType = .false.
       return
    endif
    
    if(g1%dJ < g2%dJ) then
       lessEqualfringeType = .true.
       return
    else if(g1%dJ > g2%dJ) then
       lessEqualfringeType = .false.
       return
    endif
         
    if(g1%dI < g2%dI) then
       lessEqualfringeType = .true.
       return
    else if(g1%dI > g2%dI) then
       lessEqualfringeType = .false.
       return
    endif

    ! Both entities are identical. So set lessEqual to .true.
    
    lessEqualfringeType = .true.
    
  end function lessEqualFringeType

  logical function lessFringeType(g1, g2)
    
    !        ****************************************************************
    !        *                                                              *
    !        * less returns .true. if g1 <= g2 and .false. otherwise.  *
    !        * The comparison is firstly based on the processor ID of the   *
    !        * donor, then the block, then then the I, J, K                 *
    !        *                                                              *
    !        ****************************************************************
    !
    implicit none
    !
    !        Function arguments.
    !
    type(fringeType), intent(in) :: g1, g2
    !
    ! Compare the donor processors first. If not equal,
    ! set less appropriately and return.
    
    if(g1%donorProc < g2%donorProc) then
       lessfringeType = .true.
       return
    else if(g1%donorProc > g2%donorProc) then
       lessfringeType = .false.
       return
    endif

    ! Donor processors are identical. Now we check the block
    
    if(g1%donorBlock < g2%donorBlock) then
       lessfringeType = .true.
       return
    else if(g1%donorBlock > g2%donorBlock) then
       lessfringeType = .false.
       return
    endif
    
    ! Compare the indices of the halo. First k, then j and
    ! finally i.
    
    if(g1%dK < g2%dK) then
       lessfringeType = .true.
       return
    else if(g1%dK > g2%dK) then
       lessfringeType = .false.
       return
    endif
    
    if(g1%dJ < g2%dJ) then
       lessfringeType = .true.
       return
    else if(g1%dJ > g2%dJ) then
       lessfringeType = .false.
       return
    endif
         
    if(g1%dI < g2%dI) then
       lessfringeType = .true.
       return
    else if(g1%dI > g2%dI) then
       lessfringeType = .false.
       return
    endif

    ! Both entities are identical. So set less to .False.
    
    lessFringeType = .False.
    
  end function lessFringeType

end module block<|MERGE_RESOLUTION|>--- conflicted
+++ resolved
@@ -149,10 +149,6 @@
      real(kind=realType), dimension(:,:,:,:), pointer :: uSlipALE
      real(kind=realType), dimension(:,:),     pointer :: sHeatFlux
 
-<<<<<<< HEAD
-=======
-
->>>>>>> a08ae537
      ! ptInlet(:,:):       Total pressure at subsonic inlets.
      ! ttInlet(:,:):       Total temperature at subsonic inlets.
      ! htInlet(:,:):       Total enthalpy at subsonic inlets.
