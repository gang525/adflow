#      ******************************************************************
#      *                                                                *
#      * File:          Makefile                                        *
#      * Author:        Edwin van der Weide, Seonghyeon Hahn            *
#      * Starting date: 12-10-2002                                      *
#      * Last modified: 03-02-2006                                      *
#      *                                                                *
#      ******************************************************************

#      ******************************************************************
#      *                                                                *
#      * Description: Makefile to create the object files of this       *
#      * directory.                                                     *
#      *                                                                *
#      ******************************************************************

#      ==================================================================

#      ******************************************************************
#      *                                                                *
#      * Include the settings for the entire code.                      *
#      *                                                                *
#      ******************************************************************

SUMB_DIR = ../..
SUMB_COMMON_FILE = $(SUMB_DIR)/SUmb_Common.mk
SUMB_RULES_FILE  = $(SUMB_DIR)/rulesSources.mk
include ${SUMB_COMMON_FILE}
include ${SUMB_RULES_FILE}

#      ******************************************************************
#      *                                                                *
#      * Names of the Fortran object files to be created.               *
#      * These are split in sets, such that no dependencies are present *
#      * within a set. This guarantees that parallel make works         *
#      * correctly.                                                     *
#      *                                                                *
#      ******************************************************************

vpath %.o $(SUMB_OBJDIR)

FF90_OBJECTS_0 = complexify.o\

FF90_OBJECTS_1 = precision.o\
		 su_cgns.o

FF90_OBJECTS_2 = bleedFlows.o\
		 constants.o\
		 coolingModelLevel0.o\
		 killSignals.o\
		 communication.o\

FF90_OBJECTS_3 = NKSolverVars.o\
		 ANKSolverVars.o\
		 block.o\
		 IOModule.o\
		 costFunctions.o\
<<<<<<< HEAD
		 kd_tree.o\
		 surfaceFamilies.o\
=======
		 liftDistributionData.o\
		 adtData.o\
		 kd_tree.o\
>>>>>>> a08ae537

FF90_OBJECTS_4 = ADjointVars.o\
		 ADjointPETSc.o\
		 BCTypes.o\
		 blockPointers.o\
		 cgnsGrid.o\
		 cgnsNames.o\
		 commMixing.o\
		 commSliding.o\
		 couplerParam.o\
		 CpCurveFits.o\
		 extraOutput.o\
		 flowVarRefState.o\
		 inputParam.o\
		 interfaceGroups.o\
		 iteration.o\
		 monitor.o\
		 paramTurb.o\
		 section.o\
		 stencils.o\
	         diffSizes.o\
		 wallDistanceData.o\
		 myPushPopLib.o\
<<<<<<< HEAD
		 liftDistributionData.o\
=======
		 overset.o\
>>>>>>> a08ae537

FILES_TO_COMPLEXIFY =  precision.F90\
		 bleedFlows.f90\
		 constants.F90\
		 coolingModelLevel0.f90\
		 liftDistributionData.F90\
		 killSignals.f90\
		 communication.f90\
		 NKSolverVars.F90\
		 ANKSolverVars.F90\
		 block.F90\
		 IOModule.f90\
		 costFunctions.F90\
		 ADjointVars.F90\
		 ADjointPETSc.F90\
		 BCTypes.f90\
		 blockPointers.F90\
		 cgnsGrid.f90\
		 cgnsNames.f90\
		 commMixing.f90\
		 commSliding.f90\
		 couplerParam.f90\
		 CpCurveFits.f90\
		 extraOutput.f90\
		 flowVarRefState.F90\
		 inputParam.F90\
		 interfaceGroups.f90\
		 iteration.f90\
		 monitor.f90\
		 paramTurb.F90\
		 section.f90\
		 stencils.f90\
	         blockpointers_d.f90\
	         blockpointers_t.f90\
	         blockpointers_b.f90\
	         diffSizes.f90\
		 wallDistanceData.F90\
		 myPushPopLib.F90\
<<<<<<< HEAD
		 kd_tree.f90\
		 surfaceFamilies.F90\
=======
		 overset.F90\
>>>>>>> a08ae537

FILES_TO_COPY = su_cgns.F90 \
		complexify.f90 



#      ******************************************************************
#      *                                                                *
#      * Targets for make.                                              *
#      *                                                                *
#      ******************************************************************

default: all

all:
	$(PMAKE) src_0
	$(PMAKE) src_1
	$(PMAKE) src_2
	$(PMAKE) src_3
	$(PMAKE) src_4
	cp -f *.mod $(SUMB_MODDIR)

clean:
	@echo "        Making clean in modules... "
	rm -f $(MAKE_CLEAN_ARGUMENTS)

complexify:
	@for file in $(FILES_TO_COMPLEXIFY); do \
		if [ $$file -nt ../../src_cs/modules/$$file -o ! -e ../../src_cs/modules/$$file ]; then \
			python ../complexify.py $$file; \
			mv c_$$file ../../src_cs/modules/$$file; \
		fi;\
		done
	@for file in $(FILES_TO_COPY); do \
		if [ $$file -nt ../../src_cs/modules/$$file -o ! -e ../../src_cs/modules/$$file ]; then \
			echo copying file $$file; \
			cp $$file ../../src_cs/modules/$$file; \
		fi;\
		done

	cp Makefile ../../src_cs/modules

#      ******************************************************************
#      *                                                                *
#      * Rules to make the individual parts; these are introduced to    *
#      * have parallel make function correctly. The objects of src_1    *
#      * are independent; the ones of src_2 depend on src_1, etc.       *
#      *                                                                *
#      ******************************************************************

src_0:	$(FF90_OBJECTS_0)
src_1:	$(FF90_OBJECTS_1)
src_2:	$(FF90_OBJECTS_2)
src_3:	$(FF90_OBJECTS_3)
src_4:	$(FF90_OBJECTS_4)<|MERGE_RESOLUTION|>--- conflicted
+++ resolved
@@ -55,14 +55,10 @@
 		 block.o\
 		 IOModule.o\
 		 costFunctions.o\
-<<<<<<< HEAD
 		 kd_tree.o\
 		 surfaceFamilies.o\
-=======
-		 liftDistributionData.o\
 		 adtData.o\
 		 kd_tree.o\
->>>>>>> a08ae537
 
 FF90_OBJECTS_4 = ADjointVars.o\
 		 ADjointPETSc.o\
@@ -86,11 +82,8 @@
 	         diffSizes.o\
 		 wallDistanceData.o\
 		 myPushPopLib.o\
-<<<<<<< HEAD
+		 overset.o\
 		 liftDistributionData.o\
-=======
-		 overset.o\
->>>>>>> a08ae537
 
 FILES_TO_COMPLEXIFY =  precision.F90\
 		 bleedFlows.f90\
@@ -129,12 +122,9 @@
 	         diffSizes.f90\
 		 wallDistanceData.F90\
 		 myPushPopLib.F90\
-<<<<<<< HEAD
+		 overset.F90\
 		 kd_tree.f90\
 		 surfaceFamilies.F90\
-=======
-		 overset.F90\
->>>>>>> a08ae537
 
 FILES_TO_COPY = su_cgns.F90 \
 		complexify.f90 
