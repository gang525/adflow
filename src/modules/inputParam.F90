!
!      ******************************************************************
!      *                                                                *
!      * File:          inputParam.f90                                  *
!      * Author:        Edwin van der Weide, Steve Repsher,             *
!      *                C.A.(Sandy) Mader                               *
!      * Starting date: 12-11-2002                                      *
!      * Last modified: 09-17-2009                                      *
!      *                                                                *
!      ******************************************************************
!
       module accuracy
!
!      ******************************************************************
!      *                                                                *
!      * Definition of some parameters which make the code more         *
!      * readable. The actual values of this parameters are arbitrary;  *
!      * in the code always the symbolic names are (should be) used.    *
!      *                                                                *
!      ******************************************************************
!
       use precision
       implicit none
       save
!
       integer(kind=intType), parameter :: firstOrder  = 1, &
                                           secondOrder = 2, &
                                           thirdOrder  = 3, &
                                           fourthOrder = 4, &
                                           fifthOrder  = 5
       end module accuracy

!      ==================================================================

       module inputDiscretization
!
!      ******************************************************************
!      *                                                                *
!      * Input parameters which are related to the discretization of    *
!      * the governing equations, i.e. scheme parameters, time accuracy *
!      * (in case of an unsteady computation) and preconditioning info. *
!      *                                                                *
!      ******************************************************************
!
       use accuracy
       implicit none
       save
!
!      ******************************************************************
!      *                                                                *
!      * Definition of some parameters which make the code more         *
!      * readable. The actual values of this parameters are arbitrary;  *
!      * in the code always the symbolic names are (should be) used.    *
!      *                                                                *
!      ******************************************************************
!
       integer(kind=intType), parameter :: dissScalar = 1,  &
                                           dissMatrix = 2,  &
                                           dissCusp   = 3,  &
                                           upwind     = 9
       integer(kind=intType), parameter :: Roe     = 1,     &
                                           vanLeer = 2,     &
                                           ausmdv  = 3
       integer(kind=intType), parameter :: noLimiter  = 2,  &
                                           vanAlbeda  = 3,  &
                                           minmod     = 4
       integer(kind=intType), parameter :: noPrecond  = 1,  &
                                           Turkel     = 2,  &
                                           ChoiMerkle = 3
       integer(kind=intType), parameter ::                          &
                                  constantPressure     = 1, &
                                  linExtrapolPressure  = 2, &
                                  quadExtrapolPressure = 3, &
                                  normalMomentum       = 4

       integer(kind=intType), parameter ::                      &
                                  constantExtrapol = 1, &
                                  linExtrapol      = 2

       integer(kind=intType), parameter :: NonConservative = 1, &
                                           Conservative    = 2
!
!      ******************************************************************
!      *                                                                *
!      * Definition of the discretization input parameters.             *
!      *                                                                *
!      ******************************************************************
!
       ! spaceDiscr:        Fine grid discretization.
       ! spaceDiscrCoarse:  Coarse grid discretization.
       ! orderTurb:         Order of the discretization of the advective
       !                    terms of the turbulent transport equations.
       !                    Possibilities are 1st and 2nd order.
       ! riemann:           Fine grid riemann solver, upwind schemes only.
       ! riemannCoarse:     Idem, but on the coarse grids.
       ! limiter:           Limiter, upwind schemes only.
       ! precond:           Preconditioner.
       ! wallBCTreatment:   Wall boundary condition treatment.
       ! outflowTreatment:  Treatment of the outflow boundaries. Either
       !                    constantExtrapol or linExtrapol.
       ! nonMatchTreatment: Treatment of the non-matching block
       !                    boundaries. Either NonConservative or
       !                    Conservative.
       ! vis2:              Coefficient of the second order dissipation.
       ! vis4:              Coefficient of the fourth order dissipation.
       ! vis2Coarse:        Coefficient of the second order dissipation
       !                    on the coarser grids in the mg cycle. On the
       !                    coarser grids a first order scheme is used.
       ! adis:              Exponent for directional scaling of the
       !                    dissipation. adis == 0: no directional scaling,
       !                                 adis == 1: isotropic dissipation.
       ! kappaCoef:         Coefficient in the upwind reconstruction
       !                    schemes, both linear and nonlinear.
       ! vortexCorr:        Whether or not a vortex correction must be
       !                    applied. Steady flow only.
       ! dirScaling:        Whether or not directional scaling must be
       !                    applied.
       ! hScalingInlet:     Whether or not the outgoing Riemann invariant
       !                    must be scaled for a subsonic inlet. May be
       !                    needed for stability when strong total
       !                    temperature gradients are present.
       ! radiiNeededFine:   Whether or not the spectral radii are needed
       !                    to compute the fluxes of the fine grid.
       ! radiiNeededCoarse: Idem for the coarse grid.
       ! lumpedDiss :       logical factor for determining whether or not
       !                    lumped dissipation is used for preconditioner
       ! sigma      :       Scaling parameter for dissipation lumping in
       !                    approximateprecondtioner
       ! useApproxWallDistance : logical to determine if the user wants to 
       !                         use the fast approximate wall distance
       !                         computations. Typically only used for 
       !                         repeated calls when the wall distance would
       !                         not have changed significantly
       ! updateWallAssociation : Logical to determine if the full wall distance
       !                         assocation is to be performed on the next
       !                         wall distance calculation. This is only
       !                         significant when useApproxWallDistance is 
       !                         set to True. This allows the user to 
       !                         reassociate the face a cell is associated
       !                         with. 
       !                      
       ! lowspeedpreconditoner:        Whether or not to use low-speed precondioner

       integer(kind=intType) :: spaceDiscr, spaceDiscrCoarse
       integer(kind=intType) :: orderTurb, limiter
       integer(kind=intType) :: riemann, riemannCoarse, precond
       integer(kind=intType) :: wallBCTreatment, outflowTreatment
       integer(kind=intType) :: nonMatchTreatment

       real(kind=realType) :: vis2, vis4, vis2Coarse, adis
       real(kind=realType) :: kappaCoef
       logical :: lumpedDiss
       real(kind=realType) :: sigma

#ifndef USE_TAPENADE
       real(kind=realType) :: vis2b, vis4b, vis2Coarseb, adisb
       real(kind=realType) :: kappaCoefb
       real(kind=realType) :: sigmab
#endif
       logical :: vortexCorr, dirScaling, hScalingInlet
       logical :: radiiNeededFine, radiiNeededCoarse


       logical :: useApproxWallDistance
       logical :: lowSpeedPreconditioner
       end module inputDiscretization

!      ==================================================================

       module inputIO
!
!      ******************************************************************
!      *                                                                *
!      * Input parameters which are related to io issues, like file     *
!      * names and corresponding info.                                  *
!      *                                                                *
!      ******************************************************************
!
       use constants
       implicit none
       save
!
!      ******************************************************************
!      *                                                                *
!      * Definition of some parameters which make the code more         *
!      * readable. The actual values of this parameters are arbitrary;  *
!      * in the code always the symbolic names are (should be) used.    *
!      *                                                                *
!      ******************************************************************
!
       integer(kind=intType), parameter :: precisionSingle = 1, &
                                           precisionDouble = 2
!
!      ******************************************************************
!      *                                                                *
!      * Definition of the IO input parameters.                         *
!      *                                                                *
!      ******************************************************************
!
       ! paramFile:           Parameter file, command line argument.
       ! firstWrite:          Whether or not this is the first time a
       !                      solution is written. Needed when different
       !                      file formats are used for reading and
       !                      writing.
       ! gridFile:            Grid file.
       ! newGridFile:         File to which the changed grid is
       !                      written. Needed for moving and/or
       !                      deforming geometries.
       ! restartFile:         Restart solution file; for cgns this
       !                      could be the same as the grid file, but
       !                      not necesarrily.
       ! solFile:             Solution file; for cgns this could be the
       !                      same as the grid or restart file, but not
       !                      necesarrily.
       ! surfaceSolFile:      Surface solution file.
       ! sliceSolFile:        File name of a slice of a surface solution. TEMPORARY
       ! cpFile:              File which contains the curve fits for cp.
       ! precisionGrid:       Precision of the grid file to be written.
       !                      Possibilities are precisionSingle and
       !                      precisionDouble.
       ! precisionSol:        Idem for the solution file(s).
       ! storeRindLayer:      Whether or not to store 1 layer of rind
       !                      (halo) cells in the solution file.
       ! restart:             Whether or not continue from a previous
       !                      computation.
       ! checkRestartSol:     Whether or not the solution in the restart
       !                      file must be checked for correct
       !                      nondimensionalization.
       ! autoParameterUpdate: Whether or not the parameter file must be
       !                      updated automatically. After a restart file
       !                      is written, such that a restart can be made
       !                      without editing the parameter file.
       ! writeCoorMeter:      Whether or not the coordinates in the
       !                      solution files must be written in meters.
       !                      If not, the original units are used.
       ! storeConvInnerIter:  Whether or not to store the convergence of
       !                      the inner iterations for unsteady mode.
       !                      On systems with a limited amount of memory
       !                      the storage of this info could be a
       !                      bottleneck for memory.
       ! sliceFileTractions:  Whether or not tractions will be included
       !                      in the slice files.
       
       integer(kind=intType) :: precisionGrid, precisionSol

       character(len=maxStringLen) :: paramFile, gridFile
       character(len=maxStringLen) :: newGridFile
       character(len=maxStringLen) :: restartFile, solFile
       character(len=maxStringLen) :: surfaceSolFile, cpFile, sliceSolFile

       logical :: storeRindLayer, restart, checkRestartSol
       logical :: autoParameterUpdate, writeCoorMeter
       logical :: storeConvInnerIter, sliceFileTractions

       logical :: firstWrite = .true.

       ! writeSymmetry        Flag to turn off writing of symmetry planes
       ! writeFarfield        Flag to turn off writing of farfield surfaces
       logical :: writeSymmetry = .True. 
       logical :: writeFarfield = .False. 
       logical :: viscousSurfaceVelocities = .True.
<<<<<<< HEAD
=======
       logical :: nodalOutput = .True.
>>>>>>> 70ca60c8
       
       ! Extra file names (set from python) that specify the name of
       ! the volume, surface, lift and slice files written from an
       ! interrupt. 
       character(len=maxStringLen) :: forcedSurfaceFile, forcedVolumeFile
       character(len=maxStringLen) :: forcedLiftFile, forcedSliceFile

       end module inputIO

!      ==================================================================

       module inputIteration
!
!      ******************************************************************
!      *                                                                *
!      * Input parameters which are related to the iteration process,   *
!      * i.e. multigrid parameters, cfl numbers, smoothers and          *
!      * convergence.                                                   *
!      *                                                                *
!      ******************************************************************
!
       use constants
       implicit none
       save
!
!      ******************************************************************
!      *                                                                *
!      * Definition of some parameters which make the code more         *
!      * readable. The actual values of this parameters are arbitrary;  *
!      * in the code always the symbolic names are (should be) used.    *
!      *                                                                *
!      ******************************************************************
!
       integer(kind=intType), parameter :: RungeKutta  = 1,  &
                                           DADI        = 2,  &
                                           nlLusgs     = 3,  &
                                           nlLusgsLine = 4
       integer(kind=intType), parameter :: segregated = 1,   &
                                           coupled    = 2
       integer(kind=intType), parameter :: gmres = 1,        &
                                           adi   = 2
       integer(kind=intType), parameter :: bcDirichlet0 = 0, &
                                           bcNeumann    = 1
       integer(kind=intType), parameter ::                           &
                                  noResAveraging        = 0, &
                                  alwaysResAveraging    = 1, &
                                  alternateResAveraging = 2
       integer(kind=intType), parameter :: &
                                   turbRelaxNotDefined = 0,  &
                                   turbRelaxExplicit   = 1,  &
                                   turbRelaxImplicit   = 2
!
!      ******************************************************************
!      *                                                                *
!      * Definition of the iteration input parameters.                  *
!      *                                                                *
!      ******************************************************************
!
       ! nCycles:          Maximum number of multigrid cycles.
       ! nCyclesCoarse:    Idem, but on the coarse grids in full multigrid.
       ! nSaveVolume:      Number of fine grid cycles after which a volume
       !                   solution file is written.
       ! nSaveSurface:     Number of fine grid cycles after which a
       !                   surface solution file is written.
       ! nsgStartup:       Number of single grid iterations, before
       !                   switching to multigrid. Could be useful for
       !                   supersonic problems with strong shocks.
       ! nSubIterTurb:     Number of turbulent subiterations when using
       !                   a segregated approach for the turbulence.
       ! nUpdateBleeds:    Number of iterations after which the bleed
       !                   boundary conditions must be updated.
       ! smoother:         Smoother to be used.
       ! nRKStages:        Number of stages in the runge kutta scheme.
       ! nSubiterations:   Maximum number of subiterations used in
       !                   DADI.
       ! turbTreatment:    Treatment of the turbulent transport equations;
       !                   either segregated or coupled.
       ! turbSmoother:     Smoother to use in case a segregated solver
       !                   is to be used.
       ! turbRelax:        What kind of turbulent relaxation to use.
       !                   Either turbRelaxExplicit or
       !                   turbRelaxImplicit.
       ! resAveraging:     What kind of residual averaging to use.
       ! freezeTurbSource: Whether or not the turbulent source terms must
       !                   be frozen on the coarser grid levels; only if
       !                   a coupled solver is to be used.
       ! mgBoundCorr:      Treatment of the boundary halo's for the
       !                   multigrid corrections. Either dirichlet0,
       !                   set the corrections to zero, or neumann.
       ! mgStartlevel:     Grid level on which the multigrid must be
       !                   started in the full mg cycle. In case a restart
       !                   is specified this info is overruled and the
       !                   start level is the finest grid.
       ! nMGSteps:         Number of steps in the array cycleStrategy.
       ! nMGLevels:        Number of levels in the multigrid. This info
       !                   is derived from the cycle strategy.
       ! cycleStrategy:    Array which describes the mg cycle.
       ! cfl:              Cfl number on the fine grid.
       ! cflCoarse:        Idem, but on the coarse grids.
       ! cfllimit          Limit used to determine how much residuals are smoothed
       ! alfaTurb:         Relaxation factor in turbulent dd-adi smoother.
       ! betaTurb:         Relaxation factor in vf dd-adi smoother.
       ! relaxBleeds:      Relaxation coefficient for the update
       !                   of the bleed boundary condition.
       ! smoop:            Coefficient in the implicit smoothing.
       ! fcoll:            Relaxation factor for the restricted residuals.
       ! L2Conv:           Relative L2 norm of the density residuals for
       !                   which the computation is assumed converged.
       ! L2ConvCoarse:     Idem, but on the coarse grids during full mg.
       ! etaRk:            Coefficients in the runge kutta scheme. The
       !                   values depend on the number of stages specified.
       ! cdisRk:           Dissipative coefficients in the runge kutta
       !                   scheme. The values depend on the number of
       !                   stages specified.
       ! printIterations: If True, iterations are printed to stdout
       ! turbresscale: Scaling factor for turbulent residual. Necessary for
       !            NKsolver with RANS. Only tested on SA. 
       ! iterType : String used for specifying which type of iteration was taken
       integer(kind=intType) :: nCycles, nCyclesCoarse
       integer(kind=intType) :: nSaveVolume, nSaveSurface
       integer(kind=intType) :: nsgStartup, smoother, nRKStages
       integer(kind=intType) :: nSubiterations
       integer(kind=intType) :: nSubIterTurb, nUpdateBleeds
       integer(kind=intType) :: resAveraging
       real(kind=realType) :: CFLLimit
       integer(kind=intType) :: turbTreatment, turbSmoother, turbRelax
       integer(kind=intType) :: mgBoundCorr, mgStartlevel
       integer(kind=intType) :: nMGSteps, nMGLevels

       integer(kind=intType), allocatable, dimension(:) :: cycleStrategy
       integer(kind=intType) :: miniterNum
       real(kind=realType) :: cfl, cflCoarse, fcoll, smoop
       real(kind=realType) :: alfaTurb, betaTurb
       real(kind=realType) :: L2Conv, L2ConvCoarse
       real(kind=realType) :: L2ConvRel
       real(kind=realType) :: maxL2DeviationFactor
       real(kind=realType) :: relaxBleeds
       real(kind=realtype) :: epscoefconv
       integer(kind=inttype) :: convcheckwindowsize

       real(kind=realType), allocatable, dimension(:) :: etaRK, cdisRK

#ifndef USE_TAPENADE
       real(kind=realType), allocatable, dimension(:) :: etaRKb, cdisRKb
#endif

       logical :: freezeTurbSource
       logical :: printIterations
       logical :: printWarnings
       real(kind=realType), dimension(4) :: turbResScale

       end module inputIteration

!      ==================================================================

       module inputMotion
!
!      ******************************************************************
!      *                                                                *
!      * Input parameters which are related to the rigid body motion of *
!      * the entire mesh, i.e. translation and rotation.                *
!      * These parameters can only be specified for an external flow    *
!      * computation.                                                   *
!      *                                                                *
!      ******************************************************************
!
       use precision
       implicit none
       save
       ! rotPoint(3): Rotation point of the rigid body rotation.

       real(kind=realType), dimension(3) :: rotPoint
       real(kind=realType), dimension(3) :: rotPointd

       ! degreePolXRot: Degree of the x-rotation polynomial.
       ! degreePolYRot: Degree of the y-rotation polynomial.
       ! degreePolZRot: Degree of the z-rotation polynomial.

       integer(kind=intType) :: degreePolXRot
       integer(kind=intType) :: degreePolYRot
       integer(kind=intType) :: degreePolZRot

       ! coefPolXRot(0:): coefficients of the x-rotation polynomial.
       ! coefPolYRot(0:): coefficients of the y-rotation polynomial.
       ! coefPolZRot(0:): coefficients of the z-rotation polynomial.

       real(kind=realType), dimension(:), allocatable :: coefPolXRot
       real(kind=realType), dimension(:), allocatable :: coefPolYRot
       real(kind=realType), dimension(:), allocatable :: coefPolZRot

       ! degreeFourXRot: Degree of the x-rotation fourier series.
       ! degreeFourYRot: Degree of the y-rotation fourier series.
       ! degreeFourZRot: Degree of the z-rotation fourier series.

       integer(kind=intType) :: degreeFourXRot
       integer(kind=intType) :: degreeFourYRot
       integer(kind=intType) :: degreeFourZRot

       ! omegaFourXRot: Fourier frequency of the x-rotation; the
       !                   period of the motion is 2*pi/omega.
       ! omegaFourYRot: Fourier frequency of the y-rotation.
       ! omegaFourZRot: Fourier frequency of the z-rotation.

       real(kind=realType) :: omegaFourXRot,omegaFourXRotb
       real(kind=realType) :: omegaFourYRot,omegaFourYRotb
       real(kind=realType) :: omegaFourZRot,omegaFourZRotb

       ! cosCoefFourXRot(0:): cosine coefficients of the
       !                      x-rotation fourier series.
       ! cosCoefFourYRot(0:): cosine coefficients of the
       !                      y-rotation fourier series.
       ! cosCoefFourZRot(0:): cosine coefficients of the
       !                      z-rotation fourier series.

       real(kind=realType), dimension(:), allocatable :: cosCoefFourXRot
       real(kind=realType), dimension(:), allocatable :: cosCoefFourYRot
       real(kind=realType), dimension(:), allocatable :: cosCoefFourZRot

       ! sinCoefFourXRot(1:): sine coefficients of the
       !                      x-rotation fourier series.
       ! sinCoefFourYRot(1:): sine coefficients of the
       !                      y-rotation fourier series.
       ! sinCoefFourZRot(1:): sine coefficients of the
       !                      z-rotation fourier series.

       real(kind=realType), dimension(:), allocatable :: sinCoefFourXRot
       real(kind=realType), dimension(:), allocatable :: sinCoefFourYRot
       real(kind=realType), dimension(:), allocatable :: sinCoefFourZRot

       ! degreePolAlpha: Degree of the Alpha polynomial.
   
       integer(kind=intType) :: degreePolAlpha
      
       ! coefPolAlpha(0:): coefficients of the Alpha polynomial.
     
       real(kind=realType), dimension(:), allocatable :: coefPolAlpha
       real(kind=realType), dimension(:), allocatable :: coefPolAlphab
 
       ! degreeFourAlpha: Degree of the Alpha fourier series.
      
       integer(kind=intType) :: degreeFourAlpha

       ! omegaFourAlpha: Fourier frequency of the Alpha; the
       !                   period of the motion is 2*pi/omega.
   
       real(kind=realType) :: omegaFourAlpha,omegafouralphab
  
       ! cosCoefFourAlpha(0:): cosine coefficients of the
       !                      x-rotation fourier series.

       real(kind=realType), dimension(:), allocatable :: cosCoefFourAlpha
       real(kind=realType), dimension(:), allocatable :: cosCoefFourAlphab
       
       ! sinCoefFourAlpha(1:): sine coefficients of the
       !                      Alpha fourier series.

       real(kind=realType), dimension(:), allocatable :: sinCoefFourAlpha
       real(kind=realType), dimension(:), allocatable :: sinCoefFourAlphab

       ! degreePolXRot: Degree of the Beta polynomial.
  
       integer(kind=intType) :: degreePolBeta  

       ! coefPolXRot(0:): coefficients of the Beta polynomial.
 
       real(kind=realType), dimension(:), allocatable :: coefPolBeta
       real(kind=realType), dimension(:), allocatable :: coefPolBetab

       ! degreeFourBeta: Degree of the Beta fourier series.
   
       integer(kind=intType) :: degreeFourBeta

       ! omegaFourBeta: Fourier frequency of the Beta; the
       !                   period of the motion is 2*pi/omega.
 
       real(kind=realType) :: omegaFourBeta,omegafourbetab

       ! cosCoefFourBeta(0:): cosine coefficients of the
       !                      Beta fourier series.
    
       real(kind=realType), dimension(:), allocatable :: cosCoefFourBeta
       real(kind=realType), dimension(:), allocatable :: cosCoefFourBetab

       ! sinCoefFourBeta(1:): sine coefficients of the
       !                      Beta fourier series.
 
       real(kind=realType), dimension(:), allocatable :: sinCoefFourBeta
       real(kind=realType), dimension(:), allocatable :: sinCoefFourBetab

       ! degreePolMach: Degree of the Mach polynomial.
 
       integer(kind=intType) :: degreePolMach

       ! coefPolMach(0:): coefficients of the Mach polynomial.

       real(kind=realType), dimension(:), allocatable :: coefPolMach
       real(kind=realType), dimension(:), allocatable :: coefPolMachb

       ! degreeFourMach: Degree of the Mach fourier series.
 
       integer(kind=intType) :: degreeFourMach

       ! omegaFourMach: Fourier frequency of the Mach Number; the
       !                   period of the motion is 2*pi/omega.
 
       real(kind=realType) :: omegaFourMach,omegafourmachb

       ! cosCoefFourMach(0:): cosine coefficients of the
       !                      Mach Number fourier series.
 
       real(kind=realType), dimension(:), allocatable :: cosCoefFourMach
       real(kind=realType), dimension(:), allocatable :: cosCoefFourMachb

       ! sinCoefFourMach(1:): sine coefficients of the
       !                      Mach Number fourier series.
  
       real(kind=realType), dimension(:), allocatable :: sinCoefFourMach
       real(kind=realType), dimension(:), allocatable :: sinCoefFourMachb

       ! gridMotionSpecified: Whether or not a rigid body motion of
       !                      the grid has been specified.

       logical :: gridMotionSpecified

       end module inputMotion

!      ==================================================================

       module inputParallel
!
!      ******************************************************************
!      *                                                                *
!      * Input parameters which are related to the parallelization.     *
!      *                                                                *
!      ******************************************************************
!
       use precision
       implicit none
       save

       ! loadImbalance: Allowable load imbalance
       ! splitBlocks:   Whether or not blocks can be split to improve
       !                the load balance.
       ! loadBalanceIter: The number of refinment iterations to run to try
       !                   to get better load balancing.
       real(realType) :: loadImbalance
       logical        :: splitBlocks
       integer(kind=inttype) :: loadBalanceIter
       end module inputParallel

!      ==================================================================

       module inputPhysics
!
!      ******************************************************************
!      *                                                                *
!      * Input parameters which are related to the physics of the flow, *
!      * like governing equations, mode of the equations, turbulence    *
!      * model and free stream conditions.                              *
!      *                                                                *
!      ******************************************************************
!
       use precision
       implicit none
       save
!
!      ******************************************************************
!      *                                                                *
!      * Definition of some parameters which make the code more         *
!      * readable. The actual values of this parameters are arbitrary;  *
!      * in the code always the symbolic names are (should be) used.    *
!      *                                                                *
!      ******************************************************************
!
       integer(kind=intType), parameter :: EulerEquations = 1,  &
                                           NSEquations    = 2,  &
                                           RANSEquations  = 3
       integer(kind=intType), parameter :: steady        = 1,   &
                                           unsteady      = 2,   &
                                           timeSpectral  = 3
       integer(kind=intType), parameter :: internalFlow = 1,    &
                                           externalFlow = 2
       integer(kind=intType), parameter :: cpConstant      = 1, &
                                           cpTempCurveFits = 2
       integer(kind=intType), parameter ::                              &
                                  baldwinLomax           =  1,  &
                                  spalartAllmaras        =  2,  &
                                  spalartAllmarasEdwards =  3,  &
                                  komegaWilcox           =  4,  &
                                  komegaModified         =  5,  &
                                  ktau                   =  6,  &
                                  menterSST              =  7,  &
                                  v2f                    = 10
       integer(kind=intType), parameter :: strain       = 1,    &
                                           vorticity    = 2,    &
                                           katoLaunder  = 3
!
!      ******************************************************************
!      *                                                                *
!      * Definition of the physics input parameters.                    *
!      *                                                                *
!      ******************************************************************
!
       ! equations:           Governing equations to be solved.
       ! equationMode:        Mode of the equations, steady, unsteady
       !                      or timeSpectral.
       ! flowType:            Type of flow, internal or external.
       ! cpModel:             Which cp model, constant or function of
       !                      temperature via curve fits.
       ! turbModel:           Turbulence model.
       ! turbProd:            Which production term to use in the transport
       !                      turbulence equations, strain, vorticity or
       !                      kato-launder.
       ! rvfN:                Determines the version of v2f turbulence model.
       ! rvfB:                Whether or not to solve v2f with an
       !                      upper bound.
       ! wallFunctions:       Whether or not to use wall functions.
       ! wallDistanceNeeded:  Whether or not the wall distance is needed
       !                      for the turbulence model in a RANS problem.
       ! Mach:                Free stream Mach number.
       ! MachCoef:            Mach number used to compute coefficients;
       !                      only relevant for translating geometries.
       ! MachGrid:            Mach number of the Mesh. Used in stability 
       !                      derivative calculations. Specified as the
       !                      negative of the desired freestream Mach number.
       !                      When this option is set, set Mach = 0.0...
       ! velDirFreestream(3): Direction of the free-stream velocity.
       !                      Internally this vector is scaled to a unit
       !                      vector, so there is no need to specify a
       !                      unit vector. Specifying this vector solves
       !                      the problem of angle of attack and yaw angle
       !                      definition as well as the direction of the
       !                      axis (e.g. y- or z-axis in spanwise direction).
       ! liftDirection(3):    Direction vector for the lift.
       ! dragDirection(3):    Direction vector for the drag.
       ! Reynolds:            Reynolds number.
       ! ReynoldsLength:      Length used to compute the Reynolds number.
       ! tempFreestream:      Free stream temperature in Kelvin.
       ! gammaConstant:       Constant specific heat ratio.
       ! RGasDim:             Gas constant in S.I. units.
       ! Prandtl:             Prandtl number.
       ! PrandtlTurb:         Turbulent prandtl number.
       ! pklim:               Limiter for the production of k, the production
       !                      is limited to pklim times the destruction.
       ! wallOffset:          Offset from the wall when wall functions
       !                      are used.
       ! eddyVisInfRatio:     Free stream value of the eddy viscosity.
       ! turbIntensityInf:    Free stream value of the turbulent intensity.
       ! surfaceRef:          Reference area for the force and moments
       !                      computation.
       ! lengthRef:           Reference length for the moments computation.
       ! pointRef(3):         Moment reference point.
       ! pointRefEC(3):       Elastic center. Bending moment refernce point
       ! SSuthDim:            Sutherlands law temperature (SI Units)
       ! muSuthDim:           Reference viscosity at reference temperature for Sutherlands law (SI Units)
       ! TSuthDim:            Reference temperature for Sutherlands law (SI Units)


       integer(kind=intType) :: equations, equationMode, flowType
       integer(kind=intType) :: turbModel, cpModel, turbProd
       integer(kind=intType) :: rvfN
       logical               :: rvfB

       logical :: wallFunctions, wallDistanceNeeded

       real(kind=realType) :: Mach, MachCoef, MachGrid
       real(kind=realType) :: Reynolds, ReynoldsLength
       real(kind=realType) :: tempFreestream, gammaConstant, RGasDim
       real(kind=realType) :: Prandtl, PrandtlTurb, pklim, wallOffset
       real(kind=realType) :: eddyVisInfRatio, turbIntensityInf
       real(kind=realType) :: surfaceRef, lengthRef
       real(kind=realType), dimension(3) :: velDirFreestream
       real(kind=realType), dimension(3) :: liftDirection
       real(kind=realType), dimension(3) :: dragDirection
       real(kind=realType), dimension(3) :: pointRef
       real(kind=realType) :: SSuthDim, muSuthDim, TSuthDim

#ifndef USE_TAPENADE
       real(kind=realType), dimension(3) :: velDirFreestreamd, velDirFreeStreamb
       real(kind=realType), dimension(3) :: liftDirectiond, liftDirectionb
       real(kind=realType), dimension(3) :: dragDirectiond, dragDirectionb
       real(kind=realType), dimension(3) :: pointRefd, pointRefb
       real(kind=realType) :: Machd, MachCoefd, MachGridd
       real(kind=realType) :: Machb, MachCoefb, MachGridb
       real(kind=realType) :: reynoldsd, reynoldslengthd
       real(kind=realType) :: reynoldsb, reynoldslengthb
       real(kind=realType) :: gammaconstantb, gammaconstantd
       real(kind=realType) :: surfaceRefd, surfaceRefb, lengthRefd, lengthRefb
       real(kind=realType) :: tempFreeStreamd, tempFreeStreamb
       real(kind=realType) :: Prandtlb, PrandtlTurbb
#endif

       real(kind=realType), dimension(3) :: pointRefEC

       ! Return forces as tractions instead of forces:
       logical :: forcesAsTractions

       end module inputPhysics

!      ==================================================================

       module inputTimeSpectral
!
!      ******************************************************************
!      *                                                                *
!      * Input parameters for time spectral problems.                   *
!      *                                                                *
!      ******************************************************************
!
       use precision
       implicit none
       save

       ! nTimeIntervalsSpectral: Number of time instances used.

       integer(kind=intType) :: nTimeIntervalsSpectral

       ! dscalar(:,:,:): Matrix for the time derivatices of scalar
       !                 quantities; different for every section to
       !                 allow for different periodic angles.
       !                 The second and third dimension equal the
       !                 number of time intervals.
       ! dvector(:,:,:): Matrices for the time derivatives of vector
       !                 quantities; different for every section to
       !                 allow for different periodic angles and for
       !                 sector periodicity.
       !                 The second and third dimension equal 3 times
       !                 the number of time intervals.

       real(kind=realType), dimension(:,:,:), allocatable :: dscalar
       real(kind=realType), dimension(:,:,:), allocatable :: dvector

       ! writeUnsteadyRestartSpectral: Whether or not a restart file
       !                               must be written, which is
       !                               capable to do a restart in
       !                               unsteady mode.
       ! dtUnsteadyRestartSpectral:    The corresponding time step.


       real(kind=realType) :: dtUnsteadyRestartSpectral
       logical ::             writeUnsteadyRestartSpectral

       ! writeUnsteadyVolSpectral:  Whether or not the corresponding
       !                            unsteady volume solution files
       !                            must be written after the
       !                            computation.
       ! writeUnsteadySurfSpectral: Idem for the surface solution
       !                            files.
       ! nUnsteadySolSpectral:      The corresponding number of
       !                            unsteady solutions to be created.

       integer(kind=intType) :: nUnsteadySolSpectral
       logical ::               writeUnsteadyVolSpectral
       logical ::               writeUnsteadySurfSpectral

       ! rotMatrixSpectral(:,3,3):  The corresponding rotation matrices
       !                            for the velocity. No rotation
       !                            point is needed, because only the
       !                            velocities need to be transformed.
       !                            The matrix stored is the one used
       !                            when the upper bound of the mode
       !                            number is exceeded; for the lower
       !                            bound the inverse (== transpose)
       !                            must be used. The 1st dimension
       !                            is the number of sections.

       real(kind=realType), dimension(:,:,:), allocatable :: &
                                                   rotMatrixSpectral

       end module inputTimeSpectral

!      ==================================================================

       module inputUnsteady
!
!      ******************************************************************
!      *                                                                *
!      * Input parameters for unsteady problems.                        *
!      *                                                                *
!      ******************************************************************
!
       use accuracy
       implicit none
       save

       ! Definition of the parameters for the time integration scheme.

       integer(kind=intType), parameter :: BDF        = 1, &
                                           explicitRK = 2, &
                                           implicitRK = 3, &
                                           MD         = 4
       
       ! timeIntegrationScheme: Time integration scheme to be used for
       !                        unsteady problems. Possibilities are
       !                        Backward difference schemes, explicit
       !                        RungeKutta schemes and implicit
       !                        RungeKutta schemes.

       integer(kind=intType) :: timeIntegrationScheme

       ! timeAccuracy:     Accuracy of the time integrator for unsteady
       !                   problems. Possibilities are 1st, 2nd and 3rd
       !                   order accurate schemes.
       ! nTimeStepsCoarse: Number of time steps on the coarse mesh;
       !                   only relevant for periodic problems for
       !                   which a full mg can be used.
       ! nTimeStepsFine:   Number of time steps on the fine mesh.
       ! deltaT:           Physical time step in seconds.

       integer(kind=intType) :: timeAccuracy
       integer(kind=intType) :: nTimeStepsCoarse, nTimeStepsFine

       real(kind=realType) :: deltaT

       ! nRKStagesUnsteady:   Number of stages used in the Runge-Kutta
       !                      schemes for a time accurate computation.
       ! betaRKUnsteady(:,:): Matrix with the Runge-Kutta coefficients
       !                      for the residuals.
       ! gammaRKUnsteady(:):  Vector with the time portion of the
       !                      Runge-Kutta stages.

       integer(kind=intType) :: nRKStagesUnsteady

       real(kind=realType), dimension(:,:), allocatable :: betaRKUnsteady
       real(kind=realType), dimension(:),   allocatable :: gammaRKUnsteady

       ! nOldGridRead: Number of old grid levels read from the grid
       !               files. Needed only for a consistent restart
       !               on the deforming meshes.

       integer(kind=intType) :: nOldGridRead


       ! useALE: Use the deforming mesh ale formuation. 
       logical :: useALE

       ! updateWallDistanceUnsteady: Whether or not to update the wall
       !                             distance in unsteady mode. For a
       !                             RANS simulation on a changing grid
       !                             this should be done if the
       !                             turbulence model requires the wall
       !                             distance. However, the user may
       !                             overrule this if he thinks it is
       !                             not necessary.

       logical :: updateWallDistanceUnsteady

       end module inputUnsteady

!      ==================================================================

       module inputVisualization
!
!      ******************************************************************
!      *                                                                *
!      * Input parameters for visualization.                            *
!      *                                                                *
!      ******************************************************************
!
       implicit none
       save

       ! PV3VisOnly: Whether or not to run in visualization mode only.

       logical :: PV3VisOnly

       end module inputVisualization

       module inputADjoint
!
!      ******************************************************************
!      *                                                                *
!      * Definition of some parameters ADjoint.                         *
!      * The actual values of this parameters are arbitrary;            *
!      * in the code always the symbolic names are (should be) used.    *
!      *                                                                *
!      ******************************************************************
!
       use constants
       implicit none
       save
!
!      ******************************************************************
!      *                                                                *
!      * Definition of the adjoint input parameters.                    *
!      *                                                                *
!      ******************************************************************
!

       ! Monitor      : Whether or not to enable the monitor for the KSP 
       !                contexts.
       ! ApproxPC     : Whether or not to use the approximate jacobian 
       !                preconditioner
       ! ADPC         : Whether or not to use AD for preconditioning
       ! viscPC       : Whether or not to keep cross derivative terms 
       !                in viscous preconditioner. 
       ! FrozenTurbulence: Whether to use frozen turbulence assumption
       ! restartADjoint: Whether or not we want to restart the adjoint 
       !                 from the previous solution
       ! useDiagTSPC   : Whether or not the off time instance terms are
       !                 included in the TS preconditioner.
       logical :: setMonitor, ApproxPC, restartADjoint, useDiagTSPC
       logical :: frozenTurbulence, viscPC, ADPC

       ! ADjointSolverType: Type of linear solver for the ADjoint
       ! PreCondType      : Type of Preconditioner to use
       ! Matrix Ordering  : Type of matrix ordering to use
       ! LocalPCType      : Type of preconditioner to use on subdomains
       character(maxStringLen) :: ADjointSolverType
       character(maxStringLen) :: PreCondType
       character(maxStringLen) :: matrixOrdering
       character(maxStringLen) :: adjointPCSide
       character(maxStringLen) :: LocalPCType

       ! FillLevel     : Number of levels of fill for the ILU local PC
       ! Overlap       : Amount of overlap in the ASM PC
       integer(kind=intType):: FillLevel, Overlap

       ! adjRelTol     : Relative tolerance
       ! adjAbsTol     : Absolute tolerance
       ! adjDivTol     : Relative tolerance increase to divergence
       ! adjMaxIter    : Maximum number of iterations
       ! adjRestart    : Maximum number of steps before restart
       !                 It has a high impact on the required memory!
       ! adjMonStep    : Convergence monitor step
       
       real(kind=realType)    :: adjRelTol  
       real(kind=realType)    :: adjAbsTol
       real(kind=realType)    :: adjRelTolRel
       real(kind=realType)    :: adjDivTol  
       integer(kind=intType)  :: adjMaxIter 
       integer(kind=intType)  :: adjRestart 
       integer(kind=intType)  :: adjMonStep 

       ! outerPCIts : Number of iterations to run for on (global) preconditioner
       ! intterPCIts : Number of iterations to run on local preconditioner
       integer(kind=intType) :: outerPreConIts
       integer(kind=intType) :: innerPreConIts

       logical :: printTiming
       integer(kind=intType) :: subKSPSubspaceSize
       integer(kind=intType) :: applyAdjointPCSubSpaceSize
       
       ! firstRun     :  Whether this is the first run of the TGT debugger
       ! verifyState  :  Whether to verify state
       ! verifySpatial:  Whether to verify spatial
       ! verifyExtra  :  Whether to verify extra
       logical :: firstRun
       logical :: verifyState
       logical :: verifySpatial
       logical :: verifyExtra

       ! Logicals for specifiying if we are using matrix-free forms of
       ! drdw
       logical :: useMatrixFreedRdw

     end module inputADjoint

     module inputTSStabDeriv
!
!      ******************************************************************
!      *                                                                *
!      * Definition of some parameters for Time Spectral stability      *
!      * derivatives.                                                   *
!      * The actual values of this parameters are arbitrary;            *
!      * in the code always the symbolic names are (should be) used.    *
!      *                                                                *
!      *******************************************m***********************
!

       ! TSStability : Whether or not the TS stability derivatives should
       !               be computed
       logical:: TSStability,TSAlphaMode,TSBetaMode,TSpMode,&
            TSqMode,TSrMode,TSAltitudeMode,TSMachMode
       ! TSAlphaFollowing : Whether or not alpha follows the body in p,q,r mode
       logical:: TSAlphaFollowing

       ! useWindAxis : whether to rotate around the wind axis or the body
       !               axis...
       logical:: useWindAxis
     end module inputTSStabDeriv

     module inputOverset
       use constants
       implicit none
       save
!
!      ******************************************************************
!      *                                                                *
!      * Definition of parameters for the overset implementation        *
!      *                                                                *
!      ******************************************************************
!
       logical :: lowOversetMemory=.False.
       real(kind=realType) ::  nearWallDist=0.1

     end module inputOverset
<|MERGE_RESOLUTION|>--- conflicted
+++ resolved
@@ -259,10 +259,7 @@
        logical :: writeSymmetry = .True. 
        logical :: writeFarfield = .False. 
        logical :: viscousSurfaceVelocities = .True.
-<<<<<<< HEAD
-=======
        logical :: nodalOutput = .True.
->>>>>>> 70ca60c8
        
        ! Extra file names (set from python) that specify the name of
        ! the volume, surface, lift and slice files written from an
