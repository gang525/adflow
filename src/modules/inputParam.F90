!
!      ******************************************************************
!      *                                                                *
!      * File:          inputParam.f90                                  *
!      * Author:        Edwin van der Weide, Steve Repsher,             *
!      *                C.A.(Sandy) Mader                               *
!      * Starting date: 12-11-2002                                      *
!      * Last modified: 09-17-2009                                      *
!      *                                                                *
!      ******************************************************************
!
       module accuracy
!
!      ******************************************************************
!      *                                                                *
!      * Definition of some parameters which make the code more         *
!      * readable. The actual values of this parameters are arbitrary;  *
!      * in the code always the symbolic names are (should be) used.    *
!      *                                                                *
!      ******************************************************************
!
       use precision
       implicit none
       save
!
       integer(kind=intType), parameter :: firstOrder  = 1, &
                                           secondOrder = 2, &
                                           thirdOrder  = 3, &
                                           fourthOrder = 4, &
                                           fifthOrder  = 5
       end module accuracy

!      ==================================================================

       module inputDiscretization
!
!      ******************************************************************
!      *                                                                *
!      * Input parameters which are related to the discretization of    *
!      * the governing equations, i.e. scheme parameters, time accuracy *
!      * (in case of an unsteady computation) and preconditioning info. *
!      *                                                                *
!      ******************************************************************
!
       use accuracy
       implicit none
       save
!
!      ******************************************************************
!      *                                                                *
!      * Definition of some parameters which make the code more         *
!      * readable. The actual values of this parameters are arbitrary;  *
!      * in the code always the symbolic names are (should be) used.    *
!      *                                                                *
!      ******************************************************************
!
       integer(kind=intType), parameter :: dissScalar = 1,  &
                                           dissMatrix = 2,  &
                                           dissCusp   = 3,  &
                                           upwind     = 9
       integer(kind=intType), parameter :: Roe     = 1,     &
                                           vanLeer = 2,     &
                                           ausmdv  = 3
       integer(kind=intType), parameter :: noLimiter  = 2,  &
                                           vanAlbeda  = 3,  &
                                           minmod     = 4
       integer(kind=intType), parameter :: noPrecond  = 1,  &
                                           Turkel     = 2,  &
                                           ChoiMerkle = 3
       integer(kind=intType), parameter ::                          &
                                  constantPressure     = 1, &
                                  linExtrapolPressure  = 2, &
                                  quadExtrapolPressure = 3, &
                                  normalMomentum       = 4

       integer(kind=intType), parameter ::                      &
                                  constantExtrapol = 1, &
                                  linExtrapol      = 2

       integer(kind=intType), parameter :: NonConservative = 1, &
                                           Conservative    = 2
!
!      ******************************************************************
!      *                                                                *
!      * Definition of the discretization input parameters.             *
!      *                                                                *
!      ******************************************************************
!
       ! spaceDiscr:             Fine grid discretization.
       ! spaceDiscrCoarse:       Coarse grid discretization.
       ! orderTurb:              Order of the discretization of the advective
       !                         terms of the turbulent transport equations.
       !                         Possibilities are 1st and 2nd order.
       ! riemann:                Fine grid riemann solver, upwind schemes only.
       ! riemannCoarse:          Idem, but on the coarse grids.
       ! limiter:                Limiter, upwind schemes only.
       ! precond:                Preconditioner.
       ! eulerWallBCTreatment:   Wall boundary condition treatment for inviscid
       !                         simulations.
       ! viscWallBCTreatment:    Wall boundary condition treatment for viscous
       !                         simulations.
       ! outflowTreatment:       Treatment of the outflow boundaries. Either
       !                         constantExtrapol or linExtrapol.
       ! nonMatchTreatment:      Treatment of the non-matching block
       !                         boundaries. Either NonConservative or
       !                         Conservative.
       ! vis2:                   Coefficient of the second order dissipation.
       ! vis4:                   Coefficient of the fourth order dissipation.
       ! vis2Coarse:             Coefficient of the second order dissipation
       !                         on the coarser grids in the mg cycle. On the
       !                         coarser grids a first order scheme is used.
       ! adis:                   Exponent for directional scaling of the
       !                         dissipation. adis == 0: no directional scaling,
       !                                      adis == 1: isotropic dissipation.
       ! kappaCoef:              Coefficient in the upwind reconstruction
       !                         schemes, both linear and nonlinear.
       ! vortexCorr:             Whether or not a vortex correction must be
       !                         applied. Steady flow only.
       ! dirScaling:             Whether or not directional scaling must be
       !                         applied.
       ! hScalingInlet:          Whether or not the outgoing Riemann invariant
       !                         must be scaled for a subsonic inlet. May be
       !                         needed for stability when strong total
       !                         temperature gradients are present.
       ! radiiNeededFine:        Whether or not the spectral radii are needed
       !                         to compute the fluxes of the fine grid.
       ! radiiNeededCoarse:      Idem for the coarse grid.
       ! lumpedDiss :            logical factor for determining whether or not
       !                         lumped dissipation is used for preconditioner
       ! sigma      :            Scaling parameter for dissipation lumping in
       !                         approximateprecondtioner
       ! useApproxWallDistance : logical to determine if the user wants to 
       !                         use the fast approximate wall distance
       !                         computations. Typically only used for 
       !                         repeated calls when the wall distance would
       !                         not have changed significantly
       ! updateWallAssociation : Logical to determine if the full wall distance
       !                         assocation is to be performed on the next
       !                         wall distance calculation. This is only
       !                         significant when useApproxWallDistance is 
       !                         set to True. This allows the user to 
       !                         reassociate the face a cell is associated
       !                         with. 
       ! lowspeedpreconditoner:  Whether or not to use low-speed precondioner

       integer(kind=intType) :: spaceDiscr, spaceDiscrCoarse
       integer(kind=intType) :: orderTurb, limiter
       integer(kind=intType) :: riemann, riemannCoarse, precond
       integer(kind=intType) :: eulerWallBCTreatment, viscWallBCTreatment, outflowTreatment
       integer(kind=intType) :: nonMatchTreatment

       real(kind=realType) :: vis2, vis4, vis2Coarse, adis
       real(kind=realType) :: kappaCoef
       logical :: lumpedDiss
       real(kind=realType) :: sigma

#ifndef USE_TAPENADE
       real(kind=realType) :: vis2b, vis4b, vis2Coarseb, adisb
       real(kind=realType) :: kappaCoefb
       real(kind=realType) :: sigmab
#endif
       logical :: vortexCorr, dirScaling, hScalingInlet
       logical :: radiiNeededFine, radiiNeededCoarse


       logical :: useApproxWallDistance
       logical :: lowSpeedPreconditioner
       end module inputDiscretization

!      ==================================================================

       module inputIO
!
!      ******************************************************************
!      *                                                                *
!      * Input parameters which are related to io issues, like file     *
!      * names and corresponding info.                                  *
!      *                                                                *
!      ******************************************************************
!
       use constants
       implicit none
       save
!
!      ******************************************************************
!      *                                                                *
!      * Definition of some parameters which make the code more         *
!      * readable. The actual values of this parameters are arbitrary;  *
!      * in the code always the symbolic names are (should be) used.    *
!      *                                                                *
!      ******************************************************************
!
       integer(kind=intType), parameter :: precisionSingle = 1, &
                                           precisionDouble = 2
!
!      ******************************************************************
!      *                                                                *
!      * Definition of the IO input parameters.                         *
!      *                                                                *
!      ******************************************************************
!
       ! paramFile:           Parameter file, command line argument.
       ! firstWrite:          Whether or not this is the first time a
       !                      solution is written. Needed when different
       !                      file formats are used for reading and
       !                      writing.
       ! gridFile:            Grid file.
       ! newGridFile:         File to which the changed grid is
       !                      written. Needed for moving and/or
       !                      deforming geometries.
       ! restartFiles:        Restart solution files; for cgns this
       !                      could be the same as the grid file, but
       !                      not necesarrily.
       ! solFile:             Solution file; for cgns this could be the
       !                      same as the grid or restart file, but not
       !                      necesarrily.
       ! surfaceSolFile:      Surface solution file.
       ! sliceSolFile:        File name of a slice of a surface solution. TEMPORARY
       ! liftDistributionFile:File name of a lift file. TEMPORARY
       ! cpFile:              File which contains the curve fits for cp.
       ! precisionGrid:       Precision of the grid file to be written.
       !                      Possibilities are precisionSingle and
       !                      precisionDouble.
       ! precisionSol:        Idem for the solution file(s).
       ! storeRindLayer:      Whether or not to store 1 layer of rind
       !                      (halo) cells in the solution file.
       ! checkRestartSol:     Whether or not the solution in the restart
       !                      file must be checked for correct
       !                      nondimensionalization.
       ! autoParameterUpdate: Whether or not the parameter file must be
       !                      updated automatically. After a restart file
       !                      is written, such that a restart can be made
       !                      without editing the parameter file.
       ! writeCoorMeter:      Whether or not the coordinates in the
       !                      solution files must be written in meters.
       !                      If not, the original units are used.
       ! storeConvInnerIter:  Whether or not to store the convergence of
       !                      the inner iterations for unsteady mode.
       !                      On systems with a limited amount of memory
       !                      the storage of this info could be a
       !                      bottleneck for memory.
       
       integer(kind=intType) :: precisionGrid, precisionSol

       character(len=maxStringLen) :: paramFile, gridFile
       character(len=maxStringLen) :: newGridFile
       character(len=maxStringLen) :: solFile
       character(len=maxstringlen), dimension(:), allocatable :: restartFiles
       character(len=maxStringLen) :: surfaceSolFile, cpFile, sliceSolFile, liftDistributionFile

       logical :: storeRindLayer, checkRestartSol
       logical :: autoParameterUpdate, writeCoorMeter
       logical :: storeConvInnerIter

       logical :: firstWrite = .true.

       ! writeSymmetry        Flag to turn off writing of symmetry planes
       ! writeFarfield        Flag to turn off writing of farfield surfaces
       logical :: writeSymmetry = .True. 
       logical :: writeFarfield = .False. 
       logical :: viscousSurfaceVelocities = .True.
       logical :: nodalOutput = .True.
       
       ! Extra file names (set from python) that specify the name of
       ! the volume, surface, lift and slice files written from an
       ! interrupt. 
       character(len=maxStringLen) :: forcedSurfaceFile, forcedVolumeFile
       character(len=maxStringLen) :: forcedLiftFile, forcedSliceFile

       end module inputIO

!      ==================================================================

       module inputIteration
!
!      ******************************************************************
!      *                                                                *
!      * Input parameters which are related to the iteration process,   *
!      * i.e. multigrid parameters, cfl numbers, smoothers and          *
!      * convergence.                                                   *
!      *                                                                *
!      ******************************************************************
!
       use constants
       implicit none
       save
!
!      ******************************************************************
!      *                                                                *
!      * Definition of some parameters which make the code more         *
!      * readable. The actual values of this parameters are arbitrary;  *
!      * in the code always the symbolic names are (should be) used.    *
!      *                                                                *
!      ******************************************************************
!
       integer(kind=intType), parameter :: RungeKutta  = 1,  &
                                           DADI        = 2,  &
                                           nlLusgs     = 3,  &
                                           nlLusgsLine = 4
       integer(kind=intType), parameter :: segregated = 1,   &
                                           coupled    = 2
       integer(kind=intType), parameter :: gmres = 1,        &
                                           adi   = 2
       integer(kind=intType), parameter :: bcDirichlet0 = 0, &
                                           bcNeumann    = 1
       integer(kind=intType), parameter ::                           &
                                  noResAveraging        = 0, &
                                  alwaysResAveraging    = 1, &
                                  alternateResAveraging = 2
       integer(kind=intType), parameter :: &
                                   turbRelaxNotDefined = 0,  &
                                   turbRelaxExplicit   = 1,  &
                                   turbRelaxImplicit   = 2
!
!      ******************************************************************
!      *                                                                *
!      * Definition of the iteration input parameters.                  *
!      *                                                                *
!      ******************************************************************
!
       ! nCycles:          Maximum number of multigrid cycles.
       ! nCyclesCoarse:    Idem, but on the coarse grids in full multigrid.
       ! nSaveVolume:      Number of fine grid cycles after which a volume
       !                   solution file is written.
       ! nSaveSurface:     Number of fine grid cycles after which a
       !                   surface solution file is written.
       ! nsgStartup:       Number of single grid iterations, before
       !                   switching to multigrid. Could be useful for
       !                   supersonic problems with strong shocks.
       ! nSubIterTurb:     Number of turbulent subiterations when using
       !                   a segregated approach for the turbulence.
       ! nUpdateBleeds:    Number of iterations after which the bleed
       !                   boundary conditions must be updated.
       ! smoother:         Smoother to be used.
       ! nRKStages:        Number of stages in the runge kutta scheme.
       ! nSubiterations:   Maximum number of subiterations used in
       !                   DADI.
       ! turbTreatment:    Treatment of the turbulent transport equations;
       !                   either segregated or coupled.
       ! turbSmoother:     Smoother to use in case a segregated solver
       !                   is to be used.
       ! turbRelax:        What kind of turbulent relaxation to use.
       !                   Either turbRelaxExplicit or
       !                   turbRelaxImplicit.
       ! resAveraging:     What kind of residual averaging to use.
       ! freezeTurbSource: Whether or not the turbulent source terms must
       !                   be frozen on the coarser grid levels; only if
       !                   a coupled solver is to be used.
       ! mgBoundCorr:      Treatment of the boundary halo's for the
       !                   multigrid corrections. Either dirichlet0,
       !                   set the corrections to zero, or neumann.
       ! mgStartlevel:     Grid level on which the multigrid must be
       !                   started in the full mg cycle. In case a restart
       !                   is specified this info is overruled and the
       !                   start level is the finest grid.
       ! nMGSteps:         Number of steps in the array cycleStrategy.
       ! nMGLevels:        Number of levels in the multigrid. This info
       !                   is derived from the cycle strategy.
       ! cycleStrategy:    Array which describes the mg cycle.
       ! cfl:              Cfl number on the fine grid.
       ! cflCoarse:        Idem, but on the coarse grids.
       ! cfllimit          Limit used to determine how much residuals are smoothed
       ! alfaTurb:         Relaxation factor in turbulent dd-adi smoother.
       ! betaTurb:         Relaxation factor in vf dd-adi smoother.
       ! relaxBleeds:      Relaxation coefficient for the update
       !                   of the bleed boundary condition.
       ! smoop:            Coefficient in the implicit smoothing.
       ! fcoll:            Relaxation factor for the restricted residuals.
       ! L2Conv:           Relative L2 norm of the density residuals for
       !                   which the computation is assumed converged.
       ! L2ConvCoarse:     Idem, but on the coarse grids during full mg.
       ! etaRk:            Coefficients in the runge kutta scheme. The
       !                   values depend on the number of stages specified.
       ! cdisRk:           Dissipative coefficients in the runge kutta
       !                   scheme. The values depend on the number of
       !                   stages specified.
       ! printIterations: If True, iterations are printed to stdout
       ! turbresscale: Scaling factor for turbulent residual. Necessary for
       !            NKsolver with RANS. Only tested on SA. 
       ! iterType : String used for specifying which type of iteration was taken
       integer(kind=intType) :: nCycles, nCyclesCoarse
       integer(kind=intType) :: nSaveVolume, nSaveSurface
       integer(kind=intType) :: nsgStartup, smoother, nRKStages
       integer(kind=intType) :: nSubiterations
       integer(kind=intType) :: nSubIterTurb, nUpdateBleeds
       integer(kind=intType) :: resAveraging
       real(kind=realType) :: CFLLimit
       integer(kind=intType) :: turbTreatment, turbSmoother, turbRelax
       integer(kind=intType) :: mgBoundCorr, mgStartlevel
       integer(kind=intType) :: nMGSteps, nMGLevels

       integer(kind=intType), allocatable, dimension(:) :: cycleStrategy
       integer(kind=intType) :: miniterNum
       real(kind=realType) :: cfl, cflCoarse, fcoll, smoop
       real(kind=realType) :: alfaTurb, betaTurb
       real(kind=realType) :: L2Conv, L2ConvCoarse
       real(kind=realType) :: L2ConvRel
       real(kind=realType) :: maxL2DeviationFactor
       real(kind=realType) :: relaxBleeds
       real(kind=realtype) :: epscoefconv
       integer(kind=inttype) :: convcheckwindowsize

       real(kind=realType), allocatable, dimension(:) :: etaRK, cdisRK

#ifndef USE_TAPENADE
       real(kind=realType), allocatable, dimension(:) :: etaRKb, cdisRKb
#endif

       logical :: freezeTurbSource
       logical :: printIterations
       logical :: printWarnings
       real(kind=realType), dimension(4) :: turbResScale

       end module inputIteration

!      ==================================================================

       module inputMotion
!
!      ******************************************************************
!      *                                                                *
!      * Input parameters which are related to the rigid body motion of *
!      * the entire mesh, i.e. translation and rotation.                *
!      * These parameters can only be specified for an external flow    *
!      * computation.                                                   *
!      *                                                                *
!      ******************************************************************
!
       use precision
       implicit none
       save
       ! rotPoint(3): Rotation point of the rigid body rotation.

       real(kind=realType), dimension(3) :: rotPoint
       real(kind=realType), dimension(3) :: rotPointd

       ! degreePolXRot: Degree of the x-rotation polynomial.
       ! degreePolYRot: Degree of the y-rotation polynomial.
       ! degreePolZRot: Degree of the z-rotation polynomial.

       integer(kind=intType) :: degreePolXRot
       integer(kind=intType) :: degreePolYRot
       integer(kind=intType) :: degreePolZRot

       ! coefPolXRot(0:): coefficients of the x-rotation polynomial.
       ! coefPolYRot(0:): coefficients of the y-rotation polynomial.
       ! coefPolZRot(0:): coefficients of the z-rotation polynomial.

       real(kind=realType), dimension(:), allocatable :: coefPolXRot
       real(kind=realType), dimension(:), allocatable :: coefPolYRot
       real(kind=realType), dimension(:), allocatable :: coefPolZRot

       ! degreeFourXRot: Degree of the x-rotation fourier series.
       ! degreeFourYRot: Degree of the y-rotation fourier series.
       ! degreeFourZRot: Degree of the z-rotation fourier series.

       integer(kind=intType) :: degreeFourXRot
       integer(kind=intType) :: degreeFourYRot
       integer(kind=intType) :: degreeFourZRot

       ! omegaFourXRot: Fourier frequency of the x-rotation; the
       !                   period of the motion is 2*pi/omega.
       ! omegaFourYRot: Fourier frequency of the y-rotation.
       ! omegaFourZRot: Fourier frequency of the z-rotation.

       real(kind=realType) :: omegaFourXRot,omegaFourXRotb
       real(kind=realType) :: omegaFourYRot,omegaFourYRotb
       real(kind=realType) :: omegaFourZRot,omegaFourZRotb

       ! cosCoefFourXRot(0:): cosine coefficients of the
       !                      x-rotation fourier series.
       ! cosCoefFourYRot(0:): cosine coefficients of the
       !                      y-rotation fourier series.
       ! cosCoefFourZRot(0:): cosine coefficients of the
       !                      z-rotation fourier series.

       real(kind=realType), dimension(:), allocatable :: cosCoefFourXRot
       real(kind=realType), dimension(:), allocatable :: cosCoefFourYRot
       real(kind=realType), dimension(:), allocatable :: cosCoefFourZRot

       ! sinCoefFourXRot(1:): sine coefficients of the
       !                      x-rotation fourier series.
       ! sinCoefFourYRot(1:): sine coefficients of the
       !                      y-rotation fourier series.
       ! sinCoefFourZRot(1:): sine coefficients of the
       !                      z-rotation fourier series.

       real(kind=realType), dimension(:), allocatable :: sinCoefFourXRot
       real(kind=realType), dimension(:), allocatable :: sinCoefFourYRot
       real(kind=realType), dimension(:), allocatable :: sinCoefFourZRot

       ! degreePolAlpha: Degree of the Alpha polynomial.
   
       integer(kind=intType) :: degreePolAlpha
      
       ! coefPolAlpha(0:): coefficients of the Alpha polynomial.
     
       real(kind=realType), dimension(:), allocatable :: coefPolAlpha
       real(kind=realType), dimension(:), allocatable :: coefPolAlphab
 
       ! degreeFourAlpha: Degree of the Alpha fourier series.
      
       integer(kind=intType) :: degreeFourAlpha

       ! omegaFourAlpha: Fourier frequency of the Alpha; the
       !                   period of the motion is 2*pi/omega.
   
       real(kind=realType) :: omegaFourAlpha,omegafouralphab
  
       ! cosCoefFourAlpha(0:): cosine coefficients of the
       !                      x-rotation fourier series.

       real(kind=realType), dimension(:), allocatable :: cosCoefFourAlpha
       real(kind=realType), dimension(:), allocatable :: cosCoefFourAlphab
       
       ! sinCoefFourAlpha(1:): sine coefficients of the
       !                      Alpha fourier series.

       real(kind=realType), dimension(:), allocatable :: sinCoefFourAlpha
       real(kind=realType), dimension(:), allocatable :: sinCoefFourAlphab

       ! degreePolXRot: Degree of the Beta polynomial.
  
       integer(kind=intType) :: degreePolBeta  

       ! coefPolXRot(0:): coefficients of the Beta polynomial.
 
       real(kind=realType), dimension(:), allocatable :: coefPolBeta
       real(kind=realType), dimension(:), allocatable :: coefPolBetab

       ! degreeFourBeta: Degree of the Beta fourier series.
   
       integer(kind=intType) :: degreeFourBeta

       ! omegaFourBeta: Fourier frequency of the Beta; the
       !                   period of the motion is 2*pi/omega.
 
       real(kind=realType) :: omegaFourBeta,omegafourbetab

       ! cosCoefFourBeta(0:): cosine coefficients of the
       !                      Beta fourier series.
    
       real(kind=realType), dimension(:), allocatable :: cosCoefFourBeta
       real(kind=realType), dimension(:), allocatable :: cosCoefFourBetab

       ! sinCoefFourBeta(1:): sine coefficients of the
       !                      Beta fourier series.
 
       real(kind=realType), dimension(:), allocatable :: sinCoefFourBeta
       real(kind=realType), dimension(:), allocatable :: sinCoefFourBetab

       ! degreePolMach: Degree of the Mach polynomial.
 
       integer(kind=intType) :: degreePolMach

       ! coefPolMach(0:): coefficients of the Mach polynomial.

       real(kind=realType), dimension(:), allocatable :: coefPolMach
       real(kind=realType), dimension(:), allocatable :: coefPolMachb

       ! degreeFourMach: Degree of the Mach fourier series.
 
       integer(kind=intType) :: degreeFourMach

       ! omegaFourMach: Fourier frequency of the Mach Number; the
       !                   period of the motion is 2*pi/omega.
 
       real(kind=realType) :: omegaFourMach,omegafourmachb

       ! cosCoefFourMach(0:): cosine coefficients of the
       !                      Mach Number fourier series.
 
       real(kind=realType), dimension(:), allocatable :: cosCoefFourMach
       real(kind=realType), dimension(:), allocatable :: cosCoefFourMachb

       ! sinCoefFourMach(1:): sine coefficients of the
       !                      Mach Number fourier series.
  
       real(kind=realType), dimension(:), allocatable :: sinCoefFourMach
       real(kind=realType), dimension(:), allocatable :: sinCoefFourMachb

       ! gridMotionSpecified: Whether or not a rigid body motion of
       !                      the grid has been specified.

       logical :: gridMotionSpecified

       end module inputMotion

!      ==================================================================

       module inputParallel
!
!      ******************************************************************
!      *                                                                *
!      * Input parameters which are related to the parallelization.     *
!      *                                                                *
!      ******************************************************************
!
       use precision
       implicit none
       save

       ! loadImbalance: Allowable load imbalance
       ! splitBlocks:   Whether or not blocks can be split to improve
       !                the load balance.
       ! loadBalanceIter: The number of refinment iterations to run to try
       !                   to get better load balancing.
       real(realType) :: loadImbalance
       logical        :: splitBlocks
       integer(kind=inttype) :: loadBalanceIter
       integer(kind=inttype) :: partitionlikenproc=0
       end module inputParallel

!      ==================================================================

       module inputPhysics
!
!      ******************************************************************
!      *                                                                *
!      * Input parameters which are related to the physics of the flow, *
!      * like governing equations, mode of the equations, turbulence    *
!      * model and free stream conditions.                              *
!      *                                                                *
!      ******************************************************************
!
       use precision
       implicit none
       save
!
!      ******************************************************************
!      *                                                                *
!      * Definition of some parameters which make the code more         *
!      * readable. The actual values of this parameters are arbitrary;  *
!      * in the code always the symbolic names are (should be) used.    *
!      *                                                                *
!      ******************************************************************
!
       integer(kind=intType), parameter :: EulerEquations = 1,  &
                                           NSEquations    = 2,  &
                                           RANSEquations  = 3
       integer(kind=intType), parameter :: steady        = 1,   &
                                           unsteady      = 2,   &
                                           timeSpectral  = 3
       integer(kind=intType), parameter :: internalFlow = 1,    &
                                           externalFlow = 2
       integer(kind=intType), parameter :: cpConstant      = 1, &
                                           cpTempCurveFits = 2
       integer(kind=intType), parameter ::                              &
                                  baldwinLomax           =  1,  &
                                  spalartAllmaras        =  2,  &
                                  spalartAllmarasEdwards =  3,  &
                                  komegaWilcox           =  4,  &
                                  komegaModified         =  5,  &
                                  ktau                   =  6,  &
                                  menterSST              =  7,  &
                                  v2f                    = 10
       integer(kind=intType), parameter :: strain       = 1,    &
                                           vorticity    = 2,    &
                                           katoLaunder  = 3
!
!      ******************************************************************
!      *                                                                *
!      * Definition of the physics input parameters.                    *
!      *                                                                *
!      ******************************************************************
!
       ! equations:           Governing equations to be solved.
       ! equationMode:        Mode of the equations, steady, unsteady
       !                      or timeSpectral.
       ! flowType:            Type of flow, internal or external.
       ! cpModel:             Which cp model, constant or function of
       !                      temperature via curve fits.
       ! turbModel:           Turbulence model.
       ! turbProd:            Which production term to use in the transport
       !                      turbulence equations, strain, vorticity or
       !                      kato-launder.
       ! rvfN:                Determines the version of v2f turbulence model.
       ! rvfB:                Whether or not to solve v2f with an
       !                      upper bound.
       ! wallFunctions:       Whether or not to use wall functions.
       ! wallDistanceNeeded:  Whether or not the wall distance is needed
       !                      for the turbulence model in a RANS problem.
       ! Mach:                Free stream Mach number.
       ! MachCoef:            Mach number used to compute coefficients;
       !                      only relevant for translating geometries.
       ! MachGrid:            Mach number of the Mesh. Used in stability 
       !                      derivative calculations. Specified as the
       !                      negative of the desired freestream Mach number.
       !                      When this option is set, set Mach = 0.0...
       ! velDirFreestream(3): Direction of the free-stream velocity.
       !                      Internally this vector is scaled to a unit
       !                      vector, so there is no need to specify a
       !                      unit vector. Specifying this vector solves
       !                      the problem of angle of attack and yaw angle
       !                      definition as well as the direction of the
       !                      axis (e.g. y- or z-axis in spanwise direction).
       ! liftDirection(3):    Direction vector for the lift.
       ! dragDirection(3):    Direction vector for the drag.
       ! Reynolds:            Reynolds number.
       ! ReynoldsLength:      Length used to compute the Reynolds number.
       ! tempFreestream:      Free stream temperature in Kelvin.
       ! gammaConstant:       Constant specific heat ratio.
       ! RGasDim:             Gas constant in S.I. units.
       ! Prandtl:             Prandtl number.
       ! PrandtlTurb:         Turbulent prandtl number.
       ! pklim:               Limiter for the production of k, the production
       !                      is limited to pklim times the destruction.
       ! wallOffset:          Offset from the wall when wall functions
       !                      are used.
       ! wallDistCutoff:      Cutoff distance outside of which the wall distance 
       !                      is set to a large number
       ! eddyVisInfRatio:     Free stream value of the eddy viscosity.
       ! turbIntensityInf:    Free stream value of the turbulent intensity.
       ! surfaceRef:          Reference area for the force and moments
       !                      computation.
       ! lengthRef:           Reference length for the moments computation.
       ! pointRef(3):         Moment reference point.
       ! pointRefEC(3):       Elastic center. Bending moment refernce point
       ! SSuthDim:            Sutherlands law temperature (SI Units)
       ! muSuthDim:           Reference viscosity at reference temperature for Sutherlands law (SI Units)
       ! TSuthDim:            Reference temperature for Sutherlands law (SI Units)


       integer(kind=intType) :: equations, equationMode, flowType
       integer(kind=intType) :: turbModel, cpModel, turbProd
       integer(kind=intType) :: rvfN
       logical               :: rvfB

       logical :: wallFunctions, wallDistanceNeeded

       real(kind=realType) :: Mach, MachCoef, MachGrid
       real(kind=realType) :: Reynolds, ReynoldsLength
       real(kind=realType) :: tempFreestream, gammaConstant, RGasDim
       real(kind=realType) :: Prandtl, PrandtlTurb, pklim, wallOffset, wallDistCutoff
       real(kind=realType) :: eddyVisInfRatio, turbIntensityInf
       real(kind=realType) :: surfaceRef, lengthRef
       real(kind=realType), dimension(3) :: velDirFreestream
       real(kind=realType), dimension(3) :: liftDirection
       real(kind=realType), dimension(3) :: dragDirection
       real(kind=realType), dimension(3) :: pointRef
       real(kind=realType) :: SSuthDim, muSuthDim, TSuthDim

#ifndef USE_TAPENADE
       real(kind=realType), dimension(3) :: velDirFreestreamd, velDirFreeStreamb
       real(kind=realType), dimension(3) :: liftDirectiond, liftDirectionb
       real(kind=realType), dimension(3) :: dragDirectiond, dragDirectionb
       real(kind=realType), dimension(3) :: pointRefd, pointRefb
       real(kind=realType) :: Machd, MachCoefd, MachGridd
       real(kind=realType) :: Machb, MachCoefb, MachGridb
       real(kind=realType) :: reynoldsd, reynoldslengthd
       real(kind=realType) :: reynoldsb, reynoldslengthb
       real(kind=realType) :: gammaconstantb, gammaconstantd
       real(kind=realType) :: surfaceRefd, surfaceRefb, lengthRefd, lengthRefb
       real(kind=realType) :: tempFreeStreamd, tempFreeStreamb
       real(kind=realType) :: Prandtlb, PrandtlTurbb
#endif

       real(kind=realType), dimension(3) :: pointRefEC

       ! Return forces as tractions instead of forces:
       logical :: forcesAsTractions

       end module inputPhysics

!      ==================================================================

       module inputTimeSpectral
!
!      ******************************************************************
!      *                                                                *
!      * Input parameters for time spectral problems.                   *
!      *                                                                *
!      ******************************************************************
!
       use precision
       implicit none
       save

       ! nTimeIntervalsSpectral: Number of time instances used.

       integer(kind=intType) :: nTimeIntervalsSpectral

       ! dscalar(:,:,:): Matrix for the time derivatices of scalar
       !                 quantities; different for every section to
       !                 allow for different periodic angles.
       !                 The second and third dimension equal the
       !                 number of time intervals.
       ! dvector(:,:,:): Matrices for the time derivatives of vector
       !                 quantities; different for every section to
       !                 allow for different periodic angles and for
       !                 sector periodicity.
       !                 The second and third dimension equal 3 times
       !                 the number of time intervals.

       real(kind=realType), dimension(:,:,:), allocatable :: dscalar
       real(kind=realType), dimension(:,:,:), allocatable :: dvector

       ! writeUnsteadyRestartSpectral: Whether or not a restart file
       !                               must be written, which is
       !                               capable to do a restart in
       !                               unsteady mode.
       ! dtUnsteadyRestartSpectral:    The corresponding time step.


       real(kind=realType) :: dtUnsteadyRestartSpectral
       logical ::             writeUnsteadyRestartSpectral

       ! writeUnsteadyVolSpectral:  Whether or not the corresponding
       !                            unsteady volume solution files
       !                            must be written after the
       !                            computation.
       ! writeUnsteadySurfSpectral: Idem for the surface solution
       !                            files.
       ! nUnsteadySolSpectral:      The corresponding number of
       !                            unsteady solutions to be created.

       integer(kind=intType) :: nUnsteadySolSpectral
       logical ::               writeUnsteadyVolSpectral
       logical ::               writeUnsteadySurfSpectral

       ! rotMatrixSpectral(:,3,3):  The corresponding rotation matrices
       !                            for the velocity. No rotation
       !                            point is needed, because only the
       !                            velocities need to be transformed.
       !                            The matrix stored is the one used
       !                            when the upper bound of the mode
       !                            number is exceeded; for the lower
       !                            bound the inverse (== transpose)
       !                            must be used. The 1st dimension
       !                            is the number of sections.

       real(kind=realType), dimension(:,:,:), allocatable :: &
                                                   rotMatrixSpectral

       end module inputTimeSpectral

!      ==================================================================

       module inputUnsteady
!
!      ******************************************************************
!      *                                                                *
!      * Input parameters for unsteady problems.                        *
!      *                                                                *
!      ******************************************************************
!
       use accuracy
       implicit none
       save

       ! Definition of the parameters for the time integration scheme.

       integer(kind=intType), parameter :: BDF        = 1, &
                                           explicitRK = 2, &
                                           implicitRK = 3, &
                                           MD         = 4
       
       ! timeIntegrationScheme: Time integration scheme to be used for
       !                        unsteady problems. Possibilities are
       !                        Backward difference schemes, explicit
       !                        RungeKutta schemes and implicit
       !                        RungeKutta schemes.

       integer(kind=intType) :: timeIntegrationScheme

       ! timeAccuracy:     Accuracy of the time integrator for unsteady
       !                   problems. Possibilities are 1st, 2nd and 3rd
       !                   order accurate schemes.
       ! nTimeStepsCoarse: Number of time steps on the coarse mesh;
       !                   only relevant for periodic problems for
       !                   which a full mg can be used.
       ! nTimeStepsFine:   Number of time steps on the fine mesh.
       ! deltaT:           Physical time step in seconds.

       integer(kind=intType) :: timeAccuracy
       integer(kind=intType) :: nTimeStepsCoarse, nTimeStepsFine

       real(kind=realType) :: deltaT

       ! nRKStagesUnsteady:   Number of stages used in the Runge-Kutta
       !                      schemes for a time accurate computation.
       ! betaRKUnsteady(:,:): Matrix with the Runge-Kutta coefficients
       !                      for the residuals.
       ! gammaRKUnsteady(:):  Vector with the time portion of the
       !                      Runge-Kutta stages.

       integer(kind=intType) :: nRKStagesUnsteady

       real(kind=realType), dimension(:,:), allocatable :: betaRKUnsteady
       real(kind=realType), dimension(:),   allocatable :: gammaRKUnsteady

       ! nOldGridRead: Number of old grid levels read from the grid
       !               files. Needed only for a consistent restart
       !               on the deforming meshes.

       integer(kind=intType) :: nOldGridRead


       ! useALE: Use the deforming mesh ale formuation. 
       logical :: useALE

       ! updateWallDistanceUnsteady: Whether or not to update the wall
       !                             distance in unsteady mode. For a
       !                             RANS simulation on a changing grid
       !                             this should be done if the
       !                             turbulence model requires the wall
       !                             distance. However, the user may
       !                             overrule this if he thinks it is
       !                             not necessary.

       logical :: updateWallDistanceUnsteady

       end module inputUnsteady

!      ==================================================================

       module inputVisualization
!
!      ******************************************************************
!      *                                                                *
!      * Input parameters for visualization.                            *
!      *                                                                *
!      ******************************************************************
!
       implicit none
       save

       ! PV3VisOnly: Whether or not to run in visualization mode only.

       logical :: PV3VisOnly

       end module inputVisualization

       module inputADjoint
!
!      ******************************************************************
!      *                                                                *
!      * Definition of some parameters ADjoint.                         *
!      * The actual values of this parameters are arbitrary;            *
!      * in the code always the symbolic names are (should be) used.    *
!      *                                                                *
!      ******************************************************************
!
       use constants
       implicit none
       save
!
!      ******************************************************************
!      *                                                                *
!      * Definition of the adjoint input parameters.                    *
!      *                                                                *
!      ******************************************************************
!

       ! Monitor      : Whether or not to enable the monitor for the KSP 
       !                contexts.
       ! ApproxPC     : Whether or not to use the approximate jacobian 
       !                preconditioner
       ! ADPC         : Whether or not to use AD for preconditioning
       ! viscPC       : Whether or not to keep cross derivative terms 
       !                in viscous preconditioner. 
       ! FrozenTurbulence: Whether to use frozen turbulence assumption
       ! restartADjoint: Whether or not we want to restart the adjoint 
       !                 from the previous solution
       ! useDiagTSPC   : Whether or not the off time instance terms are
       !                 included in the TS preconditioner.
       logical :: setMonitor, ApproxPC, restartADjoint, useDiagTSPC
       logical :: frozenTurbulence, viscPC, ADPC

       ! ADjointSolverType: Type of linear solver for the ADjoint
       ! PreCondType      : Type of Preconditioner to use
       ! Matrix Ordering  : Type of matrix ordering to use
       ! LocalPCType      : Type of preconditioner to use on subdomains
       character(maxStringLen) :: ADjointSolverType
       character(maxStringLen) :: PreCondType
       character(maxStringLen) :: matrixOrdering
       character(maxStringLen) :: adjointPCSide
       character(maxStringLen) :: LocalPCType

       ! FillLevel     : Number of levels of fill for the ILU local PC
       ! Overlap       : Amount of overlap in the ASM PC
       integer(kind=intType):: FillLevel, Overlap

       ! adjRelTol     : Relative tolerance
       ! adjAbsTol     : Absolute tolerance
       ! adjDivTol     : Relative tolerance increase to divergence
       ! adjMaxIter    : Maximum number of iterations
       ! adjRestart    : Maximum number of steps before restart
       !                 It has a high impact on the required memory!
       ! adjMonStep    : Convergence monitor step
       
       real(kind=realType)    :: adjRelTol  
       real(kind=realType)    :: adjAbsTol
       real(kind=realType)    :: adjRelTolRel
       real(kind=realType)    :: adjDivTol  
       integer(kind=intType)  :: adjMaxIter 
       integer(kind=intType)  :: adjRestart 
       integer(kind=intType)  :: adjMonStep 

       ! outerPCIts : Number of iterations to run for on (global) preconditioner
       ! intterPCIts : Number of iterations to run on local preconditioner
       integer(kind=intType) :: outerPreConIts
       integer(kind=intType) :: innerPreConIts

       logical :: printTiming
       integer(kind=intType) :: subKSPSubspaceSize
       integer(kind=intType) :: applyAdjointPCSubSpaceSize
       
       ! firstRun     :  Whether this is the first run of the TGT debugger
       ! verifyState  :  Whether to verify state
       ! verifySpatial:  Whether to verify spatial
       ! verifyExtra  :  Whether to verify extra
       logical :: firstRun
       logical :: verifyState
       logical :: verifySpatial
       logical :: verifyExtra

       ! Logicals for specifiying if we are using matrix-free forms of
       ! drdw
       logical :: useMatrixFreedRdw

     end module inputADjoint

     module inputTSStabDeriv
!
!      ******************************************************************
!      *                                                                *
!      * Definition of some parameters for Time Spectral stability      *
!      * derivatives.                                                   *
!      * The actual values of this parameters are arbitrary;            *
!      * in the code always the symbolic names are (should be) used.    *
!      *                                                                *
!      *******************************************m***********************
!

       ! TSStability : Whether or not the TS stability derivatives should
       !               be computed
       logical:: TSStability,TSAlphaMode,TSBetaMode,TSpMode,&
            TSqMode,TSrMode,TSAltitudeMode,TSMachMode
       ! TSAlphaFollowing : Whether or not alpha follows the body in p,q,r mode
       logical:: TSAlphaFollowing

       ! useWindAxis : whether to rotate around the wind axis or the body
       !               axis...
       logical:: useWindAxis
     end module inputTSStabDeriv

<<<<<<< HEAD
     end module inputTSStabDeriv
=======
     module inputOverset
       use constants
       implicit none
       save
!
!      ******************************************************************
!      *                                                                *
!      * Definition of parameters for the overset implementation        *
!      *                                                                *
!      ******************************************************************
!
       logical :: lowOversetMemory=.False.
       real(kind=realType) :: overlapFactor=0.9
       real(kind=realType) :: nearWallDist=0.1
       real(kind=realType) :: oversetProjTol=1e-12
       real(kind=realType) :: backgroundVolScale = 1.0
       logical :: debugZipper=.False.
     end module inputOverset
>>>>>>> bffbdfc8
<|MERGE_RESOLUTION|>--- conflicted
+++ resolved
@@ -1045,9 +1045,6 @@
        logical:: useWindAxis
      end module inputTSStabDeriv
 
-<<<<<<< HEAD
-     end module inputTSStabDeriv
-=======
      module inputOverset
        use constants
        implicit none
@@ -1066,4 +1063,3 @@
        real(kind=realType) :: backgroundVolScale = 1.0
        logical :: debugZipper=.False.
      end module inputOverset
->>>>>>> bffbdfc8
