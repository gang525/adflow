--- conflicted
+++ resolved
@@ -58,11 +58,7 @@
                  areaRef=45.5, chordRef=3.25, beta=0.0, R=287.87,
                  xRef=0.0, yRef=0.0, zRef=0.0, evalFuncs=['fx', 'mz'])
 
-<<<<<<< HEAD
-def setup_cb(comm): 
-=======
-if __name__ == "__main__":
->>>>>>> adf756f2
+def setup_cb(comm):
 
     # Create the solver
     CFDSolver = ADFLOW(options=options, comm=comm, debug=False)
@@ -86,9 +82,9 @@
     return CFDSolver, mesh, DVGeo, None
 
 
-if __name__ == "__main__":                  
+if __name__ == "__main__":
 
-   
+
     CFDSolver, mesh, DVGeo, _ = setup_cb(MPI.COMM_WORLD)
 
     adjointTest(CFDSolver, ap)
