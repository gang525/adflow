#!/usr/local/bin/python
'''
pySUmb - A Python interface to SUmb.

Copyright (c) 2008 by Mr.C.A (Sandy) Mader
All rights reserved. Not to be used for commercial purposes.
Revision: 1.0   $Date: 03/07/2008 11:00$


Developers:
-----------
- Mr. C.A.(Sandy) Mader (SM)
- Dr. Ruben E. Perez (RP)

History
-------
v. 1.0  - Original pyAero Framework Implementation (RP,SM 2008)
'''

__version__ = '$Revision: $'

'''
To Do:
- 
'''


# =============================================================================
# Standard Python modules
# =============================================================================
import os, sys
import pdb
import time
import copy

# =============================================================================
# External Python modules
# =============================================================================

import numpy
from numpy import real,pi,sqrt

# =============================================================================
# Extension modules
# =============================================================================
from mdo_import_helper import *
exec(import_modules('pyAero_solver'))

# =============================================================================
# SUMB Class
# =============================================================================
class SUMB(AeroSolver):
    
    '''
    SUmb Aerodynamic Analysis Class - Inherited from Solver Abstract Class
    '''
    
    def __init__(self, *args, **kwargs):

        '''
        SUMB Class Initialization
        
        Documentation last updated:  July. 03, 2008 - C.A.(Sandy) Mader
        '''
        
        name = 'SUMB'
        category = 'Three Dimensional CFD'
        def_opts = {
            # Common Paramters
            'gridFile':[str,'default.cgns'],
            'restartFile':[str,'default_restart.cgns'],
            'probName':[str,''],
            'outputDir':[str,'./'],
            'solRestart':[bool,False],
            'writeSolution':[bool,True],
<<<<<<< HEAD
=======
            'writeMesh':[bool,False],
>>>>>>> 8a65d7b3
            'storeRindLayer':[bool,True],

            # Physics Paramters
            'Discretization':[str,'Central plus scalar dissipation'],
            'Limiter':[str,'VanAlbeda'],
            'Smoother':[str,'Runge-Kutta'],
            'equationType': [str,'Euler'],
            'equationMode': [str,'Steady'],
            'flowType':[str,'External'],
            'turblenceModel':[str,'SA'], 
            'useWallFunctions':[bool,False],
            'reynoldsNumber':[float,1e6], 
            'reynoldsLength':[float,1.0], 
            'wallTreatment':[str,'Linear Pressure Extrapolation'],
            'dissipationScalingExponent':[float,0.67],
            'vis4':[float,0.0156],
            'vis2':[float,0.5],
            'vis2Coarse':[float,0.5], 
            'restrictionRelaxation':[float,1.0],

            # Common Paramters
            'nCycles':[int,500],
            'nCyclesCoarse':[int,500],
            'CFL':[float,1.7],
            'CFLCoarse':[float,1.0],
            'Mach':[float,0.5],
            'machCoef':[float,0.5],
            'machGrid':[float,0.0],
            'MGCycle':[str,'3w'],
            'MGStartLevel':[int,-1],

            # Unsteady Paramters           
            'timeIntegrationScheme':[str,'BDF'],
            'timeAccuracy':[int,2],
            'nTimeStepsCoarse':[int,48],
            'nTimeStepsFine':[int,400],
            'deltaT':[float,.010],            

            # Time Spectral Paramters
            'timeIntervals': [int,1],
            'alphaMode':[bool,False],
            'betaMode':[bool,False],
            'machMode':[bool,False],
            'pMode':[bool,False],
            'qMode':[bool,False],
            'rMode':[bool,False],
            'altitudeMode':[bool,False],
            'windAxis':[bool,False],
            'familyRot':[str,''],
            'rotCenter':[list,[0.0,0.0,0.0]],
            'rotRate':[list,[0.0,0.0,0.0]],
            'TSStability': [bool,False],

            # Convergence Paramters
            'L2Convergence':[float,1e-6],
            'L2ConvergenceRel':[float,1e-16],
            'L2ConvergenceCoarse':[float,1e-2], 
            'maxL2DeviationFactor':[float,1.0],
            'coeffConvCheck':[bool,False],
            'minIterationNum':[int,10],

            # Newton-Krylov Paramters
            'useNKSolver':[bool,False],
            'NKLinearSolver':[str,'gmres'],
            'NKSwitchTol':[float,1e-2],
            'NKSubspaceSize':[int,60],
            'NKLinearSolveTol':[float,1e-1],
            'NKPC':[str,'Additive Schwartz'],
            'NKASMOverlap':[int,3],
            'NKPCILUFill':[int,3],
            'NKLocalPCOrdering':[str,'RCM'],
            'NKJacobianLag':[int,10],
            'RKReset':[bool,False],
            'nRKReset':[int,5],
<<<<<<< HEAD
            'NKLineSearch':[str,'nonMonotone'],
=======
            'NKFiniteDifferencePC':[bool,True],
>>>>>>> 8a65d7b3

            # Load Balance Paramters
            'blockSplitting':[bool,False],
            'loadImbalance':[float,0.1],
       
            # Misc Paramters
            'metricConversion':[float,1.0],
            'autoSolveRetry':[bool,False],
            'autoAdjointRetry':[bool,False],
            'storeHistory':[bool,False],
            'numberSolutions':[bool,False],
            'printIterations':[bool,False],
            'printTiming':[bool,True],
            'setMonitor':[bool,True],        
            'monitorVariables':[list,['resrho','cl','cd']],
            'surfaceVariables':[list,['cp','vx','vy','vz','mach']],
            'volumeVariables':[list,['resrho']],

            # Reference Paramters
            'refTemp':[float,398.0],
            #'refPressure':[float,17654.0],
            #'refDensity':[float,.28837],
            'areaAxis':[list,[0.0,1.0,0.0]],

            # Adjoint Paramters
            'adjointL2Convergence':[float,1e-10],
            'adjointL2ConvergenceRel':[float,1e-16],
            'adjointL2ConvergenceAbs':[float,1e-16],
            'adjointDivTol':[float,1e5],
            'approxPC': [bool,False],
            'useDiagTSPC':[bool,False],
            'restartAdjoint':[bool,False],
            'adjointSolver': [str,'GMRES'],
            'adjointMaxIter': [int,500],
            'adjointSubspaceSize' : [int,80],
            'adjointMonitorStep': [int,10],
            'dissipationLumpingParameter':[float,6.0],
            'preconditionerSide': [str,'LEFT'],
            'matrixOrdering': [str,'Nested Dissection'],
            'globalPreconditioner': [str,'Additive Schwartz'],
            'localPreconditioner' : [str,'ILU'],
            'ILUFill': [int,2],
            'ASMOverlap' : [int,5],
            'subKSPSubspaceSize':[int,10],
            'finiteDifferencePC':[bool,True],
            'useReverseModeAD':[bool,True],
            }

        informs = {
            }

        # Load the compiled module using MExt, which allow multiple imports
        if 'sumb' in kwargs:
            self.sumb = kwargs['sumb']
        else:
            sumb_mod = MExt('sumb_parallel')
            self.sumb = sumb_mod._module
        # end if
        
        # Next set the MPI Communicators
        if 'comm' in kwargs:
            self.sumb.communication.sumb_comm_world = kwargs['comm'].py2f()
            self.sumb.communication.sumb_petsc_comm_world = \
                kwargs['comm'].py2f()
            self.sumb.communication.sumb_comm_self  = MPI.COMM_SELF.py2f()
            self.sumb_comm_world = kwargs['comm']
            self.comm = kwargs['comm']
        else: # Set communicators to comm_woprld by default
            self.sumb.communication.sumb_comm_world = MPI.COMM_WORLD.py2f()
            self.sumb.communication.sumb_comm_self  = MPI.COMM_SELF.py2f()
            self.sumb_comm_world = MPI.COMM_WORLD
            self.comm = MPI.COMM_WORLD
        # end if
	
        if 'init_petsc' in kwargs:
            if kwargs['init_petsc']:
                self.sumb.initializepetsc()
        # end if

        # Determine the rank sumb_comm_world size
        self.myid = self.sumb.communication.myid = self.sumb_comm_world.rank
        self.nproc = self.sumb.communication.nproc = self.sumb_comm_world.size

        try:
            self.sumb.communication.sendrequests = numpy.zeros(
                (self.sumb_comm_world.size))
            self.sumb.communication.recvrequests = numpy.zeros(
                (self.sumb_comm_world.size))
        except:
            print "Memory allocation failure for SENDREQUESTS " \
                "and RECVREQUESTS."
            sys.exit(1)
        # end try

        self.callCounter = -1
               
        self.sumb.iteration.standalonemode = False
        self.sumb.iteration.deforming_grid = False

        # Set the frompython flag to true
        self.sumb.killsignals.frompython = True

        # This is SUmb's internal mapping for cost functions
        self.SUmbCostfunctions = \
            {'Lift':self.sumb.costfunctions.costfunclift,
             'Drag':self.sumb.costfunctions.costfuncdrag,
             'Cl'  :self.sumb.costfunctions.costfuncliftcoef,
             'Cd'  :self.sumb.costfunctions.costfuncdragcoef,
             'Fx'  :self.sumb.costfunctions.costfuncforcex,
             'Fy'  :self.sumb.costfunctions.costfuncforcey,
             'Fz'  :self.sumb.costfunctions.costfuncforcez,
             'cFx' :self.sumb.costfunctions.costfuncforcexcoef,
             'cFy' :self.sumb.costfunctions.costfuncforceycoef,
             'cFz' :self.sumb.costfunctions.costfuncforcezcoef,
             'Mx'  :self.sumb.costfunctions.costfuncmomx,
             'My'  :self.sumb.costfunctions.costfuncmomy,
             'Mz'  :self.sumb.costfunctions.costfuncmomz,
             'cMx':self.sumb.costfunctions.costfuncmomxcoef,
             'cMy':self.sumb.costfunctions.costfuncmomycoef,
             'cMz':self.sumb.costfunctions.costfuncmomzcoef,
             'cM0':self.sumb.costfunctions.costfunccm0,
             'cMzAlpha':self.sumb.costfunctions.costfunccmzalpha,
             'cMzAlphaDot':self.sumb.costfunctions.costfunccmzalphadot,
             'cl0':self.sumb.costfunctions.costfunccl0,
             'clAlpha':self.sumb.costfunctions.costfuncclalpha,
             'clAlphaDot':self.sumb.costfunctions.costfuncclalphadot,
             'cfy0':self.sumb.costfunctions.costfunccfy0,
             'cfyAlpha':self.sumb.costfunctions.costfunccfyalpha,
             'cfyAlphaDot':self.sumb.costfunctions.costfunccfyalphadot,
             'cd0':self.sumb.costfunctions.costfunccd0,
             'cdAlpha':self.sumb.costfunctions.costfunccdalpha,
             'cdAlphaDot':self.sumb.costfunctions.costfunccdalphadot,
             'cmzq':self.sumb.costfunctions.costfunccmzq,
             'cmzqDot':self.sumb.costfunctions.costfunccmzqdot,
             'clq':self.sumb.costfunctions.costfuncclq,
             'clqDot':self.sumb.costfunctions.costfuncclqdot,
             'cBend':self.sumb.costfunctions.costfuncbendingcoef,
             }
        
        self.possibleObjectives = \
            { 'lift':'Lift',
              'drag':'Drag',
              'cl':'Cl','cd':'Cd',
              'fx':'Fx','fy':'Fy','fz':'Fz',
              'cfx':'cFx','cfy':'cFy','cfz':'cFz',
              'mx':'Mx','my':'My','mz':'Mz',
              'cmx':'cMx','cmy':'cMy','cmz':'cMz',
              'cm0':'cM0',
              'cmzalpha':'cMzAlpha',
              'cmzalphadot':'cMzAlphaDot',
              'cl0':'cl0',
              'clalpha':'clAlpha',
              'clalphadot':'clAlphaDot',
              'cd0':'cd0',
              'cdalpha':'cdAlpha',
              'cdalphadot':'cdAlphaDot',
              'cmzq':'cmzq',
              'cmzqdot':'cmzqdot',
              'clq':'clq',
              'clqdot':'clqDot',
              'cbend':'cBend',
              'area':'area',
              'volume':'volume',
              }

        self.possibleAeroDVs = {
            'aofa':'adjointvars.ndesignaoa',
            'ssa':'adjointvars.ndesignssa',
            'mach':'adjointvars.ndesignmach',
            'machgrid':'adjointvars.ndesignmachgrid',
            'rotx':'adjointvars.ndesignrotx',
            'roty':'adjointvars.ndesignroty',
            'rotz':'adjointvars.ndesignrotz',
            'rotcenx':'adjointvars.ndesignrotcenx',
            'rotceny':'adjointvars.ndesignrotceny',
            'rotcenz':'adjointvars.ndesignrotcenz',
            'pointrefx':'adjointvars.ndesignpointrefx',
            'pointrefy':'adjointvars.ndesignpointrefy',
            'pointrefz':'adjointvars.ndesignpointrefzy',
            'lengthref':'adjointvars.ndesignlengthref',
            'surfaceref':'adjointvars.ndesignsurfaceref',
            'disserror':'adjointvars.ndesigndisserror'
            }

        self.aeroDVs = []

        if 'optionMap' in kwargs:
            self.optionMap = kwargs['optionMap']
        else:
            self.optionMap = {\
                # Common Paramters
                'gridFile':{'location':'inputio.gridfile',
                            'len':self.sumb.constants.maxstringlen},
                'restartFile':{'location':'inputio.restartfile',
                               'len':self.sumb.constants.maxstringlen},
                'solRestart':{'location':'inputio.restart'},
                'storeRindLayer':{'location':'inputio.storerindlayer'},
<<<<<<< HEAD

=======
>>>>>>> 8a65d7b3
                # Physics Paramters
                'Discretization':{'Central plus scalar dissipation':
                                      self.sumb.inputdiscretization.dissscalar,
                                  'Central plus matrix dissipation':
                                      self.sumb.inputdiscretization.dissmatrix,
                                  'Central plus CUSP dissipation':
                                      self.sumb.inputdiscretization.disscusp,
                                  'Upwind':
                                      self.sumb.inputdiscretization.upwind,
                                  'location':
                                      'inputdiscretization.spacediscr'},
                'Limiter':{'VanAlbeda':
                               self.sumb.inputdiscretization.vanalbeda,
                           'MinMod':
                               self.sumb.inputdiscretization.minmod,
                           'NoLimiter':
                               self.sumb.inputdiscretization.nolimiter,
                           'location':
                               'inputdiscretization.limiter'},
                'Smoother':{'Runge-Kutta':
                                self.sumb.inputiteration.rungekutta,
                            'LU-SGS':
                                self.sumb.inputiteration.nllusgs,
                            'LU-SGS Line':
                                self.sumb.inputiteration.nllusgsline,
                            'location':
                                'inputiteration.smoother'},

                'equationType':{'Euler':
                                    self.sumb.inputphysics.eulerequations,
                                'Laminar NS':
                                    self.sumb.inputphysics.nsequations,
                                'RANS':
                                     self.sumb.inputphysics.ransequations,
                                'location':
                                    'inputphysics.equations'},
                'equationMode':{'Steady':
                                   self.sumb.inputphysics.steady,
                               'Unsteady':
                                   self.sumb.inputphysics.unsteady,
                               'Time Spectral':
                                   self.sumb.inputphysics.timespectral,
                               'location':
                                   'inputphysics.equationmode'},
                'flowType':{'Internal':
                                self.sumb.inputphysics.internalflow,
                            'External':
                                self.sumb.inputphysics.externalflow,
                            'location':
                                'inputphysics.flowtype'},
                'turblenceModel':{'Baldwin Lomax':
                                      self.sumb.inputphysics.baldwinlomax,
                                  'SA':
                                      self.sumb.inputphysics.spalartallmaras,
                                  'SAE':
                                      self.sumb.inputphysics.spalartallmarasedwards,
                                  'K Omega Wilcox':
                                      self.sumb.inputphysics.komegawilcox,
                                  'K Omega Modified':
                                      self.sumb.inputphysics.komegamodified,
                                  'Ktau':
                                      self.sumb.inputphysics.ktau,
                                  'Menter SST':
                                      self.sumb.inputphysics.mentersst,
                                  'v2f':
                                      self.sumb.inputphysics.v2f,
                                  'location':
                                      'inputphysics.turbmodel'},
                'useWallFunctions':{'location':'inputphysics.wallfunctions'},
                'reynoldsNumber':{'location':'inputphysics.reynolds'},
                'reynoldsLength':{'location':'inputphysics.reynoldslength'},
                'wallTreatment':{'Linear Pressure Extrapolation':
                                     self.sumb.inputdiscretization.linextrapolpressure,
                                 'Constant Pressure Extrapolation':
                                     self.sumb.inputdiscretization.constantpressure,
                                 'Quadratic Pressure Extrapolation':
                                     self.sumb.inputdiscretization.quadextrapolpressure,
                                 'Normal Momentum':
                                     self.sumb.inputdiscretization.normalmomentum,
                                 'location':
                                     'inputdiscretization.wallbctreatment'},
          


                'dissipationScalingExponent':{'location':'inputdiscretization.adis'},
                'vis4':{'location':'inputdiscretization.vis4'},
                'vis2':{'location':'inputdiscretization.vis2'},
                'vis2Coarse':{'location':'inputdiscretization.vis2coarse'},
                'restrictionRelaxation':{'location':'inputiteration.fcoll'},
                
                # Common Paramters
                'nCycles':{'location':'inputiteration.ncycles'},
                'nCyclesCoarse':{'location':'inputiteration.ncyclescoarse'},
                'CFL':{'location':'inputiteration.cfl'},        
                'CFLCoarse':{'location':'inputiteration.cflcoarse'},        
                'Mach':{'location':'inputphysics.mach'},
                'machCoef':{'location':'inputphysics.machcoef'},
                'machGrid':{'location':'inputphysics.machgrid'},
                'MGCycle':{'location':'localmg.mgdescription',
                           'len':self.sumb.constants.maxstringlen},
                'MGStartLevel':{'location':'inputiteration.mgstartlevel'},

                # Unsteady Params
                'timeIntegrationScheme':{'BDF':
                                             self.sumb.inputunsteady.bdf,
                                         'explicitRK':
                                             self.sumb.inputunsteady.explicitrk,
                                         'inplicitRK':
                                             self.sumb.inputunsteady.implicitrk,
                                         'MD':
                                             self.sumb.inputunsteady.md,
                                         'location':
                                             'inputunsteady.timeintegrationscheme'},
                'timeAccuracy':{'location':'inputunsteady.timeaccuracy'},
                'nTimeStepsCoarse':{'location':'inputunsteady.ntimestepscoarse'},
                'nTimeStepsFine':{'location':'inputunsteady.ntimestepsfine'},
                'deltaT':{'location':'inputunsteady.deltat'},

                # Time Spectral Paramters
                'timeIntervals':{'location':'inputtimespectral.ntimeintervalsspectral'},
                'alphaMode':{'location':'inputtsstabderiv.tsalphamode'},
                'betaMode':{'location':'inputtsstabderiv.tsbetamode'},
                'machMode':{'location':'inputtsstabderiv.tsmachmode'},
                'pMode':{'location':'inputtsstabderiv.tspmode'},
                'qMode':{'location':'inputtsstabderiv.tsqmode'},
                'rMode':{'location':'inputtsstabderiv.tsrmode'},
                'altitudeMode':{'location':'inputtsstabderiv.tsaltitudemode'},
                'windAxis':{'location':'inputtsstabderiv.usewindaxis'},
                'rotCenter':{'location':'inputmotion.rotpoint'},
                'rotRate':{'location':'inputmotion.rotrate'},
                'TSStability':{'location':'inputtsstabderiv.tsstability'},

                # Convergence Paramters
                'L2Convergence':{'location':'inputiteration.l2conv'},
                'L2ConvergenceRel':{'location':'inputiteration.l2convrel'},
                'L2ConvergenceCoarse':{'location':'inputiteration.l2convcoarse'},
                'maxL2DeviationFactor':{'location':'inputiteration.maxl2deviationfactor'},
                'coeffConvCheck':{'location':'monitor.coeffconvcheck'},
                'minIterationNum':{'location':'inputiteration.miniternum'},
            
                # Newton-Krylov Paramters
                'useNKSolver':{'location':'nksolvervars.usenksolver'},
                'NKLinearSolver':{'gmres':'gmres',
                                  'fgmres':'fgmres',
                                  'location':
                                      'nksolvervars.ksp_solver_type',
                                  'len':self.sumb.constants.maxstringlen},

                'NKSwitchTol':{'location':'nksolvervars.nk_switch_tol'},
                'NKSubspaceSize':{'location':'nksolvervars.ksp_subspace'},
                'NKLinearSolveTol':{'location':'nksolvervars.ksp_rtol'},
                'NKPC':{'BlockJacobi':'bjacobi',
                         'Jacobi':'jacobi',
                        'Additive Schwartz':'asm',
                        'location':
                            'nksolvervars.global_pc_type',
                        'len':self.sumb.constants.maxstringlen},
                'NKASMOverlap':{'location':'nksolvervars.asm_overlap'},
                'NKPCILUFill':{'location':'nksolvervars.local_pc_ilu_level'},               
                'NKLocalPCOrdering':{'Natural':'natural',
                                     'RCM':'rcm',
                                     'Nested Dissection':'nd',
                                     'One Way Dissection':'1wd',
                                     'Quotient Minimum Degree':'qmd',
                                     'location':
                                         'nksolvervars.local_pc_ordering',
                                     'len':self.sumb.constants.maxstringlen},
                'NKMaxLinearKspIts':{'location':'nksolvervars.ksp_max_it'},
                'NKJacobianLag':{'location':'nksolvervars.jacobian_lag'},
                'RKReset':{'location':'nksolvervars.rkreset'},
                'nRKReset':{'location':'nksolvervars.nrkreset'},
                'NKFiniteDifferencePC':{'location':'nksolvervars.nkfinitedifferencepc'},
                'NKLineSearch':{'None':self.sumb.nksolvervars.nolinesearch,
                                'Cubic':self.sumb.nksolvervars.cubiclinesearch,
                                'nonMonotone':self.sumb.nksolvervars.nonmonotonelinesearch,
                                'location':'nksolvervars.nkls'},
                # Load Balance Paramters
                'blockSplitting':{'location':'inputparallel.splitblocks'},
                'loadImbalance':{'location':'inputparallel.loadimbalance'},

                # Misc Paramters

                'printIterations':{'location':'inputiteration.printiterations'},
                'printTiming':{'location':'inputadjoint.printtiming'},
                'setMonitor':{'location':'inputadjoint.setmonitor'},

                # Reference Params
                'refTemp':{'location':'flowvarrefstate.tref'},
                #'refPressure':{'location':'flowvarrefstate.pref'},
                #'refDensity':{'location':'flowvarrefstate.rhoref'},
               
                # Adjoint Params
                'adjointL2Convergence':{'location':'inputadjoint.adjreltol'},
                'adjointL2ConvergenceRel':{'location':'inputadjoint.adjreltolrel'},
                'adjointL2ConvergenceAbs':{'location':'inputadjoint.adjabstol'},
                'adjointDivTol':{'location':'inputadjoint.adjdivtol'},
                'approxPC':{'location':'inputadjoint.approxpc'},
                'useDiagTSPC':{'location':'inputadjoint.usediagtspc'},
                'restartAdjoint':{'location':'inputadjoint.restartadjoint'},
                'adjointSolver':{'GMRES':
                                     self.sumb.inputadjoint.petscgmres,
                                 'FGMRES':
                                     self.sumb.inputadjoint.petscfgmres,
                                 'BiCGStab':
                                     self.sumb.inputadjoint.petscbicgstab,
                                 'CG':
                                     self.sumb.inputadjoint.petsccg,
                                 'location':
                                     'inputadjoint.adjointsolvertype'},
                'adjointMaxIter':{'location':'inputadjoint.adjmaxiter'},
                'adjointSubspaceSize':{'location':'inputadjoint.adjrestart'},
                'adjointMonitorStep':{'location':'inputadjoint.adjmonstep'},
                'dissipationLumpingParameter':{'location':'inputdiscretization.sigma'},
                'preconditionerSide':{'LEFT':
                                           self.sumb.inputadjoint.left,
                                       'RIGHT':
                                           self.sumb.inputadjoint.right,
                                       'location':
                                          'inputadjoint.pcside'},
                'matrixOrdering':{'Natural':
                                      self.sumb.inputadjoint.natural,
                                  'RCM':
                                      self.sumb.inputadjoint.reversecuthillmckee,
                                  'Nested Dissection':
                                      self.sumb.inputadjoint.nesteddissection,
                                  'One Way Dissection':
                                       self.sumb.inputadjoint.onewaydissection,
                                  'Quotient Minimum Degree':
                                      self.sumb.inputadjoint.quotientminimumdegree,
                                  'location':
                                      'inputadjoint.matrixordering'},
                'globalPreconditioner':{'BlockJacobi':
                                            self.sumb.inputadjoint.blockjacobi,
                                        'Jacobi':
                                            self.sumb.inputadjoint.jacobi,
                                        'Additive Schwartz':
                                            self.sumb.inputadjoint.additiveschwartz,
                                        'location':
                                            'inputadjoint.precondtype'},
                'localPreconditioner':{'ILU':
                                           self.sumb.inputadjoint.ilu,
                                       'ICC':
                                           self.sumb.inputadjoint.icc,
                                       'LU':
                                           self.sumb.inputadjoint.lu,
                                       'Cholesky':
                                           self.sumb.inputadjoint.cholesky,
                                       'location':
                                           'inputadjoint.localpctype'},
                'ILUFill':{'location':'inputadjoint.filllevel'},
                'ASMOverlap':{'location':'inputadjoint.overlap'},
                'finiteDifferencePC':{'location':'inputadjoint.finitedifferencepc'},
                'subKSPSubspaceSize':{'location':'inputadjoint.subkspsubspacesize'},
                
                }                
        # end if

        # These "ignore_options" are NOT actually, ignore, rather,
        # they DO NOT GET SET IN THE FORTRAN CODE. Rather, they are
        # used strictly in Python
        if 'ignore_options' in kwargs:
            self.ignore_options = kwargs['ignore_options']
        else:
            self.ignore_options = [
                'defaults',
                'storeHistory',
                'numberSolutions',
                'writeSolution',
                'writeMesh',
                'familyRot',  # -> Not sure how to do
                'areaAxis',
                'autoSolveRetry',
                'autoAdjointRetry',
                'useReverseModeAD'
                ]
        # end if
        
        if 'special_options' in kwargs:
            self.special_options = kwargs['special_options']
        else:
            self.special_options = ['surfaceVariables',
                                    'volumeVariables',
                                    'monitorVariables',
                                    'metricConversion',
                                    'outputDir',
                                    'probName']
        # end if

        self.storedADjoints = {}

        # Set default values --- actual options will be set when
        # aero_solver is initialized
        self.sumb.setdefaultvalues()

        # Initialize the inherited aerosolver
        AeroSolver.__init__(\
            self, name, category, def_opts, informs, *args, **kwargs)
        self.sumb.inputio.autoparameterupdate = False

        # Setup the external Mesh Warping
        self._update_geom_info = False
        if 'mesh' in kwargs and kwargs['mesh']:
            self.mesh = kwargs['mesh']
        else:
            self.mesh = SUmbDummyMesh()
        # end if

        # Set Flags that are used to keep of track of what is "done"
        # in fortran
        self.allInitialized = False    # All flow solver initialization   
        self.adjointPreprocessed = False
<<<<<<< HEAD

        # Matrix Setup Flags
        self.spatialSetup = False 
        self.stateSetup = False 
        self.extraSetup = False
        self.couplingSetup = False
        self.kspSetup = False
=======
        self.adjointMatrixSetup = False # Adjoint matrices assembled
>>>>>>> 8a65d7b3
        self.adjointRHS         = None # When this is setup, it has
                                       # the current objective
        
        self._update_geom_info = True
        self._update_period_info = True
        self._update_vel_info = True
        self.fatalFail = False
        self.solve_failed = False
        self.adjoint_failed = False
        self.dtype = 'd'
        # Write the intro message
        self.sumb.writeintromessage()

        return

    def initialize(self, aero_problem, *args,**kwargs):
        '''
        Run High Level Initialization 
        
        Documentation last updated:  July. 3, 2008 - C.A.(Sandy) Mader
        '''
        
        if self.allInitialized == True:
            return
        
        # Set periodic paramters
        self.setPeriodicParams(aero_problem)
  
        # Make sure all the params are ok
        for option in self.options:
            if option != 'defaults':
                self.setOption(option, self.options[option][1])
            # end if
        # end for
      
        # Do the remainder of the operations that would have been done
        # had we read in a param file
        self.sumb.iteration.deforming_grid = True
        self.sumb.dummyreadparamfile()

        self.setMachNumber(aero_problem)
        self.setRefState(aero_problem)
        self.setPeriodicParams(aero_problem)

        #This is just to flip the -1 to 1 possibly a memory issue?
        self.sumb.inputio.storeconvinneriter = \
            abs(self.sumb.inputio.storeconvinneriter)

        if(self.myid ==0):
            print ' -> Partitioning and Reading Grid'
        
        self.sumb.partitionandreadgrid()
       
        if(self.myid==0):
            print ' -> Preprocessing'
        self.sumb.preprocessing()

        if(self.myid==0):
            print ' -> Initializing flow'
        self.sumb.initflow()

        # Create dictionary of variables we are monitoring
        nmon = self.sumb.monitor.nmon
        self.monnames = {}
        for i in range(nmon):
            self.monnames[string.strip(
                    self.sumb.monitor.monnames[i].tostring())] = i
        # end for
      
        # Setup External Warping
        meshInd = self.getMeshIndices()
        self.mesh.setExternalMeshIndices(meshInd)
       
        forceInd = self.getForceIndices()
        self.mesh.setExternalForceIndices(forceInd)
        
        # Solver is initialize
        self.allInitialized = True
<<<<<<< HEAD
        self.initAdjoint()

=======
        self.sumb.preprocessingadjoint()
>>>>>>> 8a65d7b3
        return

    def setInflowAngle(self,aero_problem):
        '''
        Set the alpha and beta fromthe desiggn variables
        '''
        
        [velDir,liftDir,dragDir] = self.sumb.adjustinflowangleadj(\
            (aero_problem._flows.alpha*(pi/180.0)),
            (aero_problem._flows.beta*(pi/180.0)),
            aero_problem._flows.liftIndex)
        self.sumb.inputphysics.veldirfreestream = velDir
        self.sumb.inputphysics.liftdirection = liftDir
        self.sumb.inputphysics.dragdirection = dragDir

        if self.sumb.inputiteration.printiterations:
            if self.myid == 0:
                print '-> Alpha...',
                print aero_problem._flows.alpha*(pi/180.0),
                print aero_problem._flows.alpha

        #update the flow vars
        self.sumb.updateflow()
        self._update_vel_info = True
        return

    def setElasticCenter(self,aero_problem):
        '''
        set the value of pointRefEC for the bending moment calculation
        '''
        #aero_problem._geometry.ListAttributes()
        
        self.sumb.inputphysics.pointrefec[0] = aero_problem._geometry.xRootec\
            *self.metricConversion
        self.sumb.inputphysics.pointrefec[1] = aero_problem._geometry.yRootec\
            *self.metricConversion
        self.sumb.inputphysics.pointrefec[2] = aero_problem._geometry.zRootec\
            *self.metricConversion
    
    def setReferencePoint(self,aero_problem):
        '''
        Set the reference point for rotations and moment calculations
        '''
        
        self.sumb.inputphysics.pointref[0] = aero_problem._refs.xref\
            *self.metricConversion
        self.sumb.inputphysics.pointref[1] = aero_problem._refs.yref\
            *self.metricConversion
        self.sumb.inputphysics.pointref[2] = aero_problem._refs.zref\
            *self.metricConversion
        self.sumb.inputmotion.rotpoint[0] = aero_problem._refs.xrot\
                                            *self.metricConversion
        self.sumb.inputmotion.rotpoint[1] = aero_problem._refs.yrot\
                                            *self.metricConversion
        self.sumb.inputmotion.rotpoint[2] = aero_problem._refs.zrot\
                                            *self.metricConversion
        #update the flow vars
        self.sumb.updatereferencepoint()
        self._update_vel_info = True
        return

    def setRotationRate(self,aero_problem):
        '''
        Set the rotational rate for the grid
        '''
        a  = sqrt(self.sumb.flowvarrefstate.gammainf*\
                      self.sumb.flowvarrefstate.pinfdim/ \
                      self.sumb.flowvarrefstate.rhoinfdim)
        V = (self.sumb.inputphysics.machgrid+self.sumb.inputphysics.mach)*a
        
        p = aero_problem._flows.phat*V/aero_problem._refs.bref
        q = aero_problem._flows.qhat*2*V/aero_problem._refs.cref
        r = aero_problem._flows.rhat*V/aero_problem._refs.bref

        self.sumb.updaterotationrate(p,r,q)
        self._update_vel_info = True
        return
    
    def setRefArea(self,aero_problem):
        self.sumb.inputphysics.surfaceref = aero_problem._refs.sref*self.metricConversion**2
        self.sumb.inputphysics.lengthref = aero_problem._refs.cref*self.metricConversion
        
        return

    def setPeriodicParams(self,aero_problem):
        '''
        Set the frequecy and amplitude of the oscillations
        '''
        if  self.getOption('alphaMode'):
            self.sumb.inputmotion.degreepolalpha = int(aero_problem._flows.degreePol)
            self.sumb.inputmotion.coefpolalpha = aero_problem._flows.coefPol
            self.sumb.inputmotion.omegafouralpha   = aero_problem._flows.omegaFourier
            #if self.myid==0: print 'omega',aero_problem._flows.omegaFourier,self.sumb.inputmotion.gridmotionspecified
            self.sumb.inputmotion.degreefouralpha  = aero_problem._flows.degreeFourier
            self.sumb.inputmotion.coscoeffouralpha = aero_problem._flows.cosCoefFourier
            self.sumb.inputmotion.sincoeffouralpha = aero_problem._flows.sinCoefFourier
            self.sumb.inputmotion.gridmotionspecified = True
        elif  self.getOption('betaMode'):
            self.sumb.inputmotion.degreepolmach = int(aero_problem._flows.degreePol)
            self.sumb.inputmotion.coefpolmach = aero_problem._flows.coefPol
            self.sumb.inputmotion.omegafourbeta   = aero_problem._flows.omegaFourier
            self.sumb.inputmotion.degreefourbeta  = aero_problem._flows.degreeFourier
            self.sumb.inputmotion.coscoeffourbeta = aero_problem._flows.cosCoefFourier
            self.sumb.inputmotion.sincoeffourbeta = aero_problem._flows.sinCoefFourier
            self.sumb.inputmotion.gridmotionspecified = True
        elif self.getOption('machMode'):
            self.sumb.inputmotion.degreepolmach = int(aero_problem._flows.degreePol)
            self.sumb.inputmotion.coefpolmach = aero_problem._flows.coefPol
            self.sumb.inputmotion.omegafourmach   = aero_problem._flows.omegaFourier
            self.sumb.inputmotion.degreefourmach  = aero_problem._flows.degreeFourier
            self.sumb.inputmotion.coscoeffourmach = aero_problem._flows.cosCoefFourier
            self.sumb.inputmotion.sincoeffourmach = aero_problem._flows.sinCoefFourier
            self.sumb.inputmotion.gridmotionspecified = True
        elif  self.getOption('pMode'):
            ### add in lift axis dependence
            self.sumb.inputmotion.degreepolxrot = int(aero_problem._flows.degreePol)
            self.sumb.inputmotion.coefpolxrot = aero_problem._flows.coefPol
            self.sumb.inputmotion.omegafourxrot = aero_problem._flows.omegaFourier
            self.sumb.inputmotion.degreefourxrot  = aero_problem._flows.degreeFourier
            self.sumb.inputmotion.coscoeffourxrot = aero_problem._flows.cosCoefFourier
            self.sumb.inputmotion.sincoeffourxrot = aero_problem._flows.sinCoefFourier
            self.sumb.inputmotion.gridmotionspecified = True
        elif self.getOption('qMode'):
            self.sumb.inputmotion.degreepolzrot = int(aero_problem._flows.degreePol)
            self.sumb.inputmotion.coefpolzrot = aero_problem._flows.coefPol
            self.sumb.inputmotion.omegafourzrot = aero_problem._flows.omegaFourier
            self.sumb.inputmotion.degreefourzrot  = aero_problem._flows.degreeFourier
            self.sumb.inputmotion.coscoeffourzrot = aero_problem._flows.cosCoefFourier
            self.sumb.inputmotion.sincoeffourzrot = aero_problem._flows.sinCoefFourier
            self.sumb.inputmotion.gridmotionspecified = True
        elif self.getOption('rMode'):
            self.sumb.inputmotion.degreepolyrot = int(aero_problem._flows.degreePol)
            self.sumb.inputmotion.coefpolyrot = aero_problem._flows.coefPol
            self.sumb.inputmotion.omegafouryrot = aero_problem._flows.omegaFourier
            self.sumb.inputmotion.degreefouryrot  = aero_problem._flows.degreeFourier
            self.sumb.inputmotion.coscoeffouryrot = aero_problem._flows.cosCoefFourier
            self.sumb.inputmotion.sincoeffouryrot = aero_problem._flows.sinCoefFourier
            self.sumb.inputmotion.gridmotionspecified = True
        #endif

        self._update_period_info = True
        self._update_geom_info = True
        self._update_vel_info = True
 
        return

    def setMachNumber(self,aero_problem):
        '''
        Set the mach number for the problem...
        '''
        if self.getOption('familyRot')!='':
            Rotating = True
        else:
            Rotating = False
        #endif
        #print 'Rotating',Rotating,self.getOption('familyRot'),self.getOption('equationMode').lower()
        if Rotating or self.getOption('equationMode').lower()=='time spectral':
            self.sumb.inputphysics.mach = 0.0
            self.sumb.inputphysics.machcoef = aero_problem._flows.mach
            self.sumb.inputphysics.machgrid = aero_problem._flows.mach
            self.sumb.inputmotion.gridmotionspecified = True
        else:
            self.sumb.inputphysics.mach = aero_problem._flows.mach 
            self.sumb.inputphysics.machcoef = aero_problem._flows.mach
            self.sumb.inputphysics.machgrid = 0.0
        #end

        return

    def setRefState(self, aero_problem):
        '''
        Set the Pressure, density and viscosity/reynolds number from the aero_problem
        '''
        self.sumb.flowvarrefstate.pref = aero_problem._flows.P
        self.sumb.flowvarrefstate.rhoref = aero_problem._flows.rho

        # Reynolds number info not setup yet...

        return
    def resetAdjoint(self, obj):
        '''
        Reset a possible stored adjoint 'obj'
        '''

        if  obj in self.storedADjoints.keys():
            self.storedADjoints[obj][:] = 0.0
        # end if

        return

    def resetFlow(self):
        '''
        Reset the flow for the complex derivative calculation
        '''
        #mgLvlSave =  self.sumb.inputiteration.mgstartlevel
        #self.sumb.inputiteration.mgstartlevel = 1
        strLvl =  self.getOption('MGStartLevel')
        nLevels = self.sumb.inputiteration.nmglevels
        if strLvl < 0 or strLvl > nLevels :
            strLvl = nLevels
        # end if
        self.sumb.inputiteration.mgstartlevel = strLvl
        self.sumb.inputiteration.groundlevel = strLvl
        self.sumb.inputiteration.currentlevle = strLvl
        self.sumb.monitor.niterold = 0
        self.sumb.monitor.nitercur = 0
        self.sumb.iteration.itertot = 0
        self.sumb.setuniformflow()
        
        return

    def reInitFlow(self):
        '''
        Reset the flow to recover from a nan
        '''
        self.sumb.initflow()
        
        return


    def getDensity(self):
        '''
        Get the density for this flow solution
        '''
        rho = self.sumb.flowvarrefstate.rhoinfdim

        return rho

    def getVelocity(self):
        '''
        Get the velocity for this flow solution
        '''
        a  = sqrt(self.sumb.flowvarrefstate.gammainf*\
                      self.sumb.flowvarrefstate.pinfdim/ \
                      self.sumb.flowvarrefstate.rhoinfdim)
        V = (self.sumb.inputphysics.machgrid+self.sumb.inputphysics.mach)*a

        return V

    def __solve__(self, aero_problem, nIterations=500, *args, **kwargs):
        
        '''
        Run Analyzer (Analyzer Specific Routine)
        
        Documentation last updated:  July. 3, 2008 - C.A.(Sandy) Mader
        '''
        # As soon as we run more iterations, adjoint matrices and
        # objective partials (dIdw,dIdx,dIda) are not valid so set
        # their flag to False
<<<<<<< HEAD
        self.spatialSetup = False 
        self.stateSetup = False
        self.couplingSetup = False
        self.extraSetup = False
        self.kspSetup = False
=======
        self.adjointMatrixSetup = False 
>>>>>>> 8a65d7b3
        self.adjointRHS         = None
        self.callCounter += 1

        

        # Run Initialize, if already run it just returns.
        self.initialize(aero_problem,*args,**kwargs)

        #set inflow angle,refpoint etc.
        self.setMachNumber(aero_problem)
        self.setPeriodicParams(aero_problem)
        self.setInflowAngle(aero_problem)
        self.setReferencePoint(aero_problem)
        #self.setElasticCenter(aero_problem)
        self.setRotationRate(aero_problem)
        self.setRefArea(aero_problem)

        # Run Solver
        t0 = time.time()

        storeHistory = self.getOption('storeHistory')

        # set the number of cycles for this call
        self.sumb.inputiteration.ncycles = nIterations

        # Cold Start -- First Run -- No Iterations Done
        if (self.sumb.monitor.niterold == 0 and 
            self.sumb.monitor.nitercur == 0 and 
            self.sumb.iteration.itertot == 0):

            if self.myid == 0:
                nn = self.sumb.inputiteration.nsgstartup + \
                    self.sumb.inputiteration.ncycles
                self.sumb.deallocconvarrays()
                self.sumb.allocconvarrays(nn)
            # end if
        else:
            # More Time Steps / Iterations OR a restart
            # Reallocate convergence history array and time array
            # with new size, storing old values from previous runs
            if storeHistory:
                self._extendConvArray(
                    self.sumb.inputiteration.ncycles)
                self.sumb.monitor.niterold  = self.sumb.monitor.nitercur+1
            else:
                self.sumb.monitor.nitercur  = 0
                self.sumb.monitor.niterold  = 1
                self._clearConvArray()
            #endif

            self.sumb.iteration.itertot = 0
            self.sumb.inputiteration.mgstartlevel = 1
        # end if

        self.sumb.killsignals.routinefailed = False
        self.sumb.killsignals.fatalfail = False
        self._updatePeriodInfo()
        self._updateGeometryInfo()
        self._updateVelocityInfo()

<<<<<<< HEAD
        # Check to see if the above update routines failed. This is a
        # mesh failure so its both a solve and fatal fail.
=======
        #write out mesh file for volume debugging
        if self.getOption('writeMesh'):
            base = self.getOption('outputDir') + '/' + self.getOption('probName')
            meshname = base + '_mesh.cgns'

            if self.getOption('numberSolutions'):
                meshname = base + '_mesh%d.cgns'%(self.callCounter)

            #endif
            self.writeMeshFile(meshname)
            self.mesh.writeFEGrid(meshname[:-4]+'.dat')
            if self.myid==0: print 'Warped Mesh written...exiting.'
            sys.exit(0)
        # end if

        # Check to see if the above update routines failed.
>>>>>>> 8a65d7b3
        self.sumb.killsignals.routinefailed = \
            self.comm.allreduce(
            bool(self.sumb.killsignals.routinefailed), op=MPI.LOR)

        if self.sumb.killsignals.routinefailed:
            self.fatalFail = True
            self.solve_failed = True
            return

        # Call the Solver
        if ('MDCallBack' in kwargs):
            self.sumb.solverunsteadymd(kwargs['MDCallBack'])
        else:
            self.sumb.solver()
        # end if

        # If the solve failed, reset the flow for the next time through
        if self.sumb.killsignals.routinefailed:
            mpiPrint('Resetting flow due to failed flow solve...')
            #self.resetFlow() # Always reset flow if it failed
            self.reInitFlow()
            if self.getOption('autoSolveRetry'): # Try the solver again
                self.sumb.solver()
                if self.sumb.killsignals.routinefailed:
                    self.solve_failed = True
                else:
                    self.solve_failed = False
                # end if
            # end if
        # end if 

        if self.sumb.killsignals.routinefailed:
            self.solve_failed = True
        else:
            self.solve_failed = False
        # end if

        if self.sumb.killsignals.fatalfail:
            self.fatalFail = True
            self.resetFlow()
        else:
            self.fatalFail = False
        # end if

        sol_time = time.time() - t0

        if self.getOption('printTiming') and self.myid == 0:
            print 'Solution Time',sol_time
        # end if

        # Post-Processing -- Write Solutions
        if self.getOption('writeSolution'):
            base = self.getOption('outputDir') + '/' + self.getOption('probName')
            volname = base + '_vol.cgns'
            surfname = base + '_surf.cgns'

            if self.getOption('numberSolutions'):
                volname = base + '_vol%d.cgns'%(self.callCounter)
                surfname = base + '_surf%d.cgns'%(self.callCounter)
            #endif
            self.writeVolumeSolutionFile(volname)
            self.writeSurfaceSolutionFile(surfname)
        # end if
            
        if self.getOption('TSStability'):
            self.computeStabilityParameters()
        #endif
        
        return

    def _extendConvArray(self,nExtend):
        '''Generic function to extend the current convInfo array by nExtend'''
        if self.myid == 0:
            # Copy Current Values
            temp = copy.deepcopy(self.sumb.monitor.convarray)

            # Deallocate Array
            self.sumb.deallocconvarrays()

            # Allocate New Size
            self.sumb.allocconvarrays(temp.shape[0]+nExtend)

            # Copy temp data back in
            self.sumb.monitor.convarray[:temp.shape[0],:] = copy.deepcopy(temp)
        # end if

        return

    def _clearConvArray(self):
        '''Generic Function to clear the convInfo array. THIS KEEPS
        THE FIRST value for future reference!!!'''
        if self.myid == 0:
            temp=copy.deepcopy(self.sumb.monitor.convarray[0,:,:])
            self.sumb.deallocconvarrays()
            self.sumb.allocconvarrays(self.sumb.inputiteration.ncycles+1)
            self.sumb.monitor.convarray[0,:,:] = temp
        # end if
            
        return

    def solveCL(self,aeroProblem,CL_star,nIterations=500,alpha0=0,
                delta=0.5,tol=1e-3):
        '''This is a simple secant method search for solving for a
        fixed CL. This really should only be used to determine the
        starting alpha for a lift constraint in an optimization.

        Input:  aeroProblem -> aerodynamic problem definition
                CL_star     -> Target CL
                nIterations -> Number of CFD iterations to run (same as 
                               input to __solve__
                alpha0      -> Initial guess for secant search (deg)
                delta       -> Initial step direction (deg)
                tol         -> Absolute tolerance for CL convergence
        Output: aeroProblem._flows.alpha is updated with correct alpha
        '''

        anm2 = alpha0
        anm1 = alpha0 + delta

        # Solve for the n-2 value:
        aeroProblem._flows.alpha = anm2
        self.__solve__(aeroProblem,nIterations=nIterations)
        sol = self.getSolution()
        fnm2 =  sol['cl'] - CL_star

        for iIter in xrange(20):
            # We need to reset the flow since changing the alpha leads
            # to problems with the NK solver
            self.resetFlow()

            # Set current alpha
            aeroProblem._flows.alpha = anm1

            # Solve for n-1 value (anm1)
            self.__solve__(aeroProblem,nIterations=nIterations)
            sol = self.getSolution()
            fnm1 =  sol['cl'] - CL_star
            
            # Secant Update
            anew = anm1 - fnm1*(anm1-anm2)/(fnm1-fnm2)

            # Shift n-1 values to n-2 values
            fnm2 = fnm1
            anm2 = anm1
     
            # Se the n-1 alpha value from update
            anm1 = anew
            
            # Check for convergence
            if abs(fnm1) < tol:
                break
            # end if
        # end for

        # Set the new alpha in the aeroProblem
        aeroProblem._flows.alpha = anew
      
        return

    def getSurfaceCoordinates(self,group_name):
        ''' 
        See MultiBlockMesh.py for more info
        '''
        return self.mesh.getSurfaceCoordinates(group_name)

    def setSurfaceCoordinates(self,group_name,coordinates,reinitialize=True):
        ''' 
        See MultiBlockMesh.py for more info
        '''
        self._update_geom_info = True
        self.mesh.setSurfaceCoordinates(group_name,coordinates,reinitialize)

        return 

    def writeMeshFile(self,filename=None):
        self.sumb.monitor.writegrid = True
        self.sumb.monitor.writevolume = False
        self.sumb.monitor.writesurface = False

        if (filename):
            self.sumb.inputio.solfile[:] = ''
            self.sumb.inputio.solfile[0:len(filename)] = filename

            self.sumb.inputio.newgridfile[:] = ''
            self.sumb.inputio.newgridfile[0:len(filename)] = filename
        # end if

        self.sumb.writesol()

        return



    def writeVolumeSolutionFile(self,filename=None,writeGrid=True):
        """Write the current state of the volume flow solution to a CGNS file.
                Keyword arguments:
        
        filename -- the name of the file (optional)

        """

        self.sumb.monitor.writegrid = writeGrid
        self.sumb.monitor.writevolume = True
        self.sumb.monitor.writesurface = False

        if (filename):
            self.sumb.inputio.solfile[:] = ''
            self.sumb.inputio.solfile[0:len(filename)] = filename

            self.sumb.inputio.newgridfile[:] = ''
            self.sumb.inputio.newgridfile[0:len(filename)] = filename
        # end if

        self.sumb.writesol()

        return

    def writeSurfaceSolutionFile(self,*filename):
        """Write the current state of the surface flow solution to a CGNS file.
        
        Keyword arguments:
        
        filename -- the name of the file (optional)

        """
        if (filename):
            self.sumb.inputio.surfacesolfile[:] = ''
            self.sumb.inputio.surfacesolfile[0:len(filename[0])] = filename[0]
        self.sumb.monitor.writegrid=False
        self.sumb.monitor.writevolume=False
        self.sumb.monitor.writesurface=True
        self.sumb.writesol()

        return

    def writeForceFile(self, file_name, TSInstance=0, group_name=None):
        '''This function collects all the forces and locations and
        writes them to a file with each line having: X Y Z Fx Fy Fz.
        This can then be used to set a set of structural loads in TACS
        for structural only optimization'''
      
        if group_name is None: # We can just use all forces from SUmb:

            pts = self.getForcePoints()
            nPts = pts.shape[1]
            if nPts > 0:
                forces =  self.sumb.getforces(pts.T).T
            else:
                forces = numpy.empty(pts.shape,dtype=self.dtype)
            # end if

            # Now take the desired time instance
            pts = pts[TSInstance,:,:]
            forces = forces[TSInstance,:,:]
        else: # We need to use the families in the warping
            # TS instance not taken into account yet
            forces = self.getForces(group_name)
            pts    = self.mesh.getSurfaceCoordinates(group_name)
        # end if

        # Now we need to gather the data:
        pts = self.comm.gather(pts, root=0)
        forces = self.comm.gather(forces, root=0)

        # Write out Data only on root proc:
        if self.myid == 0:
            f = open(file_name,'w')
            for iproc in xrange(len(pts)):
                for ipt in xrange(len(pts[iproc])):
                    f.write(
                        '%20.15g %20.15g %20.15g %20.15g %20.15g %20.15g\n'%(
                            pts[iproc][ipt,0],pts[iproc][ipt,1],
                            pts[iproc][ipt,2],forces[iproc][ipt,0],
                            forces[iproc][ipt,1],forces[iproc][ipt,2]))
                # end for
            # end for
            f.close()
        # end if

        return 

    def getForces(self,group_name,cfd_force_pts=None):
        ''' Return the forces on this processor. Use
        cfd_force_pts to compute the forces if given
        '''

        if cfd_force_pts is None:
            cfd_force_pts = self.getForcePoints()
        # end if
        [npts,nTS] = self.sumb.getforcesize()
        if npts > 0:
            forces = self.sumb.getforces(cfd_force_pts.T).T
        else:
            forces = numpy.empty((0),dtype=self.dtype)
        # end if
            
        return self.mesh.solver_to_warp_force(group_name,forces)

    def getForcePoints(self):
        [npts,nTS] = self.sumb.getforcesize()
        if npts > 0:
            return self.sumb.getforcepoints(npts,nTS).T
        else:
            return numpy.empty((nTS,0,3),dtype=self.dtype)
        # end if

    def verifyForces(self,cfd_force_pts=None):

        # Adjoint must be initialized for force verification

        self.initAdjoint()
        if cfd_force_pts is None:
            cfd_force_pts = self.getForcePoints()
        # end if

        self.sumb.verifyforces(cfd_force_pts.T)

        return

    def verifyResiduals(self):
        '''
        run the residual verify routines
        '''
        level = 1
        #self.sumb.verifyradj(level)
        self.sumb.verifyresiduals(level)
        return

    def verifyBendingPartial(self):
        self.sumb.verifybendingderivatives()
        #end


    def globalNKPreCon(self,in_vec):
        '''This function is ONLY used as a preconditioner to the
        global Aero-Structural system'''

        out_vec = self.sumb.applypc(in_vec)
        
        return out_vec


    def verifydCdx(self,objective,**kwargs):
        '''
        call the reouttine to compare the partial dIda
        against FD
        '''
        # Check to see if the adjoint Matrix is setup:
        if self.myid==0: print 'setting up matrix'
<<<<<<< HEAD
        if not self.stateSetup:
            self.sumb.createstatepetscvars()
=======
        if not self.adjointMatrixSetup:
            self.sumb.createpetscvars()
            #self.setupAdjoint(forcePoints)
>>>>>>> 8a65d7b3
        # end if
        # Short form of objective--easier code reading
        if self.myid==0: print 'possible objectives',objective
        obj = self.possibleObjectives[objective.lower()]
        if self.myid==0: print 'obj',obj
        costFunc =  self.SUmbCostfunctions[obj]
        if self.myid==0: print 'costfunc',costFunc
        self.sumb.verifydcfdx(1,costFunc)
        
        return

    def verifydCdw(self,objective,**kwargs):
	
	self.sumb.verifydcdwfile(1)

	return

    def verifydIdw(self,objective,**kwargs):
        '''
        run compute obj partials, then print to a file...
        '''
        if self.myid==0: print 'setting up vector'
<<<<<<< HEAD
        if not self.stateSetup:
            self.sumb.createstatepetscvars()
=======
        if not self.adjointMatrixSetup:
            self.sumb.createpetscvars()
            #self.setupAdjoint(forcePoints)
>>>>>>> 8a65d7b3
        # end if
        if self.myid==0:print 'computing partials'
        self.computeObjPartials(objective)
        obj = self.possibleObjectives[objective.lower()]
        filename= self.getOption('outputDir') + '/' +'ADw%s'%(obj)
        if self.myid==0:print 'filename',filename
        costFunc =  self.SUmbCostfunctions[obj]
        level = 1
        if self.myid==0:print 'calling verify',level,costFunc,filename
        self.sumb.verifydidwfile(level,costFunc,filename)
        
        return

    def verifydIdx(self,objective,**kwargs):
        '''
        run compute obj partials, then print to a file...
        '''
        if self.myid==0: print 'setting up vector'
        if not self.adjointMatrixSetup:
            self.sumb.createpetscvars()
            #self.setupAdjoint(forcePoints)
        # end if
        if self.myid==0:print 'computing partials'
        self.computeObjPartials(objective)
        obj = self.possibleObjectives[objective.lower()]
        filename= self.getOption('outputDir') + '/' +'ADx%s'%(obj)
        if self.myid==0:print 'filename',filename
        costFunc =  self.SUmbCostfunctions[obj]
        level = 1
        if self.myid==0:print 'calling verify',level,costFunc,filename
        self.sumb.verifydidxfile(level,costFunc,filename)

        return

    def verifydRdw(self,**kwargs):
        ''' run the verify drdw scripts in fortran'''
        # Make sure adjoint is initialize
        self.initAdjoint()
        if not self.adjointMatrixSetup:
            #self.sumb.createpetscvars()
            self.setupAdjoint(None)#(forcePoints)
        # end if
	level = 1
        self.sumb.iteration.currentlevel=level
        self.sumb.iteration.groundlevel=level
	self.sumb.verifydrdwfile(1)

	return

    def verifydRdx(self,**kwargs):
        ''' run the verify drdw scripts in fortran'''
        # Make sure adjoint is initialize
        self.initAdjoint()
        if not self.adjointMatrixSetup:
            #self.sumb.createpetscvars()
            self.setupAdjoint(None)#(forcePoints)
        # end if
	level = 1
        self.sumb.iteration.currentlevel=level
        self.sumb.iteration.groundlevel=level
	self.sumb.verifydrdxfile(1)
        

	return

    def verifydRda(self,**kwargs):
        ''' run the verify drdw scripts in fortran'''
        # Make sure adjoint is initialize
        self.initAdjoint()
        if not self.adjointMatrixSetup:
            #self.sumb.createpetscvars()
            self.setupAdjoint(None)#(forcePoints)
        # end if
        level = 1
        self.sumb.iteration.currentlevel=level
        self.sumb.iteration.groundlevel=level
	self.sumb.verifydrdextrafile(1)

	return
    
    def initAdjoint(self, *args, **kwargs):
        '''
        Initialize the Ajoint problem for this test case
        in SUMB
        '''
        
        # Set the index value of each nDesign to -1 -> Don't use by
        # default
        self.sumb.adjointvars.ndesignaoa = -1
        self.sumb.adjointvars.ndesignssa  = -1
        self.sumb.adjointvars.ndesignmach = -1
        self.sumb.adjointvars.ndesignmachgrid = -1
        self.sumb.adjointvars.ndesignrotx = -1
        self.sumb.adjointvars.ndesignroty = -1
        self.sumb.adjointvars.ndesignrotz = -1
        self.sumb.adjointvars.ndesignrotcenx = -1
        self.sumb.adjointvars.ndesignrotceny = -1
        self.sumb.adjointvars.ndesignrotcenz = -1
        self.sumb.adjointvars.ndesignpointrefx = -1
        self.sumb.adjointvars.ndesignpointrefy = -1
        self.sumb.adjointvars.ndesignpointrefz = -1
        self.sumb.adjointvars.ndesignlengthref = -1
        self.sumb.adjointvars.ndesignsurfaceref = -1
        self.sumb.adjointvars.ndesigndisserror = -1
        
        # Set the required paramters for the aero-Only design vars:
        self.nDVAero = len(self.aeroDVs)#for debuggin with check all...

        self.sumb.adjointvars.ndesignextra = self.nDVAero
        
        if self.nDVAero >0:           
            self.sumb.adjointvars.dida = numpy.zeros(self.nDVAero)
            for i in xrange(self.nDVAero):
                exec_str = 'self.sumb.' + self.possibleAeroDVs[self.aeroDVs[i]] + \
                           '= %d'%(i)
                # Leave this zero-based since we only need to use it in petsc
                exec(exec_str)
            # end for
        # end if

        #Set the mesh level and timespectral instance for this
        #computation
        
        self.sumb.iteration.currentlevel=1
        self.sumb.iteration.groundlevel=1
        if not self.adjointPreprocessed:
            self.sumb.preprocessingadjoint()
            self.adjointPreprocessed = True
        # end if

        #self.sumb.initializepetsc() -> I don't think we will need this

        return

    def addAeroDV(self,*dvs):
        '''Take in a list of DVs that the flow solver will use in
        addition to shape-type design variables'''
        for i in xrange(len(dvs)):
            if dvs[i] in self.possibleAeroDVs and not dvs[i] in self.aeroDVs:
                self.aeroDVs.append(dvs[i])
            else:
                print 'Warning: %s was not one of the possible AeroDVs'%(dvs[i])
                print 'Full AeroDV list is:'
                print self.possibleAeroDVs
            # end if
        # end for
        return

    def setupAdjoint(self, forcePoints=None, **kwargs):
        '''
        Setup the adjoint matrix for the current solution
        '''
        
        # Destroy the NKsolver to free memory -- Call this even if the
        # solver is not used...a safeguard check is done in Fortran
        self.sumb.destroynksolver()
<<<<<<< HEAD

        # Run initAdjoint in case this is the first adjoint solve
=======
>>>>>>> 8a65d7b3
        self.initAdjoint()

<<<<<<< HEAD
            if compute:
                self.sumb.setupallresidualmatrices()

                # Set the flags as true
                self.stateSetup = True
                self.spatialSetup = True
                self.extraSetup = True
            # end if
        else:
            # Otherwise, we just setup the state variables to save
            # memory:
            
            if not self.stateSetup:
                self.sumb.createstatepetscvars()
                self.sumb.createpetscksp()

                self.sumb.setupadjointmatrix()
                self.stateSetup = True
            # end if
        # end if
        
        # Finally setup the KSP object for the solve
        if not self.kspSetup:
            self.sumb.setuppetscksp()
            self.kspSetup = True
            
        return

    def setupCouplingMatrices(self,forcePoints=None):
        '''Setup the coupling matrices if required:'''

        if not self.couplingSetup:
=======
        if not self.adjointMatrixSetup:
            self.sumb.createpetscvars()
 
            if  self.getOption('useReverseModeAD'):
                if self.myid==0:print 'computing with reverse mode...'
                #self.sumb.setupallresidualmatrices()
                self.sumb.setupallresidualmatricests()
            else:
                if self.myid==0:print 'computing with forward mode...'
                self.sumb.setupallresidualmatricesfwd()
            #end
>>>>>>> 8a65d7b3
            if forcePoints is None:
                forcePoints = self.getForcePoints()
            # end if

            self.sumb.setupcouplingmatrixstruct(forcePoints.T)
            self.sumb.setuppetscksp()
            self.mesh.setupWarpDeriv()
            self.adjointMatrixSetup = True

        # end if

        return

    def printMatrixInfo(self, dRdwT=True, dRdwPre=True, dRdx=True,
                        dRda=True, dSdw=True, dSdx=True,
                        printLocal=False,printSum=True,printMax=False):
        
        # Call sumb matrixinfo function
        self.sumb.matrixinfo(dRdwT,dRdwPre,dRdx,dRda,dSdw,dSdx,
                             printLocal,printSum,printMax)

        return
    
    def releaseAdjointMemory(self):
        '''
        release the PETSc Memory...
        '''

        self.sumb.destroypetscvars()
        self.adjointMatrixSetup = False
        return

    def _on_adjoint(self,objective,forcePoints=None,*args,**kwargs):

        # Try to see if obj is an aerodynamic objective. If it is, we
        # will have a non-zero RHS, otherwise its an objective with a
        # zero aerodynamic RHS

        obj,aeroObj = self._getObjective(objective)
<<<<<<< HEAD
        
        # Setup adjoint matrices/vector as required
        self.setupAdjoint()
=======

        # Check to see if the adjoint Matrix is setup:
        if not self.adjointMatrixSetup:
            self.setupAdjoint(forcePoints)
        # end if
>>>>>>> 8a65d7b3

        # Check to see if the RHS Partials have been computed
        if not self.adjointRHS == obj:
            self.computeObjPartials(objective,forcePoints)
        # end if

        # Check to see if we need to agument the RHS with a structural
        # adjoint:
        if 'structAdjoint' in kwargs and 'group_name' in kwargs:
            group_name = kwargs['group_name']
            phi = kwargs['structAdjoint']
            solver_phi = self.mesh.warp_to_solver_force(group_name,phi)
            self.sumb.agumentrhs(solver_phi)
        # end if

        # If we have saved adjoints, 
        if self.getOption('restartAdjoint'):
            # Objective is already stored, so just set it
            if obj in self.storedADjoints.keys():
                self.sumb.setadjoint(self.storedADjoints[obj])
            else:
                # Objective is not yet run, allocated zeros and set
                self.storedADjoints[obj]= numpy.zeros(self.getStateSize(),float)
                self.sumb.setadjoint(self.storedADjoints[obj])
            # end if
        # end if

        # Actually Solve the adjoint system
        self.sumb.solveadjointtransposepetsc()

        # Temporialy hard code fail to be false:
        #self.sumb.killsignals.adjointfailed = False

        # Possibly try another solve
        if self.sumb.killsignals.adjointfailed and self.getOption('restartAdjoint'):
            # Only retry if the following conditions are met:

            # 1. restartAdjoint is true -> that is we were starting
            # from a non-zero starting point

            # 2. The stored adjoint must have been already set at
            # least once; that is we've already tried one solve
            
            if  obj in self.storedADjoints.keys():
                self.storedADjoints[obj][:] = 0.0 # Always reset a stored adjoint 

                if self.getOption('autoAdjointRetry'):
                    self.sumb.solveadjointtransposepetsc()
                # end if
            # end if
        # end if

        # Now set the flags and possibly reset adjoint
        if self.sumb.killsignals.adjointfailed == False:
            self.adjoint_failed = False
            # Copy out the adjoint to store
            if self.getOption('restartAdjoint'):
                self.storedADjoints[obj] =  \
                    self.sumb.getadjoint(self.getStateSize())
            # end if
        else:
            self.adjoint_failed = True
            # Reset stored adjoint
            if self.getOption('restartAdjoint'):
                self.storedADjoints[obj][:] = 0.0
            # end if
        # end if
       
        return

    def totalSurfaceDerivative(self,objective):
        # The adjoint vector is now calculated so perform the
        # following operation to produce dI/dX_surf:
        # (p represents partial, d total)
        # dI/dX_s = pI/pX_s - (dXv/dXs)^T * ( dRdX_v^T * psi)
        # 
        # The derivative wrt the surface captures the effect of ALL
        # GLOBAL Multidisciplinary variables -- any DV that changes
        # the surface. 

        obj,aeroObj = self._getObjective(objective)
        
        if obj in ['area','volume']: # Possibly add more Direct objectives here...
            if obj == 'area':
                self.mesh.warp.computeareasensitivity(self.getOption('areaAxis'))
                dIdXs = self.mesh.getdXs('all')
            # end if

            if obj == 'volume':
                self.mesh.warp.computevolumesensitivity()
                dIdXs = self.mesh.getdXs('all')
            # end if

        else:
            if self.getOption('restartAdjoint'): # Selected stored adjoint
                self.sumb.setadjoint(self.storedADjoints[obj])
            # end if

            # Direct partial derivative contibution 
            dIdxs_1 = self.getdIdx(objective,'all')

            # dIdx contribution for drdx^T * psi
            dIdxs_2 = self.getdRdXvPsi('all')
        
            # Total derivative of the obective with surface coordinates
            dIdXs = dIdxs_1 - dIdxs_2 
        # end if

        return dIdXs

    def totalAeroDerivative(self,objective):
        # The adjoint vector is now calculated. This function as above
        # computes dI/dX_aero = pI/pX_aero - dR/dX_aero^T * psi. The
        # "aero" variables are intrinsic ONLY to the aero
        # discipline. Nothing in the structural process should depend
        # on these functions directly. 

        obj,aeroObj = self._getObjective(objective)

        if obj in ['area','volume']: # Possibly add more Direct
                                     # objectives here...  These by
                                     # definition have zero dependance
            dIda = numpy.zeros(self.nDVAero)
        else:
            if self.getOption('restartAdjoint'):
                self.sumb.setadjoint(self.storedADjoints[obj])
            # end if

            # Direct partial derivative contibution 
            dIda_1 = self.getdIda(objective)

            # dIda contribution for drda^T * psi
            dIda_2 = self.getdRdaPsi()

            # Total derivative of the obective wrt aero-only DVs
            dIda = dIda_1 - dIda_2

        # end if

        return dIda
        
    def verifyPartials(self):
        ''' Run verifyResiduals to verify that dRdw,dRdx and dRda are
        computed correctly
        '''
        self.sumb.verifypartials()

        return
    
    def verifyResidual(self):
        ''' Run verifyRAdjoint to make sure the node-based-stencil
        routine gives the same results as the original routine
        '''
        self.sumb.verifyradj(1)

        return 

    def computeStabilityParameters(self):
        '''
        run the stability derivative driver to compute the stability parameters
        from the time spectral solution
        '''
        self.sumb.stabilityderivativedriver()
        return

    def _updateGeometryInfo(self):
        """Update the SUmb internal geometry info, if necessary."""
        if self._update_geom_info:
            self.mesh.warpMesh()
            newGrid = self.mesh.getSolverGrid()
            if newGrid is not None:
                self.sumb.setgrid(self.mesh.getSolverGrid())
                
            self.sumb.updatecoordinatesalllevels()
            self.sumb.updatewalldistancealllevels()
            self.sumb.updateslidingalllevels()
            self.sumb.updatemetricsalllevels()
            self.sumb.updategridvelocitiesalllevels()
            self._update_geom_info = False
        # end if

        return 

    def _updatePeriodInfo(self):
        """Update the SUmb TS period info"""
        if (self._update_period_info):
            self.sumb.updateperiodicinfoalllevels()
            self._update_period_info = False
        # end if

        return 

    def _updateVelocityInfo(self):
        
        if (self._update_vel_info):
            self.sumb.updategridvelocitiesalllevels()
            self._update_vel_info = False
        # end if
        
        return 
            
    def getMonitoringVariables(self):
        """Return a list of the text strings describing the variables being
        monitored.

        """
        return self.monnames.keys()
    

    def getConvergenceHistory(self,name):
        """Return an array of the convergence history for a particular quantity.

        Keyword arguments:

        name -- the text string for a particular quantity

        """
        try:
            index = self.monnames[name]
        except KeyError:
            print "Error: No such quantity '%s'" % name
            return None
        if (self.myid == 0):
            if (self.sumb.monitor.niterold == 0 and
                self.sumb.monitor.nitercur == 0 and
                self.sumb.iteration.itertot == 0):
                history = None
            elif (self.sumb.monitor.nitercur == 0 and
                  self.sumb.iteration.itertot == 0):
                niterold = self.sumb.monitor.niterold[0]	    
                history = self.sumb.monitor.convarray[:niterold+1,index]
            else:
                history = self.sumb.monitor.convarray[:,index]
        else:
            history = None
        history = self.sumb_comm_world.bcast(history)
	
        return history

    def getAdjointResiduals(self):
        '''
        Return the following adjoint residual norms:
        initCFD Norm: Norm the adjoint starts with (zero adjoint)
        startCFD Norm: Norm at the start of adjoint call
        finalCFD Norm: Norm at the end of adjoint call
        '''
        startRes = self.sumb.adjointpetsc.adjreshist[0]
        finalIt  = self.sumb.adjointpetsc.adjconvits
        finalRes = self.sumb.adjointpetsc.adjreshist[finalIt-1]
        fail = self.sumb.killsignals.adjointfailed

        return startRes,finalRes,fail

    def getResNorms(self):
        '''Return the initial, starting and final Res Norms'''
        
        return \
            numpy.real(self.sumb.nksolvervars.totalr0), \
            numpy.real(self.sumb.nksolvervars.totalrstart),\
            numpy.real(self.sumb.nksolvervars.totalrfinal)

    def setResNorms(self,initNorm=None,startNorm=None,finalNorm=None):
        ''' Set one of these norms if not none'''
        if initNorm is not None:
            self.sumb.nksolvervars.totalr0 = initNorm
        if startNorm is not None:
            self.sumb.nksolvervars.totalrstart = startNorm
        if finalNorm is not None:
            self.sumb.nksolvervars.finalNorm = finalNorm

        return 
    
    def getMeshIndices(self):
        ndof = self.sumb.getnumberlocalnodes()
        indices = self.sumb.getcgnsmeshindices(ndof)

        return indices
    
    def getForceIndices(self):
        ndof = self.sumb.getnumberlocalforcenodes()
        if ndof > 0:
            indices = self.sumb.getcgnsforceindices(ndof)
        else:
            indices = numpy.zeros(0,'intc')
        # end if

        return indices

    def getdRdXvPsi(self,group_name):
        ndof = self.sumb.adjointvars.nnodeslocal*3
<<<<<<< HEAD

        # Now call getdrdxvpsi WITH the psi vector:
        dxv_solver = self.sumb.getdrdxvpsi(ndof,psi)
        self.mesh.warpDeriv(dxv_solver)
        dxs = self.mesh.getdXs(group_name)

        return dxs
=======
        dxv_solver = self.sumb.getdrdxvpsi(ndof)
        self.mesh.WarpDeriv(dxv_solver)
        pforces = self.mesh.getdXs(group_name)
        
        return pforces
>>>>>>> 8a65d7b3

    def getdRdaPsi(self):
        if self.nDVAero > 0:
            dIda = self.sumb.getdrdapsi(self.nDVAero)
        else:
            dIda = numpy.zeros((0))
        # end if

        return dIda

    def getdRdwPsi(self):
        dRdwPsi = self.sumb.getdrdwtpsi(self.getStateSize())
        
        return dRdwPsi

    def getdFdxVec(self,group_name,vec):
        # Calculate dFdx * vec and return the result
        solver_vec = self.mesh.warp_to_solver_force(group_name,vec)
        dFdxVec = self.sumb.getdfdxvec(solver_vec)

        return self.mesh.solver_to_warp_force(group_name,dFdxVec)

    def getdFdxTVec(self,group_name,vec):
        # Calculate dFdx^T * vec and return the result
        solver_vec = self.mesh.warp_to_solver_force(group_name,vec)
        dFdxTVec = self.sumb.getdfdxtvec(solver_vec)

        return self.mesh.solver_to_warp_force(group_name,dFdxTVec)

    def computeObjPartials(self,objective,forcePoints=None):

        obj,aeroObj = self._getObjective(objective)

        if forcePoints is None:
            forcePoints = self.getForcePoints()
        # end if

        if aeroObj:
            obj_num = self.SUmbCostfunctions[obj]
            if not obj == self.adjointRHS:
                self.sumb.computeobjpartials(obj_num,forcePoints.T)
                self.adjointRHS = obj
            # end if
        else:
            self.sumb.zeroobjpartials(self.stateSetup, self.spatialSetup)
        # end if

        return 

    def getdIdx(self,objective,group_name,forcePoints=None):

        obj,aeroObj = self._getObjective(objective)

        if not self.spatialSetup:
            self.setupSpatialMatrices()

        if forcePoints is None:
            forcePoints = self.getForcePoints()
        # end for
        self.computeObjPartials(objective,forcePoints)

        temp = forcePoints.shape
        
        sizeForcePoints = temp[1]*temp[2]#temp[0]*temp[1]#*temp[2]
        
        if sizeForcePoints > 0:
            if aeroObj:
                dIdpts = self.sumb.getdidx(sizeForcePoints)
                dIdpts.reshape(forcePoints[0,:,:].shape)
            else:
                dIdpts = numpy.zeros_like(forcePoints[0,:,:])
            # end if
        else:
            dIdpts = numpy.zeros((0),self.dtype)
        # end if

        dIdpts = self.mesh.solver_to_warp_force(group_name,dIdpts)

        return dIdpts

    def getdIda(self,objective,forcePoints=None):

        obj,aeroObj = self._getObjective(objective)

        if forcePoints is None:
            forcePoints = self.getForcePoints()
        # end if
        if self.nDVAero > 0:
            
            self.computeObjPartials(objective,forcePoints)
            if aeroObj:
                dIda_local = self.sumb.adjointvars.dida
            else:
                dIda_local = numpy.zeros_like(self.sumb.adjointvars.dida)
            # end if

            # We must MPI all reuduce
            dIda = self.comm.allreduce(dIda_local, op=MPI.SUM)
        else:
            dIda = numpy.zeros((0))
        # end if

        return dIda
        
    def finalizeAdjoint(self):
        '''
        destroy the PESTcKSP context
        '''
        self.releaseAdjointMemory()
        self.sumb.releasememadjoint()
        
        return

    def getStateSize(self):
        '''Return the number of degrees of freedom (states) that are
        on this processor'''

        nw     = self.sumb.flowvarrefstate.nw
        ncells = self.sumb.adjointvars.ncellslocal
        ntime  = self.sumb.inputtimespectral.ntimeintervalsspectral

        return nw*ncells*ntime

    def getStates(self):
        '''Return the states on this processor. Used in aerostructural
        analysis'''
        states = self.sumb.getstates(self.getStateSize())

        return states

    def setStates(self,states):
        ''' Set the states on this processor. Used in aerostructural
        analysis'''

        self.sumb.setstates(states)

        return 

    def getResidual(self):

        '''Return the residual on this processor. Used in aerostructural
        analysis'''
        res    = self.sumb.getres(self.getStateSize())
        
        return res

    def getSolution(self,sps=1):
        ''' Retrieve the solution variables from the solver. Note this
        is a collective function and must be called on all processors
        '''

        # We should return the list of results that is the same as the
        # possibleObjectives list
        self.sumb.getsolution(sps)

        funcVals = self.sumb.costfunctions.functionvalue
        SUmbsolution =  \
            {'lift':funcVals[self.sumb.costfunctions.costfunclift-1],
             'drag':funcVals[self.sumb.costfunctions.costfuncdrag-1],
             'cl'  :funcVals[self.sumb.costfunctions.costfuncliftcoef-1],
             'cd'  :funcVals[self.sumb.costfunctions.costfuncdragcoef-1],
             'fx'  :funcVals[self.sumb.costfunctions.costfuncforcex-1],
             'fy'  :funcVals[self.sumb.costfunctions.costfuncforcey-1],
             'fz'  :funcVals[self.sumb.costfunctions.costfuncforcez-1],
             'cfx' :funcVals[self.sumb.costfunctions.costfuncforcexcoef-1],
             'cfy' :funcVals[self.sumb.costfunctions.costfuncforceycoef-1],
             'cfz' :funcVals[self.sumb.costfunctions.costfuncforcezcoef-1],
             'mx'  :funcVals[self.sumb.costfunctions.costfuncmomx-1],
             'my'  :funcVals[self.sumb.costfunctions.costfuncmomy-1],
             'mz'  :funcVals[self.sumb.costfunctions.costfuncmomz-1],
             'cmx' :funcVals[self.sumb.costfunctions.costfuncmomxcoef-1],
             'cmy' :funcVals[self.sumb.costfunctions.costfuncmomycoef-1],
             'cmz' :funcVals[self.sumb.costfunctions.costfuncmomzcoef-1],
             'cmzalphadot':funcVals[self.sumb.costfunctions.costfunccmzalphadot-1],
             'cmzalpha'   :funcVals[self.sumb.costfunctions.costfunccmzalpha-1],
             'cm0'        :funcVals[self.sumb.costfunctions.costfunccm0-1],
             'clalphadot' :funcVals[self.sumb.costfunctions.costfuncclalphadot-1],
             'clalpha'    :funcVals[self.sumb.costfunctions.costfuncclalpha-1],
             'cl0'        :funcVals[self.sumb.costfunctions.costfunccl0-1],
             'cfyalphadot':funcVals[self.sumb.costfunctions.costfunccfyalphadot-1],
             'cfyalpha'   :funcVals[self.sumb.costfunctions.costfunccfyalpha-1],
             'cfy0'       :funcVals[self.sumb.costfunctions.costfunccfy0-1],
             'cdalphadot' :funcVals[self.sumb.costfunctions.costfunccdalphadot-1],
             'cdalpha'    :funcVals[self.sumb.costfunctions.costfunccdalpha-1],
             'cd0'        :funcVals[self.sumb.costfunctions.costfunccd0-1],
             'cmzqdot'    :funcVals[self.sumb.costfunctions.costfunccmzqdot-1],
             'cmzq'       :funcVals[self.sumb.costfunctions.costfunccmzq-1],
             'clqdot'     :funcVals[self.sumb.costfunctions.costfuncclqdot-1],
             'clq'        :funcVals[self.sumb.costfunctions.costfuncclq-1],
             'cbend'        :funcVals[self.sumb.costfunctions.costfuncbendingcoef-1]
             }
                                                 
        # Also add in 'direct' solutions. Area etc
        A_local = self.mesh.computeArea(self.getOption('areaAxis'))
        SUmbsolution['area'] = self.comm.allreduce(A_local,op=MPI.SUM)

        V_local = self.mesh.computeVolume()
        SUmbsolution['volume'] = self.comm.allreduce(V_local,op=MPI.SUM)
        
        return SUmbsolution

    def _getObjective(self,objective):
        '''Check to see if objective is one of the possible
        objective. If it is, return the obj value for SUmb and
        True. Otherwise simply return the objective string and
        False'''
        if objective in self.possibleObjectives.keys():
            obj = self.possibleObjectives[objective]
            aeroObj = True
        else:
            obj = objective 
            aeroObj = False # end if
        # end try

        return obj,aeroObj

    def _on_setOption(self, name, value):
        
        '''
        Set Solver Option Value 
        '''

        # Ignored options do NOT get set in solver

        if name in self.ignore_options:
            return

        # Do special Options individually
        if name in self.special_options:
            if name in ['monitorVariables','surfaceVariables','volumeVariables']:
                varStr = ''
                for i in xrange(len(value)):
                    varStr = varStr + value[i] + '_'
                # end if
                varStr = varStr[0:-1] # Get rid of last '_'
                if name == 'monitorVariables':
                    self.sumb.monitorvariables(varStr)
                if name == 'surfaceVariables':
                    self.sumb.surfacevariables(varStr)
                if name == 'volumeVariables':
                    self.sumb.volumevariables(varStr)
            # end if
            if name == 'metricConversion':
                self.sumb.flowvarrefstate.lref = value
                self.sumb.flowvarrefstate.lrefspecified = True
                self.metricConversion = value
            # end if

            return
        # end if

        # All other options do genericaly by setting value in module:
        # Check if there is an additional mapping to what actually
        # has to be set in the solver

        temp = copy.copy(self.optionMap[name]) # This is the dictionary
        temp.pop('location')
        try:
            temp.pop('len')
        except:
            pass
        # end if

        # If temp has anything left in it, we MUST be able to match to
        # one of them.

        if len(temp) == 0:
            pass
        else:
            value = self.optionMap[name][value]
        # end if
            

        # If value is a string, put quotes around it and make it
        # the correct length, otherwise convert to string
        if isinstance(value,str): 
            spacesToAdd = self.optionMap[name]['len'] - len(value)
            value = '\'' + value + ' '*spacesToAdd + '\''
        else:
            value = str(value)
        # end if
      
        # Exec str is what is actually executed:
        exec_str = 'self.sumb.'+self.optionMap[name]['location'] + '=' + value

        exec(exec_str)

        return
        
    def _on_getOption(self, name):
        
        '''
        Get Optimizer Option Value (Optimizer Specific Routine)
        
        Documentation last updated:  May. 21, 2008 - Ruben E. Perez
        '''
        
        pass
        
        
    def _on_getInform(self, infocode):
        
        '''
        Get Optimizer Result Information (Optimizer Specific Routine)
        
        Keyword arguments:
        -----------------
        id -> STRING: Option Name
        
        Documentation last updated:  May. 07, 2008 - Ruben E. Perez
        '''
        
        # 
        return self.informs[infocode]


class SUmbDummyMesh(object):
    """
    Represents a dummy Multiblock structured Mesh for SUmb
    """
 
    def __init__(self):
        """Initialize the object."""

    def getSurfaceCoordinates(self,group_name):
        ''' 
        Returns a UNIQUE set of ALL surface points belonging to
        group "group_name", that belong to blocks on THIS processor
        '''

        return 

    def setSurfaceCoordinates(self,group_name,coordinates,reinitialize=True):
        ''' 
        Set the UNIQUE set of ALL surface points belonging to
        group "group_name", that belong to blocks on THIS processor
        This must be the same length as the list obtained from
        getSurfaceCoordiantesLocal
        '''

        return 

    def addFamilyGroup(self,group_name,families=None):

        return 
   
# =========================================================================
#                         Interface Functionality
# =========================================================================

    def setExternalMeshIndices(self,ind):
        ''' Take in a set of external indices from another flow solver
        and use this to setup the scatter contexts'''

        return 

    def setExternalForceIndices(self,ind):
        ''' Take in a set of external indices from another flow solver
        and use this to setup the scatter contexts'''

        return 

    def getSolverGrid(self):
        '''
        Return the grid as the external solver want it
        '''
        
        return

    def warp_to_solver_force(self,group_name,disp):

        return 

    def solver_to_warp_force(self,group_name,solver_forces):
    
        return

    def getdXs(self,group_name):

        return 

    def computeArea(self,axis):
        
        return 0.0

    def computeVolume(self):

        return 0.0

# ==========================================================================
#                        Output Functionality
# ==========================================================================

    def writeVolumeGrid(self,file_name):
        '''write volume mesh'''

        return

    def writeSurfaceGrid(self,file_name):
        '''write surface mesh'''

        return

    def writeFEGrid(self,file_name):
        ''' write the FE grid to file '''
        return

# =========================================================================
#                         Utiliy Functions
# =========================================================================

    def getMeshQuality(self,bins=None):
        
        return

# =========================================================================
#                      Mesh Warping Functionality
# =========================================================================

    def warpMesh(self):
        ''' 
        Run either the solid warping scheme or the algebraic
        warping scheme depending on the options
        '''

    def setupWarpDeriv(self):

        return 

    def WarpDeriv(self,solver_dxv):

        return 

    def verifySolidWarpDeriv(self):

        return

#==============================================================================
# SUmb Analysis Test
#==============================================================================
if __name__ == '__main__':
    
    # Test SUmb
    print 'Testing ...'
    sumb = SUMB()
    print sumb
<|MERGE_RESOLUTION|>--- conflicted
+++ resolved
@@ -73,10 +73,7 @@
             'outputDir':[str,'./'],
             'solRestart':[bool,False],
             'writeSolution':[bool,True],
-<<<<<<< HEAD
-=======
             'writeMesh':[bool,False],
->>>>>>> 8a65d7b3
             'storeRindLayer':[bool,True],
 
             # Physics Paramters
@@ -151,11 +148,7 @@
             'NKJacobianLag':[int,10],
             'RKReset':[bool,False],
             'nRKReset':[int,5],
-<<<<<<< HEAD
             'NKLineSearch':[str,'nonMonotone'],
-=======
-            'NKFiniteDifferencePC':[bool,True],
->>>>>>> 8a65d7b3
 
             # Load Balance Paramters
             'blockSplitting':[bool,False],
@@ -202,6 +195,7 @@
             'subKSPSubspaceSize':[int,10],
             'finiteDifferencePC':[bool,True],
             'useReverseModeAD':[bool,True],
+            'lowMemory':[bool,True],
             }
 
         informs = {
@@ -353,10 +347,6 @@
                                'len':self.sumb.constants.maxstringlen},
                 'solRestart':{'location':'inputio.restart'},
                 'storeRindLayer':{'location':'inputio.storerindlayer'},
-<<<<<<< HEAD
-
-=======
->>>>>>> 8a65d7b3
                 # Physics Paramters
                 'Discretization':{'Central plus scalar dissipation':
                                       self.sumb.inputdiscretization.dissscalar,
@@ -668,7 +658,6 @@
         # in fortran
         self.allInitialized = False    # All flow solver initialization   
         self.adjointPreprocessed = False
-<<<<<<< HEAD
 
         # Matrix Setup Flags
         self.spatialSetup = False 
@@ -676,9 +665,6 @@
         self.extraSetup = False
         self.couplingSetup = False
         self.kspSetup = False
-=======
-        self.adjointMatrixSetup = False # Adjoint matrices assembled
->>>>>>> 8a65d7b3
         self.adjointRHS         = None # When this is setup, it has
                                        # the current objective
         
@@ -729,9 +715,15 @@
 
         if(self.myid ==0):
             print ' -> Partitioning and Reading Grid'
-        
+
         self.sumb.partitionandreadgrid()
-       
+
+        if 'partitionOnly' in kwargs:
+            if kwargs['partitionOnly']:
+                return
+            # end if
+        # end if
+
         if(self.myid==0):
             print ' -> Preprocessing'
         self.sumb.preprocessing()
@@ -757,12 +749,8 @@
         
         # Solver is initialize
         self.allInitialized = True
-<<<<<<< HEAD
         self.initAdjoint()
 
-=======
-        self.sumb.preprocessingadjoint()
->>>>>>> 8a65d7b3
         return
 
     def setInflowAngle(self,aero_problem):
@@ -1012,15 +1000,11 @@
         # As soon as we run more iterations, adjoint matrices and
         # objective partials (dIdw,dIdx,dIda) are not valid so set
         # their flag to False
-<<<<<<< HEAD
         self.spatialSetup = False 
         self.stateSetup = False
         self.couplingSetup = False
         self.extraSetup = False
         self.kspSetup = False
-=======
-        self.adjointMatrixSetup = False 
->>>>>>> 8a65d7b3
         self.adjointRHS         = None
         self.callCounter += 1
 
@@ -1081,10 +1065,6 @@
         self._updateGeometryInfo()
         self._updateVelocityInfo()
 
-<<<<<<< HEAD
-        # Check to see if the above update routines failed. This is a
-        # mesh failure so its both a solve and fatal fail.
-=======
         #write out mesh file for volume debugging
         if self.getOption('writeMesh'):
             base = self.getOption('outputDir') + '/' + self.getOption('probName')
@@ -1101,7 +1081,6 @@
         # end if
 
         # Check to see if the above update routines failed.
->>>>>>> 8a65d7b3
         self.sumb.killsignals.routinefailed = \
             self.comm.allreduce(
             bool(self.sumb.killsignals.routinefailed), op=MPI.LOR)
@@ -1120,9 +1099,6 @@
 
         # If the solve failed, reset the flow for the next time through
         if self.sumb.killsignals.routinefailed:
-            mpiPrint('Resetting flow due to failed flow solve...')
-            #self.resetFlow() # Always reset flow if it failed
-            self.reInitFlow()
             if self.getOption('autoSolveRetry'): # Try the solver again
                 self.sumb.solver()
                 if self.sumb.killsignals.routinefailed:
@@ -1267,12 +1243,12 @@
         '''
         return self.mesh.getSurfaceCoordinates(group_name)
 
-    def setSurfaceCoordinates(self,group_name,coordinates,reinitialize=True):
+    def setSurfaceCoordinates(self,group_name,coordinates):
         ''' 
         See MultiBlockMesh.py for more info
         '''
-        self._update_geom_info = True
-        self.mesh.setSurfaceCoordinates(group_name,coordinates,reinitialize)
+
+        self.mesh.setSurfaceCoordinates(group_name,coordinates)
 
         return 
 
@@ -1330,6 +1306,7 @@
         if (filename):
             self.sumb.inputio.surfacesolfile[:] = ''
             self.sumb.inputio.surfacesolfile[0:len(filename[0])] = filename[0]
+        # end if
         self.sumb.monitor.writegrid=False
         self.sumb.monitor.writevolume=False
         self.sumb.monitor.writesurface=True
@@ -1451,14 +1428,8 @@
         '''
         # Check to see if the adjoint Matrix is setup:
         if self.myid==0: print 'setting up matrix'
-<<<<<<< HEAD
         if not self.stateSetup:
             self.sumb.createstatepetscvars()
-=======
-        if not self.adjointMatrixSetup:
-            self.sumb.createpetscvars()
-            #self.setupAdjoint(forcePoints)
->>>>>>> 8a65d7b3
         # end if
         # Short form of objective--easier code reading
         if self.myid==0: print 'possible objectives',objective
@@ -1475,20 +1446,13 @@
 	self.sumb.verifydcdwfile(1)
 
 	return
-
     def verifydIdw(self,objective,**kwargs):
         '''
         run compute obj partials, then print to a file...
         '''
         if self.myid==0: print 'setting up vector'
-<<<<<<< HEAD
         if not self.stateSetup:
             self.sumb.createstatepetscvars()
-=======
-        if not self.adjointMatrixSetup:
-            self.sumb.createpetscvars()
-            #self.setupAdjoint(forcePoints)
->>>>>>> 8a65d7b3
         # end if
         if self.myid==0:print 'computing partials'
         self.computeObjPartials(objective)
@@ -1507,9 +1471,8 @@
         run compute obj partials, then print to a file...
         '''
         if self.myid==0: print 'setting up vector'
-        if not self.adjointMatrixSetup:
-            self.sumb.createpetscvars()
-            #self.setupAdjoint(forcePoints)
+        if not self.stateSetup:
+            self.sumb.createstatepetscvars()
         # end if
         if self.myid==0:print 'computing partials'
         self.computeObjPartials(objective)
@@ -1527,9 +1490,7 @@
         ''' run the verify drdw scripts in fortran'''
         # Make sure adjoint is initialize
         self.initAdjoint()
-        if not self.adjointMatrixSetup:
-            #self.sumb.createpetscvars()
-            self.setupAdjoint(None)#(forcePoints)
+        self.setupAdjoint()
         # end if
 	level = 1
         self.sumb.iteration.currentlevel=level
@@ -1542,8 +1503,7 @@
         ''' run the verify drdw scripts in fortran'''
         # Make sure adjoint is initialize
         self.initAdjoint()
-        if not self.adjointMatrixSetup:
-            #self.sumb.createpetscvars()
+        if not self.dRdxSetup:
             self.setupAdjoint(None)#(forcePoints)
         # end if
 	level = 1
@@ -1551,16 +1511,15 @@
         self.sumb.iteration.groundlevel=level
 	self.sumb.verifydrdxfile(1)
         
-
 	return
 
     def verifydRda(self,**kwargs):
         ''' run the verify drdw scripts in fortran'''
         # Make sure adjoint is initialize
         self.initAdjoint()
-        if not self.adjointMatrixSetup:
-            #self.sumb.createpetscvars()
-            self.setupAdjoint(None)#(forcePoints)
+        #if not self.adjointMatrixSetup:
+        #    #self.sumb.createpetscvars()
+        #    self.setupAdjoint(None)#(forcePoints)
         # end if
         level = 1
         self.sumb.iteration.currentlevel=level
@@ -1637,22 +1596,38 @@
         # end for
         return
 
-    def setupAdjoint(self, forcePoints=None, **kwargs):
-        '''
-        Setup the adjoint matrix for the current solution
+    def setupAdjoint(self):
+        '''
+        Setup the data structures required to solve the adjoint problem
         '''
         
         # Destroy the NKsolver to free memory -- Call this even if the
         # solver is not used...a safeguard check is done in Fortran
         self.sumb.destroynksolver()
-<<<<<<< HEAD
 
         # Run initAdjoint in case this is the first adjoint solve
-=======
->>>>>>> 8a65d7b3
         self.initAdjoint()
-
-<<<<<<< HEAD
+        
+        if self.getOption('useReverseModeAD'):
+            # We must create the state,spatial and extra matrices
+            # if we're using reverse mode:
+            compute = False
+            if not self.stateSetup:
+                self.sumb.createstatepetscvars()
+                self.sumb.createpetscksp()
+                compute = True
+            # end fi
+
+            if not self.spatialSetup:
+                self.sumb.createspatialpetscvars()
+                compute = True
+            # end if
+
+            if not self.extraSetup:
+                self.sumb.createextrapetscvars()
+                compute = True
+            # end if
+
             if compute:
                 self.sumb.setupallresidualmatrices()
 
@@ -1685,28 +1660,43 @@
         '''Setup the coupling matrices if required:'''
 
         if not self.couplingSetup:
-=======
-        if not self.adjointMatrixSetup:
-            self.sumb.createpetscvars()
- 
-            if  self.getOption('useReverseModeAD'):
-                if self.myid==0:print 'computing with reverse mode...'
-                #self.sumb.setupallresidualmatrices()
-                self.sumb.setupallresidualmatricests()
-            else:
-                if self.myid==0:print 'computing with forward mode...'
-                self.sumb.setupallresidualmatricesfwd()
-            #end
->>>>>>> 8a65d7b3
             if forcePoints is None:
                 forcePoints = self.getForcePoints()
             # end if
+            self.sumb.createcouplingpetscvars()
 
             self.sumb.setupcouplingmatrixstruct(forcePoints.T)
-            self.sumb.setuppetscksp()
-            self.mesh.setupWarpDeriv()
-            self.adjointMatrixSetup = True
-
+
+            self.couplingSetup = True
+        # end if
+
+        return
+
+    def setupSpatialMatrices(self):
+
+        if not self.spatialSetup:
+            if self.getOption('lowMemory'):
+                # If we're using the low memory option we will destroy
+                # the KSP object and residual matrices BEFORE
+                # assemblng the spatial residual matrices:
+
+                self.sumb.destroystatepetscvars()
+                self.sumb.destroypetscksp()
+                self.stateSetup = False
+            # end if
+
+            self.sumb.createspatialpetscvars()
+            self.sumb.setupspatialmatrix()
+            self.spatialSetup = True
+        # end if
+
+        return
+
+    def setupExtraMatrices(self):
+        if not self.extraSetup:
+            self.sumb.createextrapetscvars()
+            self.sumb.setupextramatrix()
+            self.extraSetup = True
         # end if
 
         return
@@ -1720,14 +1710,46 @@
                              printLocal,printSum,printMax)
 
         return
+
+    def checkPartitioning(self,nprocs):
+        '''This function determine the potential load balancing for
+        nprocs. The intent is this function can be run in serial with
+        to determine the best number of procs for load balancing. The
+        grid is never actually loaded so this function can be run with
+        VERY large grids without issue.'''
+  
+        load_inbalance = 0
+        face_inbalance = 0
+        load_inbalance,face_inbalance = self.sumb.checkpartitioning(nprocs)
+                
+        return load_inbalance,face_inbalance
     
     def releaseAdjointMemory(self):
         '''
-        release the PETSc Memory...
-        '''
-
-        self.sumb.destroypetscvars()
-        self.adjointMatrixSetup = False
+        release the PETSc Memory that have been allocated
+        '''
+        
+        if self.stateSetup:
+            self.sumb.destroystatepetscvars()
+            self.sumb.destroypetscksp()
+            self.stateSetup = False
+        # end if
+
+        if self.spatialSetup:
+            self.sumb.destroyspatialpetscvars()
+            self.spatialSetup = False
+        # end if
+
+        if self.extraSetup:
+            self.sumb.destroyextrapetscvars()
+            self.extraSetup = False
+        # end if
+
+        if self.couplingSetup:
+            self.sumb.destroycouplingpetscvars()
+            self.couplingSetup = False
+        # end if
+
         return
 
     def _on_adjoint(self,objective,forcePoints=None,*args,**kwargs):
@@ -1737,17 +1759,9 @@
         # zero aerodynamic RHS
 
         obj,aeroObj = self._getObjective(objective)
-<<<<<<< HEAD
         
         # Setup adjoint matrices/vector as required
         self.setupAdjoint()
-=======
-
-        # Check to see if the adjoint Matrix is setup:
-        if not self.adjointMatrixSetup:
-            self.setupAdjoint(forcePoints)
-        # end if
->>>>>>> 8a65d7b3
 
         # Check to see if the RHS Partials have been computed
         if not self.adjointRHS == obj:
@@ -1760,11 +1774,12 @@
             group_name = kwargs['group_name']
             phi = kwargs['structAdjoint']
             solver_phi = self.mesh.warp_to_solver_force(group_name,phi)
+            self.setupCouplingMatrices(forcePoints)
             self.sumb.agumentrhs(solver_phi)
         # end if
 
         # If we have saved adjoints, 
-        if self.getOption('restartAdjoint'):
+        if self.getOption('restartAdjoint') or self.getOption('lowMemory'):
             # Objective is already stored, so just set it
             if obj in self.storedADjoints.keys():
                 self.sumb.setadjoint(self.storedADjoints[obj])
@@ -1778,9 +1793,6 @@
         # Actually Solve the adjoint system
         self.sumb.solveadjointtransposepetsc()
 
-        # Temporialy hard code fail to be false:
-        #self.sumb.killsignals.adjointfailed = False
-
         # Possibly try another solve
         if self.sumb.killsignals.adjointfailed and self.getOption('restartAdjoint'):
             # Only retry if the following conditions are met:
@@ -1804,14 +1816,14 @@
         if self.sumb.killsignals.adjointfailed == False:
             self.adjoint_failed = False
             # Copy out the adjoint to store
-            if self.getOption('restartAdjoint'):
+            if self.getOption('restartAdjoint') or self.getOption('lowMemory'):
                 self.storedADjoints[obj] =  \
                     self.sumb.getadjoint(self.getStateSize())
             # end if
         else:
             self.adjoint_failed = True
             # Reset stored adjoint
-            if self.getOption('restartAdjoint'):
+            if self.getOption('restartAdjoint') or self.getOption('lowMemory'):
                 self.storedADjoints[obj][:] = 0.0
             # end if
         # end if
@@ -1832,28 +1844,28 @@
         
         if obj in ['area','volume']: # Possibly add more Direct objectives here...
             if obj == 'area':
-                self.mesh.warp.computeareasensitivity(self.getOption('areaAxis'))
+                self.mesh.warp.computeareasensitivity(
+                    self.getOption('areaAxis'))
                 dIdXs = self.mesh.getdXs('all')
             # end if
 
             if obj == 'volume':
-                self.mesh.warp.computevolumesensitivity()
+                self.mesh.warp.computevolumesensitivity(
+                    self.getOption('areaAxis'))
                 dIdXs = self.mesh.getdXs('all')
             # end if
 
         else:
-            if self.getOption('restartAdjoint'): # Selected stored adjoint
-                self.sumb.setadjoint(self.storedADjoints[obj])
-            # end if
-
+            # NOTE: do dRdxvPsi MUST be done first since this
+            # allocates spatial memory if required.
+            dIdxs_2 = self.getdRdXvPsi('all',objective)
+          
             # Direct partial derivative contibution 
             dIdxs_1 = self.getdIdx(objective,'all')
 
-            # dIdx contribution for drdx^T * psi
-            dIdxs_2 = self.getdRdXvPsi('all')
-        
             # Total derivative of the obective with surface coordinates
-            dIdXs = dIdxs_1 - dIdxs_2 
+
+            dIdXs = dIdxs_1 - dIdxs_2
         # end if
 
         return dIdXs
@@ -1872,19 +1884,25 @@
                                      # definition have zero dependance
             dIda = numpy.zeros(self.nDVAero)
         else:
-            if self.getOption('restartAdjoint'):
-                self.sumb.setadjoint(self.storedADjoints[obj])
+            if self.getOption('lowMemory') or self.getOption('restartAdjoint'):
+                if obj in self.storedADjoints.keys():
+                    psi = self.storedADjoints[obj]
+                else:
+                    mpiPrint('%s adjoint is not computed.'%(obj),comm=self.comm)
+                    sys.exit(1)
+                # end if
+            else:
+                psi = self.sumb.getadjoint(self.getStateSize())
             # end if
 
             # Direct partial derivative contibution 
             dIda_1 = self.getdIda(objective)
 
             # dIda contribution for drda^T * psi
-            dIda_2 = self.getdRdaPsi()
-
+            dIda_2 = self.getdRdaPsi(psi)
+         
             # Total derivative of the obective wrt aero-only DVs
             dIda = dIda_1 - dIda_2
-
         # end if
 
         return dIda
@@ -1918,8 +1936,10 @@
         if self._update_geom_info:
             self.mesh.warpMesh()
             newGrid = self.mesh.getSolverGrid()
+
             if newGrid is not None:
-                self.sumb.setgrid(self.mesh.getSolverGrid())
+                self.sumb.setgrid(newGrid)
+            # end if
                 
             self.sumb.updatecoordinatesalllevels()
             self.sumb.updatewalldistancealllevels()
@@ -2003,7 +2023,6 @@
 
     def getResNorms(self):
         '''Return the initial, starting and final Res Norms'''
-        
         return \
             numpy.real(self.sumb.nksolvervars.totalr0), \
             numpy.real(self.sumb.nksolvervars.totalrstart),\
@@ -2036,9 +2055,26 @@
 
         return indices
 
-    def getdRdXvPsi(self,group_name):
+    def getdRdXvPsi(self,group_name,objective):
+
+        # Setup spatial matrices if required:
+        self.setupSpatialMatrices()
+
+        # Get objective
+        obj,aeroObj = self._getObjective(objective)
+
+        if self.getOption('lowMemory') or self.getOption('restartAdjoint'):
+            if obj in self.storedADjoints.keys():
+                psi = self.storedADjoints[obj]
+            else:
+                mpiPrint('%s adjoint is not computed.'%(obj),comm=self.comm)
+                sys.exit(1)
+            # end if
+        else:
+            psi = self.sumb.getadjoint(self.getStateSize())
+        # end if
+
         ndof = self.sumb.adjointvars.nnodeslocal*3
-<<<<<<< HEAD
 
         # Now call getdrdxvpsi WITH the psi vector:
         dxv_solver = self.sumb.getdrdxvpsi(ndof,psi)
@@ -2046,17 +2082,14 @@
         dxs = self.mesh.getdXs(group_name)
 
         return dxs
-=======
-        dxv_solver = self.sumb.getdrdxvpsi(ndof)
-        self.mesh.WarpDeriv(dxv_solver)
-        pforces = self.mesh.getdXs(group_name)
-        
-        return pforces
->>>>>>> 8a65d7b3
-
-    def getdRdaPsi(self):
+
+    def getdRdaPsi(self, psi):
+
+        # Setup extra matrices if required
+        self.setupExtraMatrices()
+        
         if self.nDVAero > 0:
-            dIda = self.sumb.getdrdapsi(self.nDVAero)
+            dIda = self.sumb.getdrdapsi(self.nDVAero,psi)
         else:
             dIda = numpy.zeros((0))
         # end if
@@ -2071,14 +2104,24 @@
     def getdFdxVec(self,group_name,vec):
         # Calculate dFdx * vec and return the result
         solver_vec = self.mesh.warp_to_solver_force(group_name,vec)
-        dFdxVec = self.sumb.getdfdxvec(solver_vec)
-
+        if len(solver_vec) > 0:
+            dFdxVec = self.sumb.getdfdxvec(solver_vec)
+        else:
+            self.sumb.getdfdxvec_null()
+            dFdxVec = numpy.zeros_like(solver_vec)
+        # end if
+            
         return self.mesh.solver_to_warp_force(group_name,dFdxVec)
 
     def getdFdxTVec(self,group_name,vec):
         # Calculate dFdx^T * vec and return the result
         solver_vec = self.mesh.warp_to_solver_force(group_name,vec)
-        dFdxTVec = self.sumb.getdfdxtvec(solver_vec)
+        if len(solver_vec) > 0:
+            dFdxTVec = self.sumb.getdfdxtvec(solver_vec)
+        else:
+            self.sumb.getdfdxtvec_null()
+            dFdxTVec = numpy.zeros_like(solver_vec)
+        # end if
 
         return self.mesh.solver_to_warp_force(group_name,dFdxTVec)
 
@@ -2092,10 +2135,9 @@
 
         if aeroObj:
             obj_num = self.SUmbCostfunctions[obj]
-            if not obj == self.adjointRHS:
-                self.sumb.computeobjpartials(obj_num,forcePoints.T)
-                self.adjointRHS = obj
-            # end if
+            self.sumb.computeobjpartials(
+                obj_num,forcePoints.T,self.stateSetup,self.spatialSetup)
+            self.adjointRHS = obj
         else:
             self.sumb.zeroobjpartials(self.stateSetup, self.spatialSetup)
         # end if
@@ -2117,7 +2159,7 @@
         temp = forcePoints.shape
         
         sizeForcePoints = temp[1]*temp[2]#temp[0]*temp[1]#*temp[2]
-        
+
         if sizeForcePoints > 0:
             if aeroObj:
                 dIdpts = self.sumb.getdidx(sizeForcePoints)
@@ -2246,11 +2288,10 @@
              }
                                                  
         # Also add in 'direct' solutions. Area etc
-        A_local = self.mesh.computeArea(self.getOption('areaAxis'))
-        SUmbsolution['area'] = self.comm.allreduce(A_local,op=MPI.SUM)
-
-        V_local = self.mesh.computeVolume()
-        SUmbsolution['volume'] = self.comm.allreduce(V_local,op=MPI.SUM)
+        SUmbsolution['area'] =  self.mesh.computeArea(
+            self.getOption('areaAxis'))
+        SUmbsolution['volume'] = self.mesh.computeVolume(
+            self.getOption('areaAxis'))
         
         return SUmbsolution
 
@@ -2264,7 +2305,7 @@
             aeroObj = True
         else:
             obj = objective 
-            aeroObj = False # end if
+            aeroObj = False
         # end try
 
         return obj,aeroObj
@@ -2385,7 +2426,7 @@
 
         return 
 
-    def setSurfaceCoordinates(self,group_name,coordinates,reinitialize=True):
+    def setSurfaceCoordinates(self,group_name,coordinates):
         ''' 
         Set the UNIQUE set of ALL surface points belonging to
         group "group_name", that belong to blocks on THIS processor
@@ -2430,15 +2471,15 @@
     
         return
 
-    def getdXs(self,group_name):
+    def getdXs(self, group_name):
 
         return 
 
-    def computeArea(self,axis):
+    def computeArea(self, axis):
         
         return 0.0
 
-    def computeVolume(self):
+    def computeVolume(self, axis):
 
         return 0.0
 
