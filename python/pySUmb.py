#!/usr/local/bin/python
'''
pySUmb - A Python interface to SUmb.

Copyright (c) 2008 by Mr.C.A (Sandy) Mader
All rights reserved. Not to be used for commercial purposes.
Revision: 1.0   $Date: 03/07/2008 11:00$


Developers:
-----------
- Mr. C.A.(Sandy) Mader (SM)
- Dr. Ruben E. Perez (RP)

History
-------
v. 1.0  - Original pyAero Framework Implementation (RP,SM 2008)
'''

__version__ = '$Revision: $'

'''
To Do:
- 
'''


# =============================================================================
# Standard Python modules
# =============================================================================
import os, sys, string
import pdb
import time
import copy

# =============================================================================
# External Python modules
# =============================================================================

import numpy
from numpy import real,pi,sqrt

# =============================================================================
# Extension modules
# =============================================================================
from mdo_import_helper import *
exec(import_modules('pyAero_solver'))

# =============================================================================
# SUMB Class
# =============================================================================
class SUMB(AeroSolver):
    
    '''
    SUmb Aerodynamic Analysis Class - Inherited from Solver Abstract Class
    '''
    
    def __init__(self, *args, **kwargs):

        '''
        SUMB Class Initialization
        
        Documentation last updated:  July. 03, 2008 - C.A.(Sandy) Mader
        '''
        
        name = 'SUMB'
        category = 'Three Dimensional CFD'
        def_opts = {
            # Common Paramters
            'gridFile':[str,'default.cgns'],
            'restartFile':[str,'default_restart.cgns'],
            'probName':[str,''],
            'outputDir':[str,'./'],
            'solRestart':[bool,False],
            'writeSolution':[bool,True],
            'writeMesh':[bool,False],
            'storeRindLayer':[bool,True],

            # Physics Paramters
            'Discretization':[str,'Central plus scalar dissipation'],
            'Limiter':[str,'VanAlbeda'],
            'Smoother':[str,'Runge-Kutta'],
            'equationType': [str,'Euler'],
            'equationMode': [str,'Steady'],
            'flowType':[str,'External'],
            'turblenceModel':[str,'SA'], 
            'useWallFunctions':[bool,False],
            'reynoldsNumber':[float,1e6], 
            'reynoldsLength':[float,1.0], 
            'wallTreatment':[str,'Linear Pressure Extrapolation'],
            'dissipationScalingExponent':[float,0.67],
            'vis4':[float,0.0156],
            'vis2':[float,0.5],
            'vis2Coarse':[float,0.5], 
            'restrictionRelaxation':[float,1.0],

            # Common Paramters
            'nCycles':[int,500],
            'nCyclesCoarse':[int,500],
            'CFL':[float,1.7],
            'CFLCoarse':[float,1.0],
            'MGCycle':[str,'3w'],
            'MGStartLevel':[int,-1],

            # Unsteady Paramters           
            'timeIntegrationScheme':[str,'BDF'],
            'timeAccuracy':[int,2],
            'nTimeStepsCoarse':[int,48],
            'nTimeStepsFine':[int,400],
            'deltaT':[float,.010],            

            # Time Spectral Paramters
            'timeIntervals': [int,1],
            'alphaMode':[bool,False],
            'betaMode':[bool,False],
            'machMode':[bool,False],
            'pMode':[bool,False],
            'qMode':[bool,False],
            'rMode':[bool,False],
            'altitudeMode':[bool,False],
            'windAxis':[bool,False],
            'familyRot':[str,''],
            'rotCenter':[list,[0.0,0.0,0.0]],
            'rotRate':[list,[0.0,0.0,0.0]],
            'TSStability': [bool,False],

            # Convergence Paramters
            'L2Convergence':[float,1e-6],
            'L2ConvergenceRel':[float,1e-16],
            'L2ConvergenceCoarse':[float,1e-2], 
            'maxL2DeviationFactor':[float,1.0],
            'coeffConvCheck':[bool,False],
            'minIterationNum':[int,10],

            # Newton-Krylov Paramters
            'useNKSolver':[bool,False],
            'NKLinearSolver':[str,'gmres'],
            'NKSwitchTol':[float,1e-2],
            'NKSubspaceSize':[int,60],
            'NKLinearSolveTol':[float,1e-1],
            'NKPC':[str,'Additive Schwartz'],
            'NKASMOverlap':[int,3],
            'NKPCILUFill':[int,3],
            'NKLocalPCOrdering':[str,'RCM'],
            'NKJacobianLag':[int,10],
            'RKReset':[bool,False],
            'nRKReset':[int,5],

            # Load Balance Paramters
            'blockSplitting':[bool,False],
            'loadImbalance':[float,0.1],
       
            # Misc Paramters
            'metricConversion':[float,1.0],
            'autoSolveRetry':[bool,False],
            'autoAdjointRetry':[bool,False],
            'storeHistory':[bool,False],
            'numberSolutions':[bool,False],
            'printIterations':[bool,False],
            'printTiming':[bool,True],
            'setMonitor':[bool,True],        
            'monitorVariables':[list,['resrho','cl','cd']],
            'surfaceVariables':[list,['cp','vx','vy','vz','mach']],
            'volumeVariables':[list,['resrho']],

            # Adjoint Paramters
            'adjointL2Convergence':[float,1e-10],
            'adjointL2ConvergenceRel':[float,1e-16],
            'adjointL2ConvergenceAbs':[float,1e-16],
            'adjointDivTol':[float,1e5],
            'approxPC': [bool,False],
            'useDiagTSPC':[bool,False],
            'restartAdjoint':[bool,False],
            'adjointSolver': [str,'GMRES'],
            'adjointMaxIter': [int,500],
            'adjointSubspaceSize' : [int,80],
            'adjointMonitorStep': [int,10],
            'dissipationLumpingParameter':[float,6.0],
            'preconditionerSide': [str,'LEFT'],
            'matrixOrdering': [str,'Nested Dissection'],
            'globalPreconditioner': [str,'Additive Schwartz'],
            'localPreconditioner' : [str,'ILU'],
            'ILUFill': [int,2],
            'ASMOverlap' : [int,5],
            'subKSPSubspaceSize':[int,10],
            'finiteDifferencePC':[bool,True],
            'useReverseModeAD':[bool,True],
            'lowMemory':[bool,True],
            }

        informs = {
            }

        # Load the compiled module using MExt, which allow multiple imports
        if 'sumb' in kwargs:
            self.sumb = kwargs['sumb']
        else:
            sumb_mod = MExt('sumb_parallel')
            self.sumb = sumb_mod._module
        # end if
        
        # Next set the MPI Communicators
        if 'comm' in kwargs:
            self.sumb.communication.sumb_comm_world = kwargs['comm'].py2f()
            self.sumb.communication.sumb_petsc_comm_world = \
                kwargs['comm'].py2f()
            self.sumb.communication.sumb_comm_self  = MPI.COMM_SELF.py2f()
            self.sumb_comm_world = kwargs['comm']
            self.comm = kwargs['comm']
        else: # Set communicators to comm_woprld by default
            self.sumb.communication.sumb_comm_world = MPI.COMM_WORLD.py2f()
            self.sumb.communication.sumb_comm_self  = MPI.COMM_SELF.py2f()
            self.sumb_comm_world = MPI.COMM_WORLD
            self.comm = MPI.COMM_WORLD
        # end if
	
        if 'init_petsc' in kwargs:
            if kwargs['init_petsc']:
                self.sumb.initializepetsc()
        # end if

        # Determine the rank sumb_comm_world size
        self.myid = self.sumb.communication.myid = self.sumb_comm_world.rank
        self.nproc = self.sumb.communication.nproc = self.sumb_comm_world.size

        try:
            self.sumb.communication.sendrequests = numpy.zeros(
                (self.sumb_comm_world.size))
            self.sumb.communication.recvrequests = numpy.zeros(
                (self.sumb_comm_world.size))
        except:
            print "Memory allocation failure for SENDREQUESTS " \
                "and RECVREQUESTS."
            sys.exit(1)
        # end try

        self.callCounter = -1
               
        self.sumb.iteration.standalonemode = False
        self.sumb.iteration.deforming_grid = False

        # Set the frompython flag to true
        self.sumb.killsignals.frompython = True

        # This is SUmb's internal mapping for cost functions
        self.SUmbCostfunctions = \
            {'Lift':self.sumb.costfunctions.costfunclift,
             'Drag':self.sumb.costfunctions.costfuncdrag,
             'Cl'  :self.sumb.costfunctions.costfuncliftcoef,
             'Cd'  :self.sumb.costfunctions.costfuncdragcoef,
             'Fx'  :self.sumb.costfunctions.costfuncforcex,
             'Fy'  :self.sumb.costfunctions.costfuncforcey,
             'Fz'  :self.sumb.costfunctions.costfuncforcez,
             'cFx' :self.sumb.costfunctions.costfuncforcexcoef,
             'cFy' :self.sumb.costfunctions.costfuncforceycoef,
             'cFz' :self.sumb.costfunctions.costfuncforcezcoef,
             'Mx'  :self.sumb.costfunctions.costfuncmomx,
             'My'  :self.sumb.costfunctions.costfuncmomy,
             'Mz'  :self.sumb.costfunctions.costfuncmomz,
             'cMx':self.sumb.costfunctions.costfuncmomxcoef,
             'cMy':self.sumb.costfunctions.costfuncmomycoef,
             'cMz':self.sumb.costfunctions.costfuncmomzcoef,
             'cM0':self.sumb.costfunctions.costfunccm0,
             'cMzAlpha':self.sumb.costfunctions.costfunccmzalpha,
             'cMzAlphaDot':self.sumb.costfunctions.costfunccmzalphadot,
             'cl0':self.sumb.costfunctions.costfunccl0,
             'clAlpha':self.sumb.costfunctions.costfuncclalpha,
             'clAlphaDot':self.sumb.costfunctions.costfuncclalphadot,
             'cfy0':self.sumb.costfunctions.costfunccfy0,
             'cfyAlpha':self.sumb.costfunctions.costfunccfyalpha,
             'cfyAlphaDot':self.sumb.costfunctions.costfunccfyalphadot,
             'cd0':self.sumb.costfunctions.costfunccd0,
             'cdAlpha':self.sumb.costfunctions.costfunccdalpha,
             'cdAlphaDot':self.sumb.costfunctions.costfunccdalphadot,
             'cmzq':self.sumb.costfunctions.costfunccmzq,
             'cmzqDot':self.sumb.costfunctions.costfunccmzqdot,
             'clq':self.sumb.costfunctions.costfuncclq,
             'clqDot':self.sumb.costfunctions.costfuncclqdot,
             'cBend':self.sumb.costfunctions.costfuncbendingcoef,
             }
        
        self.possibleObjectives = \
            { 'lift':'Lift',
              'drag':'Drag',
              'cl':'Cl','cd':'Cd',
              'fx':'Fx','fy':'Fy','fz':'Fz',
              'cfx':'cFx','cfy':'cFy','cfz':'cFz',
              'mx':'Mx','my':'My','mz':'Mz',
              'cmx':'cMx','cmy':'cMy','cmz':'cMz',
              'cm0':'cM0',
              'cmzalpha':'cMzAlpha',
              'cmzalphadot':'cMzAlphaDot',
              'cl0':'cl0',
              'clalpha':'clAlpha',
              'clalphadot':'clAlphaDot',
              'cd0':'cd0',
              'cdalpha':'cdAlpha',
              'cdalphadot':'cdAlphaDot',
              'cmzq':'cmzq',
              'cmzqdot':'cmzqdot',
              'clq':'clq',
              'clqdot':'clqDot',
              'cbend':'cBend',
              }

        self.possibleAeroDVs = {
            'aofa':'adjointvars.ndesignaoa',
            'ssa':'adjointvars.ndesignssa',
            'mach':'adjointvars.ndesignmach',
            'machgrid':'adjointvars.ndesignmachgrid',
            'rotx':'adjointvars.ndesignrotx',
            'roty':'adjointvars.ndesignroty',
            'rotz':'adjointvars.ndesignrotz',
            'rotcenx':'adjointvars.ndesignrotcenx',
            'rotceny':'adjointvars.ndesignrotceny',
            'rotcenz':'adjointvars.ndesignrotcenz',
            'pointrefx':'adjointvars.ndesignpointrefx',
            'pointrefy':'adjointvars.ndesignpointrefy',
            'pointrefz':'adjointvars.ndesignpointrefzy',
            'lengthref':'adjointvars.ndesignlengthref',
            'surfaceref':'adjointvars.ndesignsurfaceref',
            'disserror':'adjointvars.ndesigndisserror'
            }

        self.aeroDVs = []

        if 'optionMap' in kwargs:
            self.optionMap = kwargs['optionMap']
        else:
            self.optionMap = {\
                # Common Paramters
                'gridFile':{'location':'inputio.gridfile',
                            'len':self.sumb.constants.maxstringlen},
                'restartFile':{'location':'inputio.restartfile',
                               'len':self.sumb.constants.maxstringlen},
                'solRestart':{'location':'inputio.restart'},
                'storeRindLayer':{'location':'inputio.storerindlayer'},
                # Physics Paramters
                'Discretization':{'Central plus scalar dissipation':
                                      self.sumb.inputdiscretization.dissscalar,
                                  'Central plus matrix dissipation':
                                      self.sumb.inputdiscretization.dissmatrix,
                                  'Central plus CUSP dissipation':
                                      self.sumb.inputdiscretization.disscusp,
                                  'Upwind':
                                      self.sumb.inputdiscretization.upwind,
                                  'location':
                                      'inputdiscretization.spacediscr'},
                'Limiter':{'VanAlbeda':
                               self.sumb.inputdiscretization.vanalbeda,
                           'MinMod':
                               self.sumb.inputdiscretization.minmod,
                           'NoLimiter':
                               self.sumb.inputdiscretization.nolimiter,
                           'location':
                               'inputdiscretization.limiter'},
                'Smoother':{'Runge-Kutta':
                                self.sumb.inputiteration.rungekutta,
                            'LU-SGS':
                                self.sumb.inputiteration.nllusgs,
                            'LU-SGS Line':
                                self.sumb.inputiteration.nllusgsline,
                            'location':
                                'inputiteration.smoother'},

                'equationType':{'Euler':
                                    self.sumb.inputphysics.eulerequations,
                                'Laminar NS':
                                    self.sumb.inputphysics.nsequations,
                                'RANS':
                                     self.sumb.inputphysics.ransequations,
                                'location':
                                    'inputphysics.equations'},
                'equationMode':{'Steady':
                                   self.sumb.inputphysics.steady,
                               'Unsteady':
                                   self.sumb.inputphysics.unsteady,
                               'Time Spectral':
                                   self.sumb.inputphysics.timespectral,
                               'location':
                                   'inputphysics.equationmode'},
                'flowType':{'Internal':
                                self.sumb.inputphysics.internalflow,
                            'External':
                                self.sumb.inputphysics.externalflow,
                            'location':
                                'inputphysics.flowtype'},
                'turblenceModel':{'Baldwin Lomax':
                                      self.sumb.inputphysics.baldwinlomax,
                                  'SA':
                                      self.sumb.inputphysics.spalartallmaras,
                                  'SAE':
                                      self.sumb.inputphysics.spalartallmarasedwards,
                                  'K Omega Wilcox':
                                      self.sumb.inputphysics.komegawilcox,
                                  'K Omega Modified':
                                      self.sumb.inputphysics.komegamodified,
                                  'Ktau':
                                      self.sumb.inputphysics.ktau,
                                  'Menter SST':
                                      self.sumb.inputphysics.mentersst,
                                  'v2f':
                                      self.sumb.inputphysics.v2f,
                                  'location':
                                      'inputphysics.turbmodel'},
                'useWallFunctions':{'location':'inputphysics.wallfunctions'},
                'reynoldsNumber':{'location':'inputphysics.reynolds'},
                'reynoldsLength':{'location':'inputphysics.reynoldslength'},
                'wallTreatment':{'Linear Pressure Extrapolation':
                                     self.sumb.inputdiscretization.linextrapolpressure,
                                 'Constant Pressure Extrapolation':
                                     self.sumb.inputdiscretization.constantpressure,
                                 'Quadratic Pressure Extrapolation':
                                     self.sumb.inputdiscretization.quadextrapolpressure,
                                 'Normal Momentum':
                                     self.sumb.inputdiscretization.normalmomentum,
                                 'location':
                                     'inputdiscretization.wallbctreatment'},
          


                'dissipationScalingExponent':{'location':'inputdiscretization.adis'},
                'vis4':{'location':'inputdiscretization.vis4'},
                'vis2':{'location':'inputdiscretization.vis2'},
                'vis2Coarse':{'location':'inputdiscretization.vis2coarse'},
                'restrictionRelaxation':{'location':'inputiteration.fcoll'},
                
                # Common Paramters
                'nCycles':{'location':'inputiteration.ncycles'},
                'nCyclesCoarse':{'location':'inputiteration.ncyclescoarse'},
                'CFL':{'location':'inputiteration.cfl'},        
                'CFLCoarse':{'location':'inputiteration.cflcoarse'},        
                'MGCycle':{'location':'localmg.mgdescription',
                           'len':self.sumb.constants.maxstringlen},
                'MGStartLevel':{'location':'inputiteration.mgstartlevel'},

                # Unsteady Params
                'timeIntegrationScheme':{'BDF':
                                             self.sumb.inputunsteady.bdf,
                                         'explicitRK':
                                             self.sumb.inputunsteady.explicitrk,
                                         'inplicitRK':
                                             self.sumb.inputunsteady.implicitrk,
                                         'MD':
                                             self.sumb.inputunsteady.md,
                                         'location':
                                             'inputunsteady.timeintegrationscheme'},
                'timeAccuracy':{'location':'inputunsteady.timeaccuracy'},
                'nTimeStepsCoarse':{'location':'inputunsteady.ntimestepscoarse'},
                'nTimeStepsFine':{'location':'inputunsteady.ntimestepsfine'},
                'deltaT':{'location':'inputunsteady.deltat'},

                # Time Spectral Paramters
                'timeIntervals':{'location':'inputtimespectral.ntimeintervalsspectral'},
                'alphaMode':{'location':'inputtsstabderiv.tsalphamode'},
                'betaMode':{'location':'inputtsstabderiv.tsbetamode'},
                'machMode':{'location':'inputtsstabderiv.tsmachmode'},
                'pMode':{'location':'inputtsstabderiv.tspmode'},
                'qMode':{'location':'inputtsstabderiv.tsqmode'},
                'rMode':{'location':'inputtsstabderiv.tsrmode'},
                'altitudeMode':{'location':'inputtsstabderiv.tsaltitudemode'},
                'windAxis':{'location':'inputtsstabderiv.usewindaxis'},
                'rotCenter':{'location':'inputmotion.rotpoint'},
                'rotRate':{'location':'inputmotion.rotrate'},
                'TSStability':{'location':'inputtsstabderiv.tsstability'},

                # Convergence Paramters
                'L2Convergence':{'location':'inputiteration.l2conv'},
                'L2ConvergenceRel':{'location':'inputiteration.l2convrel'},
                'L2ConvergenceCoarse':{'location':'inputiteration.l2convcoarse'},
                'maxL2DeviationFactor':{'location':'inputiteration.maxl2deviationfactor'},
                'coeffConvCheck':{'location':'monitor.coeffconvcheck'},
                'minIterationNum':{'location':'inputiteration.miniternum'},
            
                # Newton-Krylov Paramters
                'useNKSolver':{'location':'nksolvervars.usenksolver'},
                'NKLinearSolver':{'gmres':'gmres',
                                  'fgmres':'fgmres',
                                  'location':
                                      'nksolvervars.ksp_solver_type',
                                  'len':self.sumb.constants.maxstringlen},

                'NKSwitchTol':{'location':'nksolvervars.nk_switch_tol'},
                'NKSubspaceSize':{'location':'nksolvervars.ksp_subspace'},
                'NKLinearSolveTol':{'location':'nksolvervars.ksp_rtol'},
                'NKPC':{'BlockJacobi':'bjacobi',
                         'Jacobi':'jacobi',
                        'Additive Schwartz':'asm',
                        'location':
                            'nksolvervars.global_pc_type',
                        'len':self.sumb.constants.maxstringlen},
                'NKASMOverlap':{'location':'nksolvervars.asm_overlap'},
                'NKPCILUFill':{'location':'nksolvervars.local_pc_ilu_level'},               
                'NKLocalPCOrdering':{'Natural':'natural',
                                     'RCM':'rcm',
                                     'Nested Dissection':'nd',
                                     'One Way Dissection':'1wd',
                                     'Quotient Minimum Degree':'qmd',
                                     'location':
                                         'nksolvervars.local_pc_ordering',
                                     'len':self.sumb.constants.maxstringlen},
                'NKMaxLinearKspIts':{'location':'nksolvervars.ksp_max_it'},
                'NKJacobianLag':{'location':'nksolvervars.jacobian_lag'},
                'RKReset':{'location':'nksolvervars.rkreset'},
                'nRKReset':{'location':'nksolvervars.nrkreset'},
                'NKFiniteDifferencePC':{'location':'nksolvervars.nkfinitedifferencepc'},
                
                # Load Balance Paramters
                'blockSplitting':{'location':'inputparallel.splitblocks'},
                'loadImbalance':{'location':'inputparallel.loadimbalance'},

                # Misc Paramters

                'printIterations':{'location':'inputiteration.printiterations'},
                'printTiming':{'location':'inputadjoint.printtiming'},
                'setMonitor':{'location':'inputadjoint.setmonitor'},

                # Adjoint Params
                'adjointL2Convergence':{'location':'inputadjoint.adjreltol'},
                'adjointL2ConvergenceRel':{'location':'inputadjoint.adjreltolrel'},
                'adjointL2ConvergenceAbs':{'location':'inputadjoint.adjabstol'},
                'adjointDivTol':{'location':'inputadjoint.adjdivtol'},
                'approxPC':{'location':'inputadjoint.approxpc'},
                'useDiagTSPC':{'location':'inputadjoint.usediagtspc'},
                'restartAdjoint':{'location':'inputadjoint.restartadjoint'},
                'adjointSolver':{'GMRES':
                                     self.sumb.inputadjoint.petscgmres,
                                 'FGMRES':
                                     self.sumb.inputadjoint.petscfgmres,
                                 'BiCGStab':
                                     self.sumb.inputadjoint.petscbicgstab,
                                 'CG':
                                     self.sumb.inputadjoint.petsccg,
                                 'location':
                                     'inputadjoint.adjointsolvertype'},
                'adjointMaxIter':{'location':'inputadjoint.adjmaxiter'},
                'adjointSubspaceSize':{'location':'inputadjoint.adjrestart'},
                'adjointMonitorStep':{'location':'inputadjoint.adjmonstep'},
                'dissipationLumpingParameter':{'location':'inputdiscretization.sigma'},
                'preconditionerSide':{'LEFT':
                                           self.sumb.inputadjoint.left,
                                       'RIGHT':
                                           self.sumb.inputadjoint.right,
                                       'location':
                                          'inputadjoint.pcside'},
                'matrixOrdering':{'Natural':
                                      self.sumb.inputadjoint.natural,
                                  'RCM':
                                      self.sumb.inputadjoint.reversecuthillmckee,
                                  'Nested Dissection':
                                      self.sumb.inputadjoint.nesteddissection,
                                  'One Way Dissection':
                                       self.sumb.inputadjoint.onewaydissection,
                                  'Quotient Minimum Degree':
                                      self.sumb.inputadjoint.quotientminimumdegree,
                                  'location':
                                      'inputadjoint.matrixordering'},
                'globalPreconditioner':{'BlockJacobi':
                                            self.sumb.inputadjoint.blockjacobi,
                                        'Jacobi':
                                            self.sumb.inputadjoint.jacobi,
                                        'Additive Schwartz':
                                            self.sumb.inputadjoint.additiveschwartz,
                                        'location':
                                            'inputadjoint.precondtype'},
                'localPreconditioner':{'ILU':
                                           self.sumb.inputadjoint.ilu,
                                       'ICC':
                                           self.sumb.inputadjoint.icc,
                                       'LU':
                                           self.sumb.inputadjoint.lu,
                                       'Cholesky':
                                           self.sumb.inputadjoint.cholesky,
                                       'location':
                                           'inputadjoint.localpctype'},
                'ILUFill':{'location':'inputadjoint.filllevel'},
                'ASMOverlap':{'location':'inputadjoint.overlap'},
                'finiteDifferencePC':{'location':'inputadjoint.finitedifferencepc'},
                'subKSPSubspaceSize':{'location':'inputadjoint.subkspsubspacesize'},
                
                }                
        # end if

        # These "ignore_options" are NOT actually, ignored, rather,
        # they DO NOT GET SET IN THE FORTRAN CODE. Rather, they are
        # used strictly in Python
        if 'ignore_options' in kwargs:
            self.ignore_options = kwargs['ignore_options']
        else:
            self.ignore_options = [
                'defaults',
                'storeHistory',
                'numberSolutions',
                'writeSolution',
                'writeMesh',
                'familyRot',  # -> Not sure how to do
                'lowMemory',
                'autoSolveRetry',
                'autoAdjointRetry',
                'useReverseModeAD'
                ]
        # end if
        
        if 'special_options' in kwargs:
            self.special_options = kwargs['special_options']
        else:
            self.special_options = ['surfaceVariables',
                                    'volumeVariables',
                                    'monitorVariables',
                                    'metricConversion',
                                    'outputDir',
                                    'probName']
        # end if

        self.storedADjoints = {}

        # Set default values --- actual options will be set when
        # aero_solver is initialized
        self.sumb.setdefaultvalues()

        # Initialize the inherited aerosolver
        AeroSolver.__init__(\
            self, name, category, def_opts, informs, *args, **kwargs)
        self.sumb.inputio.autoparameterupdate = False

        # Setup the external Mesh Warping
        self._update_geom_info = False
        if 'mesh' in kwargs and kwargs['mesh']:
            self.mesh = kwargs['mesh']
        else:
            self.mesh = SUmbDummyMesh()
        # end if

        # Set Flags that are used to keep of track of what is "done"
        # in fortran
        self.allInitialized = False    # All flow solver initialization   
        self.adjointPreprocessed = False

        # Matrix Setup Flags
        self.spatialSetup = False 
        self.stateSetup = False 
        self.extraSetup = False
        self.couplingSetup = False
        self.kspSetup = False
        self.adjointRHS = None # When this is setup, it has
                               # the current objective
        
        self._update_geom_info = False
        self._update_period_info = True
        self._update_vel_info = True
        self.fatalFail = False
        self.solve_failed = False
        self.adjoint_failed = False
        self.dtype = 'd'
        # Write the intro message
        self.sumb.writeintromessage()

        return

    def initialize(self, aero_problem, *args,**kwargs):
        '''
        Run High Level Initialization 
        
        Documentation last updated:  July. 3, 2008 - C.A.(Sandy) Mader
        '''
        
        if self.allInitialized == True:
            return
        
        # Set periodic paramters
        self.setPeriodicParams(aero_problem)
  
        # Make sure all the params are ok
        for option in self.options:
            if option != 'defaults':
                self.setOption(option, self.options[option][1])
            # end if
        # end for
      
        # Do the remainder of the operations that would have been done
        # had we read in a param file
        self.sumb.iteration.deforming_grid = True

        self.setMachNumber(aero_problem)
        self.setRefState(aero_problem)
        self.setPeriodicParams(aero_problem)

        self.sumb.dummyreadparamfile()

        #This is just to flip the -1 to 1 possibly a memory issue?
        self.sumb.inputio.storeconvinneriter = \
            abs(self.sumb.inputio.storeconvinneriter)

        if(self.myid ==0):
            print ' -> Partitioning and Reading Grid'

        self.sumb.partitionandreadgrid()

        if 'partitionOnly' in kwargs:
            if kwargs['partitionOnly']:
                return
            # end if
        # end if

        if(self.myid==0):
            print ' -> Preprocessing'
        self.sumb.preprocessing()

        if(self.myid==0):
            print ' -> Initializing flow'
        self.sumb.initflow()

        # Create dictionary of variables we are monitoring
        nmon = self.sumb.monitor.nmon
        self.monnames = {}
        for i in range(nmon):
            self.monnames[string.strip(
                    self.sumb.monitor.monnames[i].tostring())] = i
        # end for
      
        # Setup External Warping
        meshInd = self.getMeshIndices()
        self.mesh.setExternalMeshIndices(meshInd)
       
        forceInd = self.getForceIndices()
        self.mesh.setExternalForceIndices(forceInd)
        
        # Solver is initialize
        self.allInitialized = True
        self.initAdjoint()

        return

    def setInflowAngle(self,aero_problem):
        '''
        Set the alpha and beta fromthe desiggn variables
        '''
        
        [velDir,liftDir,dragDir] = self.sumb.adjustinflowangleadj(\
            (aero_problem._flows.alpha*(pi/180.0)),
            (aero_problem._flows.beta*(pi/180.0)),
            aero_problem._flows.liftIndex)
        self.sumb.inputphysics.veldirfreestream = velDir
        self.sumb.inputphysics.liftdirection = liftDir
        self.sumb.inputphysics.dragdirection = dragDir

        if self.sumb.inputiteration.printiterations:
            if self.myid == 0:
                print '-> Alpha...',
                print aero_problem._flows.alpha*(pi/180.0),
                print aero_problem._flows.alpha

        #update the flow vars
        self.sumb.updateflow()
        self._update_vel_info = True
        return

    def setElasticCenter(self,aero_problem):
        '''
        set the value of pointRefEC for the bending moment calculation
        '''
        #aero_problem._geometry.ListAttributes()
        
        self.sumb.inputphysics.pointrefec[0] = aero_problem._geometry.xRootec\
            *self.metricConversion
        self.sumb.inputphysics.pointrefec[1] = aero_problem._geometry.yRootec\
            *self.metricConversion
        self.sumb.inputphysics.pointrefec[2] = aero_problem._geometry.zRootec\
            *self.metricConversion
    
    def setReferencePoint(self,aero_problem):
        '''
        Set the reference point for rotations and moment calculations
        '''
        
        self.sumb.inputphysics.pointref[0] = aero_problem._refs.xref\
            *self.metricConversion
        self.sumb.inputphysics.pointref[1] = aero_problem._refs.yref\
            *self.metricConversion
        self.sumb.inputphysics.pointref[2] = aero_problem._refs.zref\
            *self.metricConversion
#         self.sumb.inputmotion.rotpoint[0] = aero_problem._refs.xrot\
#             *self.metricConversion
#         self.sumb.inputmotion.rotpoint[1] = aero_problem._refs.yrot\
#             *self.metricConversion
#         self.sumb.inputmotion.rotpoint[2] = aero_problem._refs.zrot\
#             *self.metricConversion
        #update the flow vars
        self.sumb.updatereferencepoint()
        self._update_vel_info = True
        return

    def setRotationRate(self,aero_problem):
        '''
        Set the rotational rate for the grid
        '''
        a  = sqrt(self.sumb.flowvarrefstate.gammainf*\
                      self.sumb.flowvarrefstate.pinfdim/ \
                      self.sumb.flowvarrefstate.rhoinfdim)
        V = (self.sumb.inputphysics.machgrid+self.sumb.inputphysics.mach)*a
        
        p = aero_problem._flows.phat*V/aero_problem._refs.bref
        q = aero_problem._flows.qhat*2*V/aero_problem._refs.cref
        r = aero_problem._flows.rhat*V/aero_problem._refs.bref

        self.sumb.updaterotationrate(p,r,q)
        self._update_vel_info = True
        return
    
    def setRefArea(self,aero_problem):
        self.sumb.inputphysics.surfaceref = aero_problem._refs.sref*self.metricConversion**2
        self.sumb.inputphysics.lengthref = aero_problem._refs.cref*self.metricConversion
        
        return

    def setPeriodicParams(self,aero_problem):
        '''
        Set the frequecy and amplitude of the oscillations
        '''
        if  self.getOption('alphaMode'):
            self.sumb.inputmotion.degreepolalpha = int(aero_problem._flows.degreePol)
            self.sumb.inputmotion.coefpolalpha = aero_problem._flows.coefPol
            self.sumb.inputmotion.omegafouralpha   = aero_problem._flows.omegaFourier
            #if self.myid==0: print 'omega',aero_problem._flows.omegaFourier,self.sumb.inputmotion.gridmotionspecified
            self.sumb.inputmotion.degreefouralpha  = aero_problem._flows.degreeFourier
            self.sumb.inputmotion.coscoeffouralpha = aero_problem._flows.cosCoefFourier
            self.sumb.inputmotion.sincoeffouralpha = aero_problem._flows.sinCoefFourier
            self.sumb.inputmotion.gridmotionspecified = True
        elif  self.getOption('betaMode'):
            self.sumb.inputmotion.degreepolmach = int(aero_problem._flows.degreePol)
            self.sumb.inputmotion.coefpolmach = aero_problem._flows.coefPol
            self.sumb.inputmotion.omegafourbeta   = aero_problem._flows.omegaFourier
            self.sumb.inputmotion.degreefourbeta  = aero_problem._flows.degreeFourier
            self.sumb.inputmotion.coscoeffourbeta = aero_problem._flows.cosCoefFourier
            self.sumb.inputmotion.sincoeffourbeta = aero_problem._flows.sinCoefFourier
            self.sumb.inputmotion.gridmotionspecified = True
        elif self.getOption('machMode'):
            self.sumb.inputmotion.degreepolmach = int(aero_problem._flows.degreePol)
            self.sumb.inputmotion.coefpolmach = aero_problem._flows.coefPol
            self.sumb.inputmotion.omegafourmach   = aero_problem._flows.omegaFourier
            self.sumb.inputmotion.degreefourmach  = aero_problem._flows.degreeFourier
            self.sumb.inputmotion.coscoeffourmach = aero_problem._flows.cosCoefFourier
            self.sumb.inputmotion.sincoeffourmach = aero_problem._flows.sinCoefFourier
            self.sumb.inputmotion.gridmotionspecified = True
        elif  self.getOption('pMode'):
            ### add in lift axis dependence
            self.sumb.inputmotion.degreepolxrot = int(aero_problem._flows.degreePol)
            self.sumb.inputmotion.coefpolxrot = aero_problem._flows.coefPol
            self.sumb.inputmotion.omegafourxrot = aero_problem._flows.omegaFourier
            self.sumb.inputmotion.degreefourxrot  = aero_problem._flows.degreeFourier
            self.sumb.inputmotion.coscoeffourxrot = aero_problem._flows.cosCoefFourier
            self.sumb.inputmotion.sincoeffourxrot = aero_problem._flows.sinCoefFourier
            self.sumb.inputmotion.gridmotionspecified = True
        elif self.getOption('qMode'):
            self.sumb.inputmotion.degreepolzrot = int(aero_problem._flows.degreePol)
            self.sumb.inputmotion.coefpolzrot = aero_problem._flows.coefPol
            self.sumb.inputmotion.omegafourzrot = aero_problem._flows.omegaFourier
            self.sumb.inputmotion.degreefourzrot  = aero_problem._flows.degreeFourier
            self.sumb.inputmotion.coscoeffourzrot = aero_problem._flows.cosCoefFourier
            self.sumb.inputmotion.sincoeffourzrot = aero_problem._flows.sinCoefFourier
            self.sumb.inputmotion.gridmotionspecified = True
        elif self.getOption('rMode'):
            self.sumb.inputmotion.degreepolyrot = int(aero_problem._flows.degreePol)
            self.sumb.inputmotion.coefpolyrot = aero_problem._flows.coefPol
            self.sumb.inputmotion.omegafouryrot = aero_problem._flows.omegaFourier
            self.sumb.inputmotion.degreefouryrot  = aero_problem._flows.degreeFourier
            self.sumb.inputmotion.coscoeffouryrot = aero_problem._flows.cosCoefFourier
            self.sumb.inputmotion.sincoeffouryrot = aero_problem._flows.sinCoefFourier
            self.sumb.inputmotion.gridmotionspecified = True
        #endif

        self._update_period_info = True
        self._update_geom_info = True
        self._update_vel_info = True
 
        return

    def setMachNumber(self,aero_problem):
        '''
        Set the mach number for the problem...
        '''
        if self.getOption('familyRot')!='':
            Rotating = True
        else:
            Rotating = False
        #endif
        #print 'Rotating',Rotating,self.getOption('familyRot'),self.getOption('equationMode').lower()
        if Rotating or self.getOption('equationMode').lower()=='time spectral':
            self.sumb.inputphysics.mach = 0.0
            self.sumb.inputphysics.machcoef = aero_problem._flows.mach
            self.sumb.inputphysics.machgrid = aero_problem._flows.mach
            self.sumb.inputmotion.gridmotionspecified = True
        else:
            self.sumb.inputphysics.mach = aero_problem._flows.mach 
            self.sumb.inputphysics.machcoef = aero_problem._flows.mach
            self.sumb.inputphysics.machgrid = 0.0
        #end

        return

    def setRefState(self, aero_problem):
        '''
        Set the Pressure, density and viscosity/reynolds number from the aero_problem
        '''
        self.sumb.flowvarrefstate.pref = aero_problem._flows.P
        self.sumb.flowvarrefstate.rhoref = aero_problem._flows.rho
        self.sumb.flowvarrefstate.tref = aero_problem._flows.T

        # Reynolds number info not setup yet...

        return
    def resetAdjoint(self, obj):
        '''
        Reset a possible stored adjoint 'obj'
        '''

        if  obj in self.storedADjoints.keys():
            self.storedADjoints[obj][:] = 0.0
        # end if

        return

    def resetFlow(self):
        '''
        Reset the flow for the complex derivative calculation
        '''
        #mgLvlSave =  self.sumb.inputiteration.mgstartlevel
        #self.sumb.inputiteration.mgstartlevel = 1
        strLvl =  self.getOption('MGStartLevel')
        nLevels = self.sumb.inputiteration.nmglevels
        if strLvl < 0 or strLvl > nLevels :
            strLvl = nLevels
        # end if
        self.sumb.inputiteration.mgstartlevel = strLvl
        self.sumb.inputiteration.groundlevel = strLvl
        self.sumb.inputiteration.currentlevle = strLvl
        self.sumb.monitor.niterold = 0
        self.sumb.monitor.nitercur = 0
        self.sumb.iteration.itertot = 0
        self.sumb.setuniformflow()
        
        return

    def getDensity(self):
        '''
        Get the density for this flow solution
        '''
        rho = self.sumb.flowvarrefstate.rhoinfdim

        return rho

    def getVelocity(self):
        '''
        Get the velocity for this flow solution
        '''
        a  = sqrt(self.sumb.flowvarrefstate.gammainf*\
                      self.sumb.flowvarrefstate.pinfdim/ \
                      self.sumb.flowvarrefstate.rhoinfdim)
        V = (self.sumb.inputphysics.machgrid+self.sumb.inputphysics.mach)*a

        return V

    def __solve__(self, aero_problem, nIterations=500, *args, **kwargs):
        
        '''
        Run Analyzer (Analyzer Specific Routine)
        
        Documentation last updated:  July. 3, 2008 - C.A.(Sandy) Mader
        '''
        # As soon as we run more iterations, adjoint matrices and
        # objective partials (dIdw,dIdx,dIda) are not valid so set
        # their flag to False
        self.spatialSetup = False 
        self.stateSetup = False
        self.couplingSetup = False
        self.extraSetup = False
        self.kspSetup = False
        self.adjointRHS         = None
        self.callCounter += 1

        # Run Initialize, if already run it just returns.
        self.initialize(aero_problem,*args,**kwargs)

        #set inflow angle,refpoint etc.
        self.setMachNumber(aero_problem)
        self.setPeriodicParams(aero_problem)
        self.setInflowAngle(aero_problem)
        self.setReferencePoint(aero_problem)
        #self.setElasticCenter(aero_problem)
        self.setRotationRate(aero_problem)
        self.setRefArea(aero_problem)

        # Run Solver
        t0 = time.time()

        storeHistory = self.getOption('storeHistory')

        # set the number of cycles for this call
        self.sumb.inputiteration.ncycles = nIterations

        # Cold Start:
        if self.sumb.monitor.niterold == 0 and \
            self.sumb.monitor.nitercur == 0 and \
            self.sumb.iteration.itertot == 0:
            if self.myid == 0:
                desired_size = self.sumb.inputiteration.nsgstartup + \
                    self.sumb.inputiteration.ncycles
                self.sumb.allocconvarrays(desired_size)
            # end if
        else:
            # More Time Steps / Iterations OR a restart
            # Reallocate convergence history array and time array
            # with new size, storing old values from previous runs
            if storeHistory:
                current_size = len(self.sumb.monitor.convarray)
                desired_size = current_size + self.sumb.inputiteration.ncycles +1
                self.sumb.monitor.niterold  = self.sumb.monitor.nitercur+1
            else:
                self.sumb.monitor.nitercur  = 0
                self.sumb.monitor.niterold  = 1
                desired_size = self.sumb.inputiteration.nsgstartup + \
                    self.sumb.inputiteration.ncycles +1
            # end if
            # Allocate Arrays
            if self.myid == 0:
                self.sumb.allocconvarrays(desired_size)

            self.sumb.inputiteration.mgstartlevel = 1
            self.sumb.iteration.itertot = 0
        # end if

        if self.getOption('equationMode') == 'Unsteady':
            self.sumb.alloctimearrays(self.getOption('nTimeStepsFine'))

        self.sumb.killsignals.routinefailed = False
        self.sumb.killsignals.fatalfail = False
        self.solve_failed = False
        self.fatalFail = False

        self._updatePeriodInfo()
        self._updateGeometryInfo()
        self._updateVelocityInfo()

        #write out mesh file for volume debugging
        if self.getOption('writeMesh'):
            base = self.getOption('outputDir') + '/' + self.getOption('probName')
            meshname = base + '_mesh.cgns'

            if self.getOption('numberSolutions'):
                meshname = base + '_mesh%d.cgns'%(self.callCounter)

            #endif
            self.writeMeshFile(meshname)
            self.mesh.writeFEGrid(meshname[:-4]+'.dat')
            if self.myid==0: print 'Warped Mesh written...exiting.'
            sys.exit(0)
        # end if

        # Check to see if the above update routines failed.
        self.sumb.killsignals.routinefailed = \
            self.comm.allreduce(
            bool(self.sumb.killsignals.routinefailed), op=MPI.LOR)

        if self.sumb.killsignals.routinefailed:
            print 'Fatal Failure during mesh warp'
            self.fatalFail = True
            self.solve_failed = True
            return
     
        # Call the Solver
        if ('MDCallBack' in kwargs):
            self.sumb.solverunsteadymd(kwargs['MDCallBack'])
        else:
            self.sumb.solver()
        # end if

        # If the solve failed, reset the flow for the next time through
        if self.sumb.killsignals.routinefailed:
            if self.getOption('autoSolveRetry'): # Try the solver again
                self.sumb.solver()
                if self.sumb.killsignals.routinefailed:
                    self.solve_failed = True
                else:
                    self.solve_failed = False
                # end if
            # end if
        # end if 

        if self.sumb.killsignals.routinefailed:
            self.solve_failed = True
        else:
            self.solve_failed = False
        # end if

        if self.sumb.killsignals.fatalfail:
            self.fatalFail = True
            self.resetFlow()
<<<<<<< HEAD
            return 
=======
            return
>>>>>>> 1e40bd71
        else:
            self.fatalFail = False
        # end if

        sol_time = time.time() - t0

        if self.getOption('printTiming') and self.myid == 0:
            print 'Solution Time',sol_time
        # end if

        # Post-Processing -- Write Solutions
        if self.getOption('writeSolution'):
            base = self.getOption('outputDir') + '/' + self.getOption('probName')
            volname = base + '_vol.cgns'
            surfname = base + '_surf.cgns'

            if self.getOption('numberSolutions'):
                volname = base + '_vol%d.cgns'%(self.callCounter)
                surfname = base + '_surf%d.cgns'%(self.callCounter)
            #endif
            self.writeVolumeSolutionFile(volname)
            self.writeSurfaceSolutionFile(surfname)
        # end if
            
        if self.getOption('TSStability'):
            self.computeStabilityParameters()
        #endif
        
        return

    def solveCL(self,aeroProblem,CL_star,nIterations=500,alpha0=0,
                delta=0.5,tol=1e-3):
        '''This is a simple secant method search for solving for a
        fixed CL. This really should only be used to determine the
        starting alpha for a lift constraint in an optimization.

        Input:  aeroProblem -> aerodynamic problem definition
                CL_star     -> Target CL
                nIterations -> Number of CFD iterations to run (same as 
                               input to __solve__
                alpha0      -> Initial guess for secant search (deg)
                delta       -> Initial step direction (deg)
                tol         -> Absolute tolerance for CL convergence
        Output: aeroProblem._flows.alpha is updated with correct alpha
        '''

        anm2 = alpha0
        anm1 = alpha0 + delta

        # Solve for the n-2 value:
        aeroProblem._flows.alpha = anm2
        self.__solve__(aeroProblem,nIterations=nIterations)
        sol = self.getSolution()
        fnm2 =  sol['cl'] - CL_star

        for iIter in xrange(20):
            # We need to reset the flow since changing the alpha leads
            # to problems with the NK solver
            self.resetFlow()

            # Set current alpha
            aeroProblem._flows.alpha = anm1

            # Solve for n-1 value (anm1)
            self.__solve__(aeroProblem,nIterations=nIterations)
            sol = self.getSolution()
            fnm1 =  sol['cl'] - CL_star
            
            # Secant Update
            anew = anm1 - fnm1*(anm1-anm2)/(fnm1-fnm2)

            # Shift n-1 values to n-2 values
            fnm2 = fnm1
            anm2 = anm1
     
            # Se the n-1 alpha value from update
            anm1 = anew
            
            # Check for convergence
            if abs(fnm1) < tol:
                break
            # end if
        # end for

        # Set the new alpha in the aeroProblem
        aeroProblem._flows.alpha = anew
      
        return

    def getSurfaceCoordinates(self,group_name):
        ''' 
        See MultiBlockMesh.py for more info
        '''
        return self.mesh.getSurfaceCoordinates(group_name)

    def setSurfaceCoordinates(self,group_name,coordinates):
        ''' 
        See MultiBlockMesh.py for more info
        '''

        self.mesh.setSurfaceCoordinates(group_name,coordinates)

        return 

    def writeMeshFile(self,filename=None):
        self.sumb.monitor.writegrid = True
        self.sumb.monitor.writevolume = False
        self.sumb.monitor.writesurface = False

        if (filename):
            self.sumb.inputio.solfile[:] = ''
            self.sumb.inputio.solfile[0:len(filename)] = filename

            self.sumb.inputio.newgridfile[:] = ''
            self.sumb.inputio.newgridfile[0:len(filename)] = filename
        # end if

        self.sumb.writesol()

        return



    def writeVolumeSolutionFile(self,filename=None,writeGrid=True):
        """Write the current state of the volume flow solution to a CGNS file.
                Keyword arguments:
        
        filename -- the name of the file (optional)

        """

        self.sumb.monitor.writegrid = writeGrid
        self.sumb.monitor.writevolume = True
        self.sumb.monitor.writesurface = False

        if (filename):
            self.sumb.inputio.solfile[:] = ''
            self.sumb.inputio.solfile[0:len(filename)] = filename

            self.sumb.inputio.newgridfile[:] = ''
            self.sumb.inputio.newgridfile[0:len(filename)] = filename
        # end if

        self.sumb.writesol()

        return

    def writeSurfaceSolutionFile(self,*filename):
        """Write the current state of the surface flow solution to a CGNS file.
        
        Keyword arguments:
        
        filename -- the name of the file (optional)

        """
        if (filename):
            self.sumb.inputio.surfacesolfile[:] = ''
            self.sumb.inputio.surfacesolfile[0:len(filename[0])] = filename[0]
        # end if
        self.sumb.monitor.writegrid=False
        self.sumb.monitor.writevolume=False
        self.sumb.monitor.writesurface=True
        self.sumb.writesol()

        return

    def writeForceFile(self, file_name, TSInstance=0, group_name=None):
        '''This function collects all the forces and locations and
        writes them to a file with each line having: X Y Z Fx Fy Fz.
        This can then be used to set a set of structural loads in TACS
        for structural only optimization'''
      
        if group_name is None: # We can just use all forces from SUmb:

            pts = self.getForcePoints()
            nPts = pts.shape[1]
            if nPts > 0:
                forces =  self.sumb.getforces(pts.T).T
            else:
                forces = numpy.empty(pts.shape,dtype=self.dtype)
            # end if

            # Now take the desired time instance
            pts = pts[TSInstance,:,:]
            forces = forces[TSInstance,:,:]
        else: # We need to use the families in the warping
            # TS instance not taken into account yet
            forces = self.getForces(group_name)
            pts    = self.mesh.getSurfaceCoordinates(group_name)
        # end if

        # Now we need to gather the data:
        pts = self.comm.gather(pts, root=0)
        forces = self.comm.gather(forces, root=0)

        # Write out Data only on root proc:
        if self.myid == 0:
            f = open(file_name,'w')
            for iproc in xrange(len(pts)):
                for ipt in xrange(len(pts[iproc])):
                    f.write(
                        '%20.15g %20.15g %20.15g %20.15g %20.15g %20.15g\n'%(
                            pts[iproc][ipt,0],pts[iproc][ipt,1],
                            pts[iproc][ipt,2],forces[iproc][ipt,0],
                            forces[iproc][ipt,1],forces[iproc][ipt,2]))
                # end for
            # end for
            f.close()
        # end if

        return 

    def getForces(self, group_name=None, cfd_force_pts=None):
        ''' Return the forces on this processor. Use
        cfd_force_pts to compute the forces if given
        '''

        if cfd_force_pts is None:
            cfd_force_pts = self.getForcePoints()
        # end if
        [npts,nTS] = self.sumb.getforcesize()

        nTS = 1
        if npts > 0:
            forces = self.sumb.getforces(cfd_force_pts.T).T
        else:
            forces = numpy.empty((0),dtype=self.dtype)
        # end if
            
        if group_name is not None: # Extract out the forces we want:
            forces = self.mesh.solver_to_warp_force(group_name, forces)
        # end if

        return forces


    def getForcePoints(self):
        [npts,nTS] = self.sumb.getforcesize()

        if npts > 0:
            return self.sumb.getforcepoints(npts,nTS).T
        else:
            return numpy.empty((nTS,0,3),dtype=self.dtype)
        # end if

    def verifyForces(self,cfd_force_pts=None):

        # Adjoint must be initialized for force verification

        self.initAdjoint()
        if cfd_force_pts is None:
            cfd_force_pts = self.getForcePoints()
        # end if

        self.sumb.verifyforces(cfd_force_pts.T)

        return

    def verifyBendingPartial(self):
        self.sumb.verifybendingderivatives()
        #end


    def globalNKPreCon(self,in_vec):
        '''This function is ONLY used as a preconditioner to the
        global Aero-Structural system'''

        out_vec = self.sumb.applypc(in_vec)
        
        return out_vec


    def verifydCdx(self,objective,**kwargs):
        '''
        call the reouttine to compare the partial dIda
        against FD
        '''
        # Check to see if the adjoint Matrix is setup:
        if not self.stateSetup:
            self.sumb.setupstatepetscvars()
        # end if
        # Short form of objective--easier code reading
        obj = self.possibleObjectives[objective.lower()]
        costFunc =  self.SUmbCostfunctions[obj]
        self.sumb.verifydcfdx(1,costFunc)
        
        return

    def verifydCdw(self,objective,**kwargs):
	
	self.sumb.verifydcdwfile(1)

	return
    def verifydIdw(self,objective,**kwargs):
        '''
        run compute obj partials, then print to a file...
        '''
        if not self.stateSetup:
            self.sumb.setupstatepetscvars()
        # end if

        self.computeObjPartials(objective)
        obj = self.possibleObjectives[objective.lower()]
        filename= self.getOption('outputDir') + '/' +'ADw%s'%(obj)
        costFunc =  self.SUmbCostfunctions[obj]
        level = 1

        self.sumb.verifydidwfile(level,costFunc,filename)
        
        return

    def verifydIdx(self,objective,**kwargs):
        '''
        run compute obj partials, then print to a file...
        '''
        if not self.stateSetup:
            self.sumb.createstatepetscvars()
        # end if

        self.computeObjPartials(objective)
        obj = self.possibleObjectives[objective.lower()]
        filename= self.getOption('outputDir') + '/' +'ADx%s'%(obj)

        costFunc =  self.SUmbCostfunctions[obj]
        level = 1

        self.sumb.verifydidxfile(level,costFunc,filename)

        return

    def verifydRdw(self,**kwargs):
        ''' run the verify drdw scripts in fortran'''
        # Make sure adjoint is initialize
        self.initAdjoint()
        self.setupAdjoint()
        # end if
	level = 1
        self.sumb.iteration.currentlevel=level
        self.sumb.iteration.groundlevel=level
	self.sumb.verifydrdwfile(1)

	return

    def verifydRdx(self,**kwargs):
        ''' run the verify drdw scripts in fortran'''
        # Make sure adjoint is initialize
        self.initAdjoint()
        if not self.dRdxSetup:
            self.setupAdjoint(None)#(forcePoints)
        # end if
	level = 1
        self.sumb.iteration.currentlevel=level
        self.sumb.iteration.groundlevel=level
	self.sumb.verifydrdxfile(1)
        
	return

    def verifydRda(self,**kwargs):
        ''' run the verify drdw scripts in fortran'''
        # Make sure adjoint is initialize
        self.initAdjoint()
        #if not self.adjointMatrixSetup:
        #    #self.sumb.createpetscvars()
        #    self.setupAdjoint(None)#(forcePoints)
        # end if
        level = 1
        self.sumb.iteration.currentlevel=level
        self.sumb.iteration.groundlevel=level
	self.sumb.verifydrdextrafile(1)

	return
    
    def initAdjoint(self, *args, **kwargs):
        '''
        Initialize the Ajoint problem for this test case
        in SUMB
        '''
        
        # Set the index value of each nDesign to -1 -> Don't use by
        # default
        self.sumb.adjointvars.ndesignaoa = -1
        self.sumb.adjointvars.ndesignssa  = -1
        self.sumb.adjointvars.ndesignmach = -1
        self.sumb.adjointvars.ndesignmachgrid = -1
        self.sumb.adjointvars.ndesignrotx = -1
        self.sumb.adjointvars.ndesignroty = -1
        self.sumb.adjointvars.ndesignrotz = -1
        self.sumb.adjointvars.ndesignrotcenx = -1
        self.sumb.adjointvars.ndesignrotceny = -1
        self.sumb.adjointvars.ndesignrotcenz = -1
        self.sumb.adjointvars.ndesignpointrefx = -1
        self.sumb.adjointvars.ndesignpointrefy = -1
        self.sumb.adjointvars.ndesignpointrefz = -1
        self.sumb.adjointvars.ndesignlengthref = -1
        self.sumb.adjointvars.ndesignsurfaceref = -1
        self.sumb.adjointvars.ndesigndisserror = -1
        
        # Set the required paramters for the aero-Only design vars:
        self.nDVAero = len(self.aeroDVs)#for debuggin with check all...

        self.sumb.adjointvars.ndesignextra = self.nDVAero
        
        if self.nDVAero >0:           
            self.sumb.adjointvars.dida = numpy.zeros(self.nDVAero)
            for i in xrange(self.nDVAero):
                exec_str = 'self.sumb.' + self.possibleAeroDVs[self.aeroDVs[i]] + \
                           '= %d'%(i)
                # Leave this zero-based since we only need to use it in petsc
                exec(exec_str)
            # end for
        # end if

        #Set the mesh level and timespectral instance for this
        #computation
        
        self.sumb.iteration.currentlevel=1
        self.sumb.iteration.groundlevel=1
        if not self.adjointPreprocessed:
            self.sumb.preprocessingadjoint()
            self.adjointPreprocessed = True
        # end if

        #self.sumb.initializepetsc() -> I don't think we will need this

        return

    def addAeroDV(self,*dvs):
        '''Take in a list of DVs that the flow solver will use in
        addition to shape-type design variables'''
        for i in xrange(len(dvs)):
            if dvs[i] in self.possibleAeroDVs and not dvs[i] in self.aeroDVs:
                self.aeroDVs.append(dvs[i])
            else:
                print 'Warning: %s was not one of the possible AeroDVs'%(dvs[i])
                print 'Full AeroDV list is:'
                print self.possibleAeroDVs
            # end if
        # end for
        return

    def setupAdjoint(self):
        '''
        Setup the data structures required to solve the adjoint problem
        '''
        
        # Destroy the NKsolver to free memory -- Call this even if the
        # solver is not used...a safeguard check is done in Fortran
        self.sumb.destroynksolver()

        # Run initAdjoint incase this is the first adjoint solve
        self.initAdjoint()
        
        if self.getOption('useReverseModeAD'):
            # We must create the state,spatial and extra matrices
            # if we're using reverse mode:
            compute = False
            if not self.stateSetup:
                self.sumb.createstatepetscvars()
                self.sumb.createpetscksp()
                compute = True
            # end fi

            if not self.spatialSetup:
                self.sumb.createspatialpetscvars()
                compute = True
            # end if

            if not self.extraSetup:
                self.sumb.createextrapetscvars()
                compute = True
            # end if

            if compute:
                self.sumb.setupallresidualmatrices()

                # Set the flags as true
                self.stateSetup = True
                self.spatialSetup = True
                self.extraSetup = True
            # end if
        else:
            # Otherwise, we just setup the state variables to save
            # memory:
            
            if not self.stateSetup:
                self.sumb.createstatepetscvars()
                self.sumb.createpetscksp()

                self.sumb.setupadjointmatrix()
                self.stateSetup = True
            # end if
        # end if
        
        # Finally setup the KSP object for the solve
        if not self.kspSetup:
            self.sumb.setuppetscksp()
            self.kspSetup = True
            
        return

    def setupCouplingMatrices(self,forcePoints=None):
        '''Setup the coupling matrices if required:'''

        if not self.couplingSetup:
            if forcePoints is None:
                forcePoints = self.getForcePoints()
            # end if
            self.sumb.createcouplingpetscvars()

            self.sumb.setupcouplingmatrixstruct(forcePoints.T)

            self.couplingSetup = True
        # end if

        return

    def setupSpatialMatrices(self,useAD=True):

        if not self.spatialSetup:
            if self.getOption('lowMemory'):
                # If we're using the low memory option we will destroy
                # the KSP object and residual matrices BEFORE
                # assemblng the spatial residual matrices:

                self.sumb.destroystatepetscvars()
                self.sumb.destroypetscksp()
                self.stateSetup = False
            # end if

            self.sumb.createspatialpetscvars()
            self.sumb.setupspatialmatrix(useAD)
            self.spatialSetup = True
        # end if

        return

    def setupExtraMatrices(self):
        if not self.extraSetup:
            self.sumb.createextrapetscvars()
            self.sumb.setupextramatrix()
            self.extraSetup = True
        # end if

        return

    def printMatrixInfo(self, dRdwT=False, dRdwPre=False, dRdx=False,
                        dRda=False, dSdw=False, dSdx=False,
                        printLocal=False,printSum=False,printMax=False):
        
        # Call sumb matrixinfo function
        self.sumb.matrixinfo(dRdwT,dRdwPre,dRdx,dRda,dSdw,dSdx,
                             printLocal,printSum,printMax)

        return

    def checkPartitioning(self,nprocs):
        '''This function determine the potential load balancing for
        nprocs. The intent is this function can be run in serial with
        to determine the best number of procs for load balancing. The
        grid is never actually loaded so this function can be run with
        VERY large grids without issue.'''
  
        load_inbalance = 0
        face_inbalance = 0
        load_inbalance,face_inbalance = self.sumb.checkpartitioning(nprocs)
                
        return load_inbalance,face_inbalance
    
    def releaseAdjointMemory(self):
        '''
        release the PETSc Memory that have been allocated
        '''
        
        if self.stateSetup:
            self.sumb.destroystatepetscvars()
            self.sumb.destroypetscksp()
            self.stateSetup = False
        # end if

        if self.spatialSetup:
            self.sumb.destroyspatialpetscvars()
            self.spatialSetup = False
        # end if

        if self.extraSetup:
            self.sumb.destroyextrapetscvars()
            self.extraSetup = False
        # end if

        if self.couplingSetup:
            self.sumb.destroycouplingpetscvars()
            self.couplingSetup = False
        # end if

        return

    def _on_adjoint(self,objective,forcePoints=None,*args,**kwargs):

        # Try to see if obj is an aerodynamic objective. If it is, we
        # will have a non-zero RHS, otherwise its an objective with a
        # zero aerodynamic RHS

        obj,aeroObj = self._getObjective(objective)
        
        # Setup adjoint matrices/vector as required
        self.setupAdjoint()

        # Check to see if the RHS Partials have been computed
        if not self.adjointRHS == obj:
            self.computeObjPartials(objective,forcePoints)
        # end if

        # Check to see if we need to agument the RHS with a structural
        # adjoint:
        if 'structAdjoint' in kwargs and 'group_name' in kwargs:
            group_name = kwargs['group_name']
            phi = kwargs['structAdjoint']
            solver_phi = self.mesh.warp_to_solver_force(group_name,phi)
            self.setupCouplingMatrices(forcePoints)
            self.sumb.agumentrhs(solver_phi)
        # end if

        # If we have saved adjoints, 
        if self.getOption('restartAdjoint') or self.getOption('lowMemory'):
            # Objective is already stored, so just set it
            if obj in self.storedADjoints.keys():
                self.sumb.setadjoint(self.storedADjoints[obj])
            else:
                # Objective is not yet run, allocated zeros and set
                self.storedADjoints[obj]= numpy.zeros(self.getStateSize(),float)
                self.sumb.setadjoint(self.storedADjoints[obj])
            # end if
        # end if

        # Actually Solve the adjoint system
        self.sumb.solveadjointtransposepetsc()

        # Possibly try another solve
        if self.sumb.killsignals.adjointfailed and self.getOption('restartAdjoint'):
            # Only retry if the following conditions are met:

            # 1. restartAdjoint is true -> that is we were starting
            # from a non-zero starting point

            # 2. The stored adjoint must have been already set at
            # least once; that is we've already tried one solve
            
            if  obj in self.storedADjoints.keys():
                self.storedADjoints[obj][:] = 0.0 # Always reset a stored adjoint 

                if self.getOption('autoAdjointRetry'):
                    self.sumb.solveadjointtransposepetsc()
                # end if
            # end if
        # end if

        # Now set the flags and possibly reset adjoint
        if self.sumb.killsignals.adjointfailed == False:
            self.adjoint_failed = False
            # Copy out the adjoint to store
            if self.getOption('restartAdjoint') or self.getOption('lowMemory'):
                self.storedADjoints[obj] =  \
                    self.sumb.getadjoint(self.getStateSize())
            # end if
        else:
            self.adjoint_failed = True
            # Reset stored adjoint
            if self.getOption('restartAdjoint') or self.getOption('lowMemory'):
                self.storedADjoints[obj][:] = 0.0
            # end if
        # end if
       
        return

    def totalSurfaceDerivative(self,objective):
        # The adjoint vector is now calculated so perform the
        # following operation to produce dI/dX_surf:
        # (p represents partial, d total)
        # dI/dX_s = pI/pX_s - (dXv/dXs)^T * ( dRdX_v^T * psi)
        # 
        # The derivative wrt the surface captures the effect of ALL
        # GLOBAL Multidisciplinary variables -- any DV that changes
        # the surface. 

        obj,aeroObj = self._getObjective(objective)

        # NOTE: do dRdxvPsi MUST be done first since this
        # allocates spatial memory if required.
        dIdxs_2 = self.getdRdXvPsi('all',objective)
          
        # Direct partial derivative contibution 
        dIdxs_1 = self.getdIdx(objective,'all')

        # Total derivative of the obective with surface coordinates

        dIdXs = dIdxs_1 - dIdxs_2

        return dIdXs

    def totalAeroDerivative(self,objective):
        # The adjoint vector is now calculated. This function as above
        # computes dI/dX_aero = pI/pX_aero - dR/dX_aero^T * psi. The
        # "aero" variables are intrinsic ONLY to the aero
        # discipline. Nothing in the structural process should depend
        # on these functions directly. 

        obj,aeroObj = self._getObjective(objective)

        if self.getOption('lowMemory') or self.getOption('restartAdjoint'):
            if obj in self.storedADjoints.keys():
                psi = self.storedADjoints[obj]
            else:
                mpiPrint('%s adjoint is not computed.'%(obj),comm=self.comm)
                sys.exit(1)
            # end if
        else:
            psi = self.sumb.getadjoint(self.getStateSize())
        # end if

        # Direct partial derivative contibution 
        dIda_1 = self.getdIda(objective)

        # dIda contribution for drda^T * psi
        dIda_2 = self.getdRdaPsi(psi)
         
        # Total derivative of the obective wrt aero-only DVs
        dIda = dIda_1 - dIda_2

        return dIda
        
    def verifyPartials(self):
        ''' Run verifyResiduals to verify that dRdw,dRdx and dRda are
        computed correctly
        '''
        self.sumb.verifypartials()

        return
    
    def verifyResidual(self):
        ''' Run verifyRAdjoint to make sure the node-based-stencil
        routine gives the same results as the original routine
        '''
        self.sumb.verifyradj(1)

        return 

    def computeStabilityParameters(self):
        '''
        run the stability derivative driver to compute the stability parameters
        from the time spectral solution
        '''
        self.sumb.stabilityderivativedriver()
        return

    def _updateGeometryInfo(self):
        """Update the SUmb internal geometry info, if necessary."""
        if self._update_geom_info:
            self.mesh.warpMesh()
            newGrid = self.mesh.getSolverGrid()

            if newGrid is not None:
                self.sumb.setgrid(newGrid)
            # end if
                
            self.sumb.updatecoordinatesalllevels()
            self.sumb.updatewalldistancealllevels()
            self.sumb.updateslidingalllevels()
            self.sumb.updatemetricsalllevels()
            self.sumb.updategridvelocitiesalllevels()
            self._update_geom_info = False
        # end if

        return 

    def _updatePeriodInfo(self):
        """Update the SUmb TS period info"""
        if (self._update_period_info):
            self.sumb.updateperiodicinfoalllevels()
            self._update_period_info = False
        # end if

        return 

    def _updateVelocityInfo(self):
        
        if (self._update_vel_info):
            self.sumb.updategridvelocitiesalllevels()
            self._update_vel_info = False
        # end if
        
        return 
            
    def getMonitoringVariables(self):
        """Return a list of the text strings describing the variables being
        monitored.

        """
        return self.monnames.keys()
    

#     def getConvergenceHistory(self,name):
#         """Return an array of the convergence history for a particular
#         quantity.

#         Keyword arguments:

#         name -- the text string for a particular quantity

#         """
#         try:
#             index = self.monnames[name]
#         except KeyError:
#             print "Error: No such quantity '%s'" % name
#             return None
#         if (self.myid == 0):
#             if (self.sumb.monitor.niterold == 0 and
#                 self.sumb.monitor.nitercur == 0 and
#                 self.sumb.iteration.itertot == 0):
#                 history = None
#             elif (self.sumb.monitor.nitercur == 0 and
#                   self.sumb.iteration.itertot == 0):
#                 niterold = self.sumb.monitor.niterold[0]	    
#                 history = self.sumb.monitor.convarray[:niterold+1,index]
#             else:
#                 history = self.sumb.monitor.convarray[:,index]
#         else:
#             history = None
#         history = self.sumb_comm_world.bcast(history)
	
#         return history

    def getAdjointResiduals(self):
        '''
        Return the following adjoint residual norms:
        initCFD Norm: Norm the adjoint starts with (zero adjoint)
        startCFD Norm: Norm at the start of adjoint call
        finalCFD Norm: Norm at the end of adjoint call
        '''
        startRes = self.sumb.adjointpetsc.adjreshist[0]
        finalIt  = self.sumb.adjointpetsc.adjconvits
        finalRes = self.sumb.adjointpetsc.adjreshist[finalIt-1]
        fail = self.sumb.killsignals.adjointfailed

        return startRes,finalRes,fail

    def getResNorms(self):
        '''Return the initial, starting and final Res Norms'''
        return \
            numpy.real(self.sumb.nksolvervars.totalr0), \
            numpy.real(self.sumb.nksolvervars.totalrstart),\
            numpy.real(self.sumb.nksolvervars.totalrfinal)

    def setResNorms(self,initNorm=None,startNorm=None,finalNorm=None):
        ''' Set one of these norms if not none'''
        if initNorm is not None:
            self.sumb.nksolvervars.totalr0 = initNorm
        if startNorm is not None:
            self.sumb.nksolvervars.totalrstart = startNorm
        if finalNorm is not None:
            self.sumb.nksolvervars.finalNorm = finalNorm

        return 
    
    def getMeshIndices(self):
        ndof = self.sumb.getnumberlocalnodes()
        indices = self.sumb.getcgnsmeshindices(ndof)

        return indices
    
    def getForceIndices(self):
        ndof = self.sumb.getnumberlocalforcenodes()
        if ndof > 0:
            indices = self.sumb.getcgnsforceindices(ndof)
        else:
            indices = numpy.zeros(0,'intc')
        # end if

        return indices

    def getdRdXvPsi(self,group_name,objective):

        # Setup spatial matrices if required:
        self.setupSpatialMatrices()

        # Get objective
        obj,aeroObj = self._getObjective(objective)

        if self.getOption('lowMemory') or self.getOption('restartAdjoint'):
            if obj in self.storedADjoints.keys():
                psi = self.storedADjoints[obj]
            else:
                mpiPrint('%s adjoint is not computed.'%(obj),comm=self.comm)
                sys.exit(1)
            # end if
        else:
            psi = self.sumb.getadjoint(self.getStateSize())
        # end if

        ndof = self.sumb.adjointvars.nnodeslocal*3

        # Now call getdrdxvpsi WITH the psi vector:
        dxv_solver = self.sumb.getdrdxvpsi(ndof,psi)
        self.mesh.warpDeriv(dxv_solver)
        dxs = self.mesh.getdXs(group_name)

        return dxs

    def getdRdaPsi(self, psi):

        # Setup extra matrices if required
        self.setupExtraMatrices()

        if self.nDVAero > 0:
            dIda = self.sumb.getdrdapsi(self.nDVAero,psi)
        else:
            dIda = numpy.zeros((0))
        # end if

        return dIda

    def getdRdwPsi(self):
        dRdwPsi = self.sumb.getdrdwtpsi(self.getStateSize())
        
        return dRdwPsi

    def getdFdxVec(self,group_name,vec):
        # Calculate dFdx * vec and return the result
        solver_vec = self.mesh.warp_to_solver_force(group_name,vec)
        if len(solver_vec) > 0:
            dFdxVec = self.sumb.getdfdxvec(solver_vec)
        else:
            self.sumb.getdfdxvec_null()
            dFdxVec = numpy.zeros_like(solver_vec)
        # end if
            
        return self.mesh.solver_to_warp_force(group_name,dFdxVec)

    def getdFdxTVec(self,group_name,vec):
        # Calculate dFdx^T * vec and return the result
        solver_vec = self.mesh.warp_to_solver_force(group_name,vec)
        if len(solver_vec) > 0:
            dFdxTVec = self.sumb.getdfdxtvec(solver_vec)
        else:
            self.sumb.getdfdxtvec_null()
            dFdxTVec = numpy.zeros_like(solver_vec)
        # end if

        return self.mesh.solver_to_warp_force(group_name,dFdxTVec)

    def computeObjPartials(self,objective,forcePoints=None):

        obj,aeroObj = self._getObjective(objective)

        if forcePoints is None:
            forcePoints = self.getForcePoints()
        # end if

        if aeroObj:
            obj_num = self.SUmbCostfunctions[obj]

            self.sumb.computeobjpartials(
                obj_num,forcePoints.T,self.stateSetup,self.spatialSetup)
            self.adjointRHS = obj
        else:
            self.sumb.zeroobjpartials(self.stateSetup, self.spatialSetup)
        # end if

        return 

    def getdIdx(self,objective,group_name,forcePoints=None):

        obj,aeroObj = self._getObjective(objective)

        if not self.spatialSetup:
            self.setupSpatialMatrices()

        if forcePoints is None:
            forcePoints = self.getForcePoints()
        # end for
        self.computeObjPartials(objective,forcePoints)

        temp = forcePoints.shape
        
        sizeForcePoints = temp[1]*temp[2]#temp[0]*temp[1]#*temp[2]

        if sizeForcePoints > 0:
            if aeroObj:
                dIdpts = self.sumb.getdidx(sizeForcePoints)
                dIdpts.reshape(forcePoints[0,:,:].shape)
            else:
                dIdpts = numpy.zeros_like(forcePoints[0,:,:])
            # end if
        else:
            dIdpts = numpy.zeros((0),self.dtype)
        # end if

        dIdpts = self.mesh.solver_to_warp_force(group_name,dIdpts)

        return dIdpts

    def getdIda(self,objective,forcePoints=None):

        obj,aeroObj = self._getObjective(objective)

        if forcePoints is None:
            forcePoints = self.getForcePoints()
        # end if
        if self.nDVAero > 0:
            
            self.computeObjPartials(objective,forcePoints)
            if aeroObj:
                dIda_local = self.sumb.adjointvars.dida
            else:
                dIda_local = numpy.zeros_like(self.sumb.adjointvars.dida)
            # end if

            # We must MPI all reuduce
            dIda = self.comm.allreduce(dIda_local, op=MPI.SUM)
        else:
            dIda = numpy.zeros((0))
        # end if

        return dIda
        
    def finalizeAdjoint(self):
        '''
        destroy the PESTcKSP context
        '''
        self.releaseAdjointMemory()
        self.sumb.releasememadjoint()
        
        return

    def getStateSize(self):
        '''Return the number of degrees of freedom (states) that are
        on this processor'''

        nw     = self.sumb.flowvarrefstate.nw
        ncells = self.sumb.adjointvars.ncellslocal
        ntime  = self.sumb.inputtimespectral.ntimeintervalsspectral

        return nw*ncells*ntime

    def getStates(self):
        '''Return the states on this processor. Used in aerostructural
        analysis'''
        states = self.sumb.getstates(self.getStateSize())

        return states

    def setStates(self,states):
        ''' Set the states on this processor. Used in aerostructural
        analysis'''

        self.sumb.setstates(states)

        return 

    def getResidual(self):

        '''Return the residual on this processor. Used in aerostructural
        analysis'''
        res    = self.sumb.getres(self.getStateSize())
        
        return res

    def getSolution(self,sps=1):
        ''' Retrieve the solution variables from the solver. Note this
        is a collective function and must be called on all processors
        '''

        # We should return the list of results that is the same as the
        # possibleObjectives list
        self.sumb.getsolution(sps)

        funcVals = self.sumb.costfunctions.functionvalue
        SUmbsolution =  \
            {'lift':funcVals[self.sumb.costfunctions.costfunclift-1],
             'drag':funcVals[self.sumb.costfunctions.costfuncdrag-1],
             'cl'  :funcVals[self.sumb.costfunctions.costfuncliftcoef-1],
             'cd'  :funcVals[self.sumb.costfunctions.costfuncdragcoef-1],
             'fx'  :funcVals[self.sumb.costfunctions.costfuncforcex-1],
             'fy'  :funcVals[self.sumb.costfunctions.costfuncforcey-1],
             'fz'  :funcVals[self.sumb.costfunctions.costfuncforcez-1],
             'cfx' :funcVals[self.sumb.costfunctions.costfuncforcexcoef-1],
             'cfy' :funcVals[self.sumb.costfunctions.costfuncforceycoef-1],
             'cfz' :funcVals[self.sumb.costfunctions.costfuncforcezcoef-1],
             'mx'  :funcVals[self.sumb.costfunctions.costfuncmomx-1],
             'my'  :funcVals[self.sumb.costfunctions.costfuncmomy-1],
             'mz'  :funcVals[self.sumb.costfunctions.costfuncmomz-1],
             'cmx' :funcVals[self.sumb.costfunctions.costfuncmomxcoef-1],
             'cmy' :funcVals[self.sumb.costfunctions.costfuncmomycoef-1],
             'cmz' :funcVals[self.sumb.costfunctions.costfuncmomzcoef-1],
             'cmzalphadot':funcVals[self.sumb.costfunctions.costfunccmzalphadot-1],
             'cmzalpha'   :funcVals[self.sumb.costfunctions.costfunccmzalpha-1],
             'cm0'        :funcVals[self.sumb.costfunctions.costfunccm0-1],
             'clalphadot' :funcVals[self.sumb.costfunctions.costfuncclalphadot-1],
             'clalpha'    :funcVals[self.sumb.costfunctions.costfuncclalpha-1],
             'cl0'        :funcVals[self.sumb.costfunctions.costfunccl0-1],
             'cfyalphadot':funcVals[self.sumb.costfunctions.costfunccfyalphadot-1],
             'cfyalpha'   :funcVals[self.sumb.costfunctions.costfunccfyalpha-1],
             'cfy0'       :funcVals[self.sumb.costfunctions.costfunccfy0-1],
             'cdalphadot' :funcVals[self.sumb.costfunctions.costfunccdalphadot-1],
             'cdalpha'    :funcVals[self.sumb.costfunctions.costfunccdalpha-1],
             'cd0'        :funcVals[self.sumb.costfunctions.costfunccd0-1],
             'cmzqdot'    :funcVals[self.sumb.costfunctions.costfunccmzqdot-1],
             'cmzq'       :funcVals[self.sumb.costfunctions.costfunccmzq-1],
             'clqdot'     :funcVals[self.sumb.costfunctions.costfuncclqdot-1],
             'clq'        :funcVals[self.sumb.costfunctions.costfuncclq-1],
             'cbend'        :funcVals[self.sumb.costfunctions.costfuncbendingcoef-1]
             }
                                                 
        
        return SUmbsolution

    def _getObjective(self,objective):
        '''Check to see if objective is one of the possible
        objective. If it is, return the obj value for SUmb and
        True. Otherwise simply return the objective string and
        False'''
        if objective in self.possibleObjectives.keys():
            obj = self.possibleObjectives[objective]
            aeroObj = True
        else:
            obj = objective 
            aeroObj = False
        # end try

        return obj,aeroObj

    def _on_setOption(self, name, value):
        
        '''
        Set Solver Option Value 
        '''

        # Ignored options do NOT get set in solver

        if name in self.ignore_options:
            return

        # Do special Options individually
        if name in self.special_options:
            if name in ['monitorVariables','surfaceVariables','volumeVariables']:
                varStr = ''
                for i in xrange(len(value)):
                    varStr = varStr + value[i] + '_'
                # end if
                varStr = varStr[0:-1] # Get rid of last '_'
                if name == 'monitorVariables':
                    self.sumb.monitorvariables(varStr)
                if name == 'surfaceVariables':
                    self.sumb.surfacevariables(varStr)
                if name == 'volumeVariables':
                    self.sumb.volumevariables(varStr)
            # end if
            if name == 'metricConversion':
                self.sumb.flowvarrefstate.lref = value
                self.sumb.flowvarrefstate.lrefspecified = True
                self.metricConversion = value
            # end if

            return
        # end if

        # All other options do genericaly by setting value in module:
        # Check if there is an additional mapping to what actually
        # has to be set in the solver

        temp = copy.copy(self.optionMap[name]) # This is the dictionary
        temp.pop('location')
        try:
            temp.pop('len')
        except:
            pass
        # end if

        # If temp has anything left in it, we MUST be able to match to
        # one of them.

        if len(temp) == 0:
            pass
        else:
            value = self.optionMap[name][value]
        # end if
            

        # If value is a string, put quotes around it and make it
        # the correct length, otherwise convert to string
        if isinstance(value,str): 
            spacesToAdd = self.optionMap[name]['len'] - len(value)
            value = '\'' + value + ' '*spacesToAdd + '\''
        else:
            value = str(value)
        # end if
      
        # Exec str is what is actually executed:
        exec_str = 'self.sumb.'+self.optionMap[name]['location'] + '=' + value

        exec(exec_str)

        return
        
    def _on_getOption(self, name):
        
        '''
        Get Optimizer Option Value (Optimizer Specific Routine)
        
        Documentation last updated:  May. 21, 2008 - Ruben E. Perez
        '''
        
        pass
        
        
    def _on_getInform(self, infocode):
        
        '''
        Get Optimizer Result Information (Optimizer Specific Routine)
        
        Keyword arguments:
        -----------------
        id -> STRING: Option Name
        
        Documentation last updated:  May. 07, 2008 - Ruben E. Perez
        '''
        
        # 
        return self.informs[infocode]


class SUmbDummyMesh(object):
    """
    Represents a dummy Multiblock structured Mesh for SUmb
    """
 
    def __init__(self):
        """Initialize the object."""

    def getSurfaceCoordinates(self,group_name):
        ''' 
        Returns a UNIQUE set of ALL surface points belonging to
        group "group_name", that belong to blocks on THIS processor
        '''

        return 

    def setSurfaceCoordinates(self,group_name,coordinates):
        ''' 
        Set the UNIQUE set of ALL surface points belonging to
        group "group_name", that belong to blocks on THIS processor
        This must be the same length as the list obtained from
        getSurfaceCoordiantesLocal
        '''

        return 

    def addFamilyGroup(self,group_name,families=None):

        return 
   
# =========================================================================
#                         Interface Functionality
# =========================================================================

    def setExternalMeshIndices(self,ind):
        ''' Take in a set of external indices from another flow solver
        and use this to setup the scatter contexts'''

        return 

    def setExternalForceIndices(self,ind):
        ''' Take in a set of external indices from another flow solver
        and use this to setup the scatter contexts'''

        return 

    def getSolverGrid(self):
        '''
        Return the grid as the external solver want it
        '''
        
        return

    def warp_to_solver_force(self,group_name,disp):

        return 

    def solver_to_warp_force(self,group_name,solver_forces):
    
        return

    def getdXs(self, group_name):

        return 

    def computeArea(self, axis, group_name):
        
        return 0.0

    def computeAreaSensitivity(self, axis, group_name):

        return 

    def computeVolume(self, axis):

        return 0.0

    def computeVolumeSensitivity(self, axis):

        return 0.0

# ==========================================================================
#                        Output Functionality
# ==========================================================================

    def writeVolumeGrid(self,file_name):
        '''write volume mesh'''

        return

    def writeSurfaceGrid(self,file_name):
        '''write surface mesh'''

        return

    def writeFEGrid(self,file_name):
        ''' write the FE grid to file '''
        return

# =========================================================================
#                         Utiliy Functions
# =========================================================================

    def getMeshQuality(self,bins=None):
        
        return

# =========================================================================
#                      Mesh Warping Functionality
# =========================================================================

    def warpMesh(self):
        ''' 
        Run either the solid warping scheme or the algebraic
        warping scheme depending on the options
        '''

    def setupWarpDeriv(self):

        return 

    def WarpDeriv(self,solver_dxv):

        return 

    def verifySolidWarpDeriv(self):

        return

#==============================================================================
# SUmb Analysis Test
#==============================================================================
if __name__ == '__main__':
    
    # Test SUmb
    print 'Testing ...'
    sumb = SUMB()
    print sumb
<|MERGE_RESOLUTION|>--- conflicted
+++ resolved
@@ -1062,7 +1062,6 @@
             bool(self.sumb.killsignals.routinefailed), op=MPI.LOR)
 
         if self.sumb.killsignals.routinefailed:
-            print 'Fatal Failure during mesh warp'
             self.fatalFail = True
             self.solve_failed = True
             return
@@ -1095,11 +1094,7 @@
         if self.sumb.killsignals.fatalfail:
             self.fatalFail = True
             self.resetFlow()
-<<<<<<< HEAD
-            return 
-=======
             return
->>>>>>> 1e40bd71
         else:
             self.fatalFail = False
         # end if
@@ -1900,36 +1895,36 @@
         return self.monnames.keys()
     
 
-#     def getConvergenceHistory(self,name):
-#         """Return an array of the convergence history for a particular
-#         quantity.
-
-#         Keyword arguments:
-
-#         name -- the text string for a particular quantity
-
-#         """
-#         try:
-#             index = self.monnames[name]
-#         except KeyError:
-#             print "Error: No such quantity '%s'" % name
-#             return None
-#         if (self.myid == 0):
-#             if (self.sumb.monitor.niterold == 0 and
-#                 self.sumb.monitor.nitercur == 0 and
-#                 self.sumb.iteration.itertot == 0):
-#                 history = None
-#             elif (self.sumb.monitor.nitercur == 0 and
-#                   self.sumb.iteration.itertot == 0):
-#                 niterold = self.sumb.monitor.niterold[0]	    
-#                 history = self.sumb.monitor.convarray[:niterold+1,index]
-#             else:
-#                 history = self.sumb.monitor.convarray[:,index]
-#         else:
-#             history = None
-#         history = self.sumb_comm_world.bcast(history)
+    def getConvergenceHistory(self,name):
+        """Return an array of the convergence history for a particular
+        quantity.
+
+        Keyword arguments:
+
+        name -- the text string for a particular quantity
+
+        """
+        try:
+            index = self.monnames[name]
+        except KeyError:
+            print "Error: No such quantity '%s'" % name
+            return None
+        if (self.myid == 0):
+            if (self.sumb.monitor.niterold == 0 and
+                self.sumb.monitor.nitercur == 0 and
+                self.sumb.iteration.itertot == 0):
+                history = None
+            elif (self.sumb.monitor.nitercur == 0 and
+                  self.sumb.iteration.itertot == 0):
+                niterold = self.sumb.monitor.niterold[0]	    
+                history = self.sumb.monitor.convarray[:niterold+1,index]
+            else:
+                history = self.sumb.monitor.convarray[:,index]
+        else:
+            history = None
+        history = self.sumb_comm_world.bcast(history)
 	
-#         return history
+        return history
 
     def getAdjointResiduals(self):
         '''
