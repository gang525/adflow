--- conflicted
+++ resolved
@@ -1030,13 +1030,8 @@
             nCell = 0
             for iProc in xrange(len(pts)):
                 nPt += len(pts[iProc])
-<<<<<<< HEAD
                 nCell += len(conn[iProc])//4
      
-=======
-                nCell += len(conn[iProc])/4
-
->>>>>>> c627fc6c
             # Open output file
             f = open(fileName, 'w')
 
