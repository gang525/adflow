--- conflicted
+++ resolved
@@ -103,19 +103,6 @@
         category = 'Three Dimensional CFD'
         informs = {}
 
-<<<<<<< HEAD
-=======
-        # If 'options' is not None, go through and make sure all keys
-        # are lower case:
-        if options is not None:
-            for key in options.keys():
-                options[key.lower()] = options.pop(key)
-        else:
-            raise Error("The 'options' keyword argument must be passed to"
-                        "sumb. The options dictionary must contain (at least) "
-                        "the gridFile entry for the grid.")
-
->>>>>>> 70ca60c8
         # Load all the option/objective/DV information:
         defOpts = self._getDefOptions()
         self.optionMap, self.moduleMap = self._getOptionMap()
@@ -229,11 +216,6 @@
         self.sumb.partitionandreadgrid(False)
         self.sumb.preprocessing()
         self.sumb.initflow()
-<<<<<<< HEAD
-=======
-        # self.sumb.preprocessingpart2()
-        # self.sumb.initflowpart2()
->>>>>>> 70ca60c8
         self.sumb.preprocessingadjoint()
 
     def setMesh(self, mesh, groupName='all'):
@@ -3613,7 +3595,6 @@
             'nkouterpreconits':[int, 1],
             'nkcfl0':[float, 100.0],
             'nkls':[str, 'cubic'],
-<<<<<<< HEAD
             'rkreset':[bool, False],
             'nrkreset':[int, 5],
 
@@ -3628,12 +3609,6 @@
             'ankjacobianlag':[int, 20],
             'ankinnerpreconits':[int, 1],
             'ankcfl0':[float, 1.0],
-=======
-            
-            # Overset parameters
-            'lowoversetmemory':[bool, False],
-            'nearwalldist':[float, 0.1],
->>>>>>> 70ca60c8
 
             # Load Balance/partitioning parameters
             'blocksplitting':[bool, True],
@@ -3731,7 +3706,6 @@
 
         optionMap = {
             # Common Paramters
-<<<<<<< HEAD
             'gridfile':['io', 'gridfile'],
             'restartfile':['io', 'restartfile'],
             'storerindlayer':['io', 'storerindlayer'],
@@ -3741,21 +3715,6 @@
             'nsavevolume':['io', 'nsavevolume'],
             'nsavesurface':['iter', 'nsavesurface'],
             'viscoussurfacevelocities':['io', 'viscoussurfacevelocities'],
-=======
-            'gridfile':{'location':'inputio.gridfile',
-                        'len':self.sumb.constants.maxstringlen},
-            'restartfile':{'location':'inputio.restartfile',
-                           'len':self.sumb.constants.maxstringlen},
-            'solrestart':{'location':'inputio.restart'},
-            'storerindlayer':{'location':'inputio.storerindlayer'},
-            'writesymmetry':{'location':'inputio.writesymmetry'},
-            'writefarfield':{'location':'inputio.writefarfield'},
-            'nodaloutput':{'location':'inputio.nodaloutput'},
-            'slicefiletractions':{'location':'inputio.slicefiletractions'},
-            'nsavevolume':{'location':'inputiteration.nsavevolume'},
-            'nsavesurface':{'location':'inputiteration.nsavesurface'},
-            'viscoussurfacevelocities':{'location':'inputio.viscoussurfacevelocities'},
->>>>>>> 70ca60c8
             'solutionprecision':{'single':self.sumb.inputio.precisionsingle,
                                  'double':self.sumb.inputio.precisiondouble,
                                  'location':['io', 'precisionsol']},
@@ -3916,10 +3875,6 @@
             'blocksplitting':['parallel', 'splitblocks'],
             'loadimbalance':['parallel', 'loadimbalance'],
             'loadbalanceiter':['parallel', 'loadbalanceiter'],
-
-            # Overset Parameters
-            'lowoversetmemory':{'location':'inputoverset.lowoversetmemory'},
-            'nearwalldist':{'location':'inputoverset.nearwalldist'},
 
             # Misc Paramters
             'printiterations':['iter', 'printiterations'],
