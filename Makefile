--- conflicted
+++ resolved
@@ -43,34 +43,28 @@
 	        src/utils         \
 	        src/wallDistance  \
 		src/warping       \
-		src/bendingMomentAnalysis 
-
-SUBDIR_ADJOINT = src/adjoint               \
-                 src/adjoint/ADFirstAidKit \
-                 src/adjoint/stabilityInput\
-                 src/adjoint/stabilityOutput\
-                 src/adjoint/forcesInput\
-                 src/adjoint/forcesOutput\
-                 src/adjoint/residualInputTS \
-                 src/adjoint/residualOutputTS\
-                 src/bendingMomentAnalysis/bendingOutput\
-                 src/forwardAdjoint \
-                 src/forwardAdjoint/residualInput \
-                 src/forwardAdjoint/residualOutput\
-                 src/forwardAdjoint/residualOutputExtra\
-                 src/forwardAdjoint/residualOutputSpatial
-#                  src/adjoint/residualInput \
-#                  src/adjoint/residualOutput\
+		src/bendingMomentAnalysis \
+		src/adjoint               \
+                src/adjoint/ADFirstAidKit \
+                src/adjoint/stabilityInput\
+                src/adjoint/stabilityOutput\
+                src/adjoint/forcesInput\
+                src/adjoint/forcesOutput\
+                src/adjoint/residualInputTS \
+                src/adjoint/residualOutputTS\
+                src/bendingMomentAnalysis/bendingOutput\
+                src/forwardAdjoint \
+                src/forwardAdjoint/residualInput \
+                src/forwardAdjoint/residualOutput\
+                src/forwardAdjoint/residualOutputExtra\
+                src/forwardAdjoint/residualOutputSpatial
 
 SUBDIR_EXEC   = src/exec
 SUBDIR_PV3    = src/pv3Interface
 CONFIG_DEFAULT_DIR = config/defaults
 CONFIG_DIR         = config
-
-SUMB_SUBDIRS       = $(SUBDIR_SRC) $(PV3_INT_SRC_DIR) $(SUBDIR_ADJOINT)
-
-SUMB_CLEAN_SUBDIRS = $(SUBDIR_SRC)  $(SUBDIR_PV3) \
-		     $(SUBDIR_EXEC) $(SUBDIR_ADJOINT)
+SUMB_SUBDIRS       = $(SUBDIR_SRC) $(PV3_INT_SRC_DIR)
+SUMB_CLEAN_SUBDIRS = $(SUBDIR_SRC)  $(SUBDIR_PV3) $(SUBDIR_EXEC)
 
 #      ******************************************************************
 #      *                                                                *
@@ -174,10 +168,6 @@
 	make sumb
 	(cd src/python/f2py && make)
 
-LINUX_INTEL_OPENMPI_PYTHON:
-	@echo "Calling with _PYTHON is no longer necessary"
-	make LINUX_INTEL_OPENMPI
-
 LINUX_GFORTRAN_OPENMPI:
 	make dirs
 	if [ ! -f "config/config.LINUX_GFORTRAN_OPENMPI.mk" ]; then cp "config/defaults/config.LINUX_GFORTRAN_OPENMPI.mk" ./config; fi
@@ -186,23 +176,13 @@
 	make sumb
 	(cd src/python/f2py &&  make)
 
-LINUX_GFORTRAN_OPENMPI_PYTHON:
-	make LINUX_GFORTRAN_OPENMPI
-
 LINUX_INTEL_OPENMPI_SCINET:
 	make dirs
 	if [ ! -f "config/config.LINUX_INTEL_OPENMPI_SCINET.mk" ]; then cp "config/defaults/config.LINUX_INTEL_OPENMPI_SCINET.mk" ./config; fi
 	ln -sf config/config.LINUX_INTEL_OPENMPI_SCINET.mk config.mk
-<<<<<<< HEAD
-	ln -sf SUmb_Common_real.mk SUmb_Common.mk
-	(cd src/python/f2py && make)	make sumb
-=======
-	make sumb
-	(cd src/python/f2py && make)
->>>>>>> a1fda892
-
-LINUX_INTEL_OPENMPI_SCINET_PYTHON:
-	make LINUX_INTEL_OPENMPI_SCINET
+	ln -sf SUmb_Common_real.mk SUmb_Common.mk
+	make sumb
+	(cd src/python/f2py && make)
 
 LINUX_INTEL_INTELMPI_SCINET:
 	make dirs
@@ -212,9 +192,6 @@
 	make sumb
 	(cd src/python/f2py && make)
 
-LINUX_INTEL_INTELMPI_SCINET_PYTHON:
-	make LINUX_INTEL_INTELMPI_SCINET
-
 LINUX_INTEL_OPENMPI_NYX:
 	make dirs
 	if [ ! -f "config/config.LINUX_INTEL_OPENMPI_NYX.mk" ]; then cp "config/defaults/config.LINUX_INTEL_OPENMPI_NYX.mk" ./config; fi
@@ -223,9 +200,20 @@
 	make sumb
 	(cd src/python/f2py && make)
 
+LINUX_INTEL_OPENMPI_PYTHON:
+	@echo "Calling with _PYTHON is no longer necessary."
+
+LINUX_GFORTRAN_OPENMPI_PYTHON:
+	@echo "Calling with _PYTHON is no longer necessary."
+
 LINUX_INTEL_OPENMPI_NYX_PYTHON:
-	make LINUX_INTEL_OPENMPI_NYX
-
+	@echo "Calling with _PYTHON is no longer necessary."
+
+LINUX_INTEL_OPENMPI_SCINET_PYTHON:
+	@echo "Calling with _PYTHON is no longer necessary."
+
+LINUX_INTEL_INTELMPI_SCINET_PYTHON:
+	@echo "Calling with _PYTHON is no longer necessary."
 
 #      ******************************************************************
 #      *                                                                *
@@ -233,75 +221,39 @@
 #      *                                                                *
 #      ******************************************************************
 
-
 ABLATION_INTEL_IB:
-
 ABLATION_PG_IB:
-
 ALC_INTEL:
-
 ALTIX:
-
 ALTIX_MPI:
-
 ALTIX_MPICH2:
-
 APPLE_MAC_NAG:
-
 APPLE_MAC_NAG_MPICH:
-
 APPLE_MAC_XLF:
-
 APPLE_MAC_XLF_MPICH:
-
 ASCI_QSC:
-
 FLASH_INTEL:
-
 FLASH_PG:
-
 IBM_BLUEGENE:
-
 IBM_DATASTAR:
-
 LINUX_ABSOFT:
-
 LINUX_G95:
-
 LINUX_G95_MPICH:
-
 LINUX_G95_OPENMPI:
-
 LINUX_G95_OPENMPI_PYTHON:
-
 LINUX_INTEL:
-
 LINUX_INTEL_MPICH:
-
 LINUX_PG:
-
 LINUX_PG_MPICH:
-
 REDHOT_IFC_ETHERNET:
-
 REDHOT_IFC_MYRINET:
-
 REDHOT_PG_ETHERNET:
-
 REDHOT_PG_MYRINET:
-
 REDSTORM:
-
 SGI:
-
 SGI_MPI_ORIGIN:
-
 SGI_N32:
-
 SGI_N32_MPICH:
-
 SGI_N32_MPI_ORIGIN:
-
 SICORTEX:
-
 SICORTEX_MPI: